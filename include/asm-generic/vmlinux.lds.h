/*
 * Helper macros to support writing architecture specific
 * linker scripts.
 *
 * A minimal linker scripts has following content:
 * [This is a sample, architectures may have special requiriements]
 *
 * OUTPUT_FORMAT(...)
 * OUTPUT_ARCH(...)
 * ENTRY(...)
 * SECTIONS
 * {
 *	. = START;
 *	__init_begin = .;
 *	HEAD_TEXT_SECTION
 *	INIT_TEXT_SECTION(PAGE_SIZE)
 *	INIT_DATA_SECTION(...)
 *	PERCPU_SECTION(CACHELINE_SIZE)
 *	__init_end = .;
 *
 *	_stext = .;
 *	TEXT_SECTION = 0
 *	_etext = .;
 *
 *      _sdata = .;
 *	RO_DATA_SECTION(PAGE_SIZE)
 *	RW_DATA_SECTION(...)
 *	_edata = .;
 *
 *	EXCEPTION_TABLE(...)
 *	NOTES
 *
 *	BSS_SECTION(0, 0, 0)
 *	_end = .;
 *
 *	STABS_DEBUG
 *	DWARF_DEBUG
 *
 *	DISCARDS		// must be the last
 * }
 *
 * [__init_begin, __init_end] is the init section that may be freed after init
 * 	// __init_begin and __init_end should be page aligned, so that we can
 *	// free the whole .init memory
 * [_stext, _etext] is the text section
 * [_sdata, _edata] is the data section
 *
 * Some of the included output section have their own set of constants.
 * Examples are: [__initramfs_start, __initramfs_end] for initramfs and
 *               [__nosave_begin, __nosave_end] for the nosave data
 */

#ifndef LOAD_OFFSET
#define LOAD_OFFSET 0
#endif

/* Align . to a 8 byte boundary equals to maximum function alignment. */
#define ALIGN_FUNCTION()  . = ALIGN(8)

/*
 * LD_DEAD_CODE_DATA_ELIMINATION option enables -fdata-sections, which
 * generates .data.identifier sections, which need to be pulled in with
 * .data. We don't want to pull in .data..other sections, which Linux
 * has defined. Same for text and bss.
 *
 * With LTO_CLANG, the linker also splits sections by default, so we need
 * these macros to combine the sections during the final link.
 *
 * RODATA_MAIN is not used because existing code already defines .rodata.x
 * sections to be brought in with rodata.
 */
#if defined(CONFIG_LD_DEAD_CODE_DATA_ELIMINATION) || defined(CONFIG_LTO_CLANG)
#define TEXT_MAIN .text .text.[0-9a-zA-Z_]*
#define TEXT_CFI_MAIN .text.[0-9a-zA-Z_]*.cfi
#define DATA_MAIN .data .data.[0-9a-zA-Z_]* .data..LPBX*
#define SDATA_MAIN .sdata .sdata.[0-9a-zA-Z_]*
#define RODATA_MAIN .rodata .rodata.[0-9a-zA-Z_]*
#define BSS_MAIN .bss .bss.[0-9a-zA-Z_]*
#define SBSS_MAIN .sbss .sbss.[0-9a-zA-Z_]*
#else
#define TEXT_MAIN .text
#define TEXT_CFI_MAIN .text.cfi
#define DATA_MAIN .data
#define SDATA_MAIN .sdata
#define RODATA_MAIN .rodata
#define BSS_MAIN .bss
#define SBSS_MAIN .sbss
#endif

/*
 * Align to a 32 byte boundary equal to the
 * alignment gcc 4.5 uses for a struct
 */
#define STRUCT_ALIGNMENT 32
#define STRUCT_ALIGN() . = ALIGN(STRUCT_ALIGNMENT)

/* The actual configuration determine if the init/exit sections
 * are handled as text/data or they can be discarded (which
 * often happens at runtime)
 */
#ifdef CONFIG_HOTPLUG_CPU
#define CPU_KEEP(sec)    *(.cpu##sec)
#define CPU_DISCARD(sec)
#else
#define CPU_KEEP(sec)
#define CPU_DISCARD(sec) *(.cpu##sec)
#endif

#if defined(CONFIG_MEMORY_HOTPLUG)
#define MEM_KEEP(sec)    *(.mem##sec)
#define MEM_DISCARD(sec)
#else
#define MEM_KEEP(sec)
#define MEM_DISCARD(sec) *(.mem##sec)
#endif

#ifdef CONFIG_FTRACE_MCOUNT_RECORD
#ifdef CC_USING_PATCHABLE_FUNCTION_ENTRY
#define MCOUNT_REC()	. = ALIGN(8);				\
			__start_mcount_loc = .;			\
			KEEP(*(__patchable_function_entries))	\
			__stop_mcount_loc = .;
#else
#define MCOUNT_REC()	. = ALIGN(8);				\
			__start_mcount_loc = .;			\
			KEEP(*(__mcount_loc))			\
			__stop_mcount_loc = .;
#endif
#else
#define MCOUNT_REC()
#endif

#ifdef CONFIG_TRACE_BRANCH_PROFILING
#define LIKELY_PROFILE()	__start_annotated_branch_profile = .;	\
				KEEP(*(_ftrace_annotated_branch))	\
				__stop_annotated_branch_profile = .;
#else
#define LIKELY_PROFILE()
#endif

#ifdef CONFIG_PROFILE_ALL_BRANCHES
#define BRANCH_PROFILE()	__start_branch_profile = .;		\
				KEEP(*(_ftrace_branch))			\
				__stop_branch_profile = .;
#else
#define BRANCH_PROFILE()
#endif

#ifdef CONFIG_KPROBES
#define KPROBE_BLACKLIST()	. = ALIGN(8);				      \
				__start_kprobe_blacklist = .;		      \
				KEEP(*(_kprobe_blacklist))		      \
				__stop_kprobe_blacklist = .;
#else
#define KPROBE_BLACKLIST()
#endif

#ifdef CONFIG_FUNCTION_ERROR_INJECTION
#define ERROR_INJECT_WHITELIST()	STRUCT_ALIGN();			      \
			__start_error_injection_whitelist = .;		      \
			KEEP(*(_error_injection_whitelist))		      \
			__stop_error_injection_whitelist = .;
#else
#define ERROR_INJECT_WHITELIST()
#endif

#ifdef CONFIG_EVENT_TRACING
#define FTRACE_EVENTS()	. = ALIGN(8);					\
			__start_ftrace_events = .;			\
			KEEP(*(_ftrace_events))				\
			__stop_ftrace_events = .;			\
			__start_ftrace_eval_maps = .;			\
			KEEP(*(_ftrace_eval_map))			\
			__stop_ftrace_eval_maps = .;
#else
#define FTRACE_EVENTS()
#endif

#ifdef CONFIG_TRACING
#define TRACE_PRINTKS()	 __start___trace_bprintk_fmt = .;      \
			 KEEP(*(__trace_printk_fmt)) /* Trace_printk fmt' pointer */ \
			 __stop___trace_bprintk_fmt = .;
#define TRACEPOINT_STR() __start___tracepoint_str = .;	\
			 KEEP(*(__tracepoint_str)) /* Trace_printk fmt' pointer */ \
			 __stop___tracepoint_str = .;
#else
#define TRACE_PRINTKS()
#define TRACEPOINT_STR()
#endif

#ifdef CONFIG_FTRACE_SYSCALLS
#define TRACE_SYSCALLS() . = ALIGN(8);					\
			 __start_syscalls_metadata = .;			\
			 KEEP(*(__syscalls_metadata))			\
			 __stop_syscalls_metadata = .;
#else
#define TRACE_SYSCALLS()
#endif

#ifdef CONFIG_BPF_EVENTS
#define BPF_RAW_TP() STRUCT_ALIGN();					\
			 __start__bpf_raw_tp = .;			\
			 KEEP(*(__bpf_raw_tp_map))			\
			 __stop__bpf_raw_tp = .;
#else
#define BPF_RAW_TP()
#endif

#ifdef CONFIG_SERIAL_EARLYCON
#define EARLYCON_TABLE() . = ALIGN(8);				\
			 __earlycon_table = .;			\
			 KEEP(*(__earlycon_table))		\
			 __earlycon_table_end = .;
#else
#define EARLYCON_TABLE()
#endif

#ifdef CONFIG_SECURITY
#define LSM_TABLE()	. = ALIGN(8);					\
			__start_lsm_info = .;				\
			KEEP(*(.lsm_info.init))				\
			__end_lsm_info = .;
#define EARLY_LSM_TABLE()	. = ALIGN(8);				\
			__start_early_lsm_info = .;			\
			KEEP(*(.early_lsm_info.init))			\
			__end_early_lsm_info = .;
#else
#define LSM_TABLE()
#define EARLY_LSM_TABLE()
#endif

#define ___OF_TABLE(cfg, name)	_OF_TABLE_##cfg(name)
#define __OF_TABLE(cfg, name)	___OF_TABLE(cfg, name)
#define OF_TABLE(cfg, name)	__OF_TABLE(IS_ENABLED(cfg), name)
#define _OF_TABLE_0(name)
#define _OF_TABLE_1(name)						\
	. = ALIGN(8);							\
	__##name##_of_table = .;					\
	KEEP(*(__##name##_of_table))					\
	KEEP(*(__##name##_of_table_end))

#define TIMER_OF_TABLES()	OF_TABLE(CONFIG_TIMER_OF, timer)
#define IRQCHIP_OF_MATCH_TABLE() OF_TABLE(CONFIG_IRQCHIP, irqchip)
#define CLK_OF_TABLES()		OF_TABLE(CONFIG_COMMON_CLK, clk)
#define RESERVEDMEM_OF_TABLES()	OF_TABLE(CONFIG_OF_RESERVED_MEM, reservedmem)
#define CPU_METHOD_OF_TABLES()	OF_TABLE(CONFIG_SMP, cpu_method)
#define CPUIDLE_METHOD_OF_TABLES() OF_TABLE(CONFIG_CPU_IDLE, cpuidle_method)

#ifdef CONFIG_ACPI
#define ACPI_PROBE_TABLE(name)						\
	. = ALIGN(8);							\
	__##name##_acpi_probe_table = .;				\
	KEEP(*(__##name##_acpi_probe_table))				\
	__##name##_acpi_probe_table_end = .;
#else
#define ACPI_PROBE_TABLE(name)
#endif

#ifdef CONFIG_THERMAL
#define THERMAL_TABLE(name)						\
	. = ALIGN(8);							\
	__##name##_thermal_table = .;					\
	KEEP(*(__##name##_thermal_table))				\
	__##name##_thermal_table_end = .;
#else
#define THERMAL_TABLE(name)
#endif

#define KERNEL_DTB()							\
	STRUCT_ALIGN();							\
	__dtb_start = .;						\
	KEEP(*(.dtb.init.rodata))					\
	__dtb_end = .;

/*
 * .data section
 */
#define DATA_DATA							\
	*(.xiptext)							\
	*(DATA_MAIN)							\
	*(.ref.data)							\
	*(.data..shared_aligned) /* percpu related */			\
	MEM_KEEP(init.data*)						\
	MEM_KEEP(exit.data*)						\
	*(.data.unlikely)						\
	__start_once = .;						\
	*(.data.once)							\
	__end_once = .;							\
	STRUCT_ALIGN();							\
	*(__tracepoints)						\
	/* implement dynamic printk debug */				\
	. = ALIGN(8);							\
	__start___verbose = .;						\
	KEEP(*(__verbose))                                              \
	__stop___verbose = .;						\
	LIKELY_PROFILE()		       				\
	BRANCH_PROFILE()						\
	TRACE_PRINTKS()							\
	BPF_RAW_TP()							\
	TRACEPOINT_STR()

/*
 * Data section helpers
 */
#define NOSAVE_DATA							\
	. = ALIGN(PAGE_SIZE);						\
	__nosave_begin = .;						\
	*(.data..nosave)						\
	. = ALIGN(PAGE_SIZE);						\
	__nosave_end = .;

#define PAGE_ALIGNED_DATA(page_align)					\
	. = ALIGN(page_align);						\
	*(.data..page_aligned)						\
	. = ALIGN(page_align);

#define READ_MOSTLY_DATA(align)						\
	. = ALIGN(align);						\
	*(.data..read_mostly)						\
	. = ALIGN(align);

#define CACHELINE_ALIGNED_DATA(align)					\
	. = ALIGN(align);						\
	*(.data..cacheline_aligned)

#define INIT_TASK_DATA(align)						\
	. = ALIGN(align);						\
	__start_init_task = .;						\
	init_thread_union = .;						\
	init_stack = .;							\
	KEEP(*(.data..init_task))					\
	KEEP(*(.data..init_thread_info))				\
	. = __start_init_task + THREAD_SIZE;				\
	__end_init_task = .;

#define JUMP_TABLE_DATA							\
	. = ALIGN(8);							\
	__start___jump_table = .;					\
	KEEP(*(__jump_table))						\
	__stop___jump_table = .;

/*
 * Allow architectures to handle ro_after_init data on their
 * own by defining an empty RO_AFTER_INIT_DATA.
 */
#ifndef RO_AFTER_INIT_DATA
#define RO_AFTER_INIT_DATA						\
	. = ALIGN(8);							\
	__start_ro_after_init = .;					\
	*(.data..ro_after_init)						\
	JUMP_TABLE_DATA							\
	__end_ro_after_init = .;
#endif

/*
 * Read only Data
 */
#define RO_DATA_SECTION(align)						\
	. = ALIGN((align));						\
	.rodata           : AT(ADDR(.rodata) - LOAD_OFFSET) {		\
		__start_rodata = .;					\
		*(.rodata) *(.rodata.*)					\
		RO_AFTER_INIT_DATA	/* Read only after init */	\
		. = ALIGN(8);						\
		__start___tracepoints_ptrs = .;				\
		KEEP(*(__tracepoints_ptrs)) /* Tracepoints: pointer array */ \
		__stop___tracepoints_ptrs = .;				\
		*(__tracepoints_strings)/* Tracepoints: strings */	\
	}								\
									\
	.rodata1          : AT(ADDR(.rodata1) - LOAD_OFFSET) {		\
		*(.rodata1)						\
	}								\
									\
	/* PCI quirks */						\
	.pci_fixup        : AT(ADDR(.pci_fixup) - LOAD_OFFSET) {	\
		__start_pci_fixups_early = .;				\
		KEEP(*(.pci_fixup_early))				\
		__end_pci_fixups_early = .;				\
		__start_pci_fixups_header = .;				\
		KEEP(*(.pci_fixup_header))				\
		__end_pci_fixups_header = .;				\
		__start_pci_fixups_final = .;				\
		KEEP(*(.pci_fixup_final))				\
		__end_pci_fixups_final = .;				\
		__start_pci_fixups_enable = .;				\
		KEEP(*(.pci_fixup_enable))				\
		__end_pci_fixups_enable = .;				\
		__start_pci_fixups_resume = .;				\
		KEEP(*(.pci_fixup_resume))				\
		__end_pci_fixups_resume = .;				\
		__start_pci_fixups_resume_early = .;			\
		KEEP(*(.pci_fixup_resume_early))			\
		__end_pci_fixups_resume_early = .;			\
		__start_pci_fixups_suspend = .;				\
		KEEP(*(.pci_fixup_suspend))				\
		__end_pci_fixups_suspend = .;				\
		__start_pci_fixups_suspend_late = .;			\
		KEEP(*(.pci_fixup_suspend_late))			\
		__end_pci_fixups_suspend_late = .;			\
	}								\
									\
	/* Built-in firmware blobs */					\
	.builtin_fw : AT(ADDR(.builtin_fw) - LOAD_OFFSET) ALIGN(8) {	\
		__start_builtin_fw = .;					\
		KEEP(*(.builtin_fw))					\
		__end_builtin_fw = .;					\
	}								\
									\
	TRACEDATA							\
									\
	/* Kernel symbol table: Normal symbols */			\
	__ksymtab         : AT(ADDR(__ksymtab) - LOAD_OFFSET) {		\
		__start___ksymtab = .;					\
		KEEP(*(SORT(___ksymtab+*)))				\
		__stop___ksymtab = .;					\
	}								\
									\
	/* Kernel symbol table: GPL-only symbols */			\
	__ksymtab_gpl     : AT(ADDR(__ksymtab_gpl) - LOAD_OFFSET) {	\
		__start___ksymtab_gpl = .;				\
		KEEP(*(SORT(___ksymtab_gpl+*)))				\
		__stop___ksymtab_gpl = .;				\
	}								\
									\
	/* Kernel symbol table: Normal unused symbols */		\
	__ksymtab_unused  : AT(ADDR(__ksymtab_unused) - LOAD_OFFSET) {	\
		__start___ksymtab_unused = .;				\
		KEEP(*(SORT(___ksymtab_unused+*)))			\
		__stop___ksymtab_unused = .;				\
	}								\
									\
	/* Kernel symbol table: GPL-only unused symbols */		\
	__ksymtab_unused_gpl : AT(ADDR(__ksymtab_unused_gpl) - LOAD_OFFSET) { \
		__start___ksymtab_unused_gpl = .;			\
		KEEP(*(SORT(___ksymtab_unused_gpl+*)))			\
		__stop___ksymtab_unused_gpl = .;			\
	}								\
									\
	/* Kernel symbol table: GPL-future-only symbols */		\
	__ksymtab_gpl_future : AT(ADDR(__ksymtab_gpl_future) - LOAD_OFFSET) { \
		__start___ksymtab_gpl_future = .;			\
		KEEP(*(SORT(___ksymtab_gpl_future+*)))			\
		__stop___ksymtab_gpl_future = .;			\
	}								\
									\
	/* Kernel symbol table: Normal symbols */			\
	__kcrctab         : AT(ADDR(__kcrctab) - LOAD_OFFSET) {		\
		__start___kcrctab = .;					\
		KEEP(*(SORT(___kcrctab+*)))				\
		__stop___kcrctab = .;					\
	}								\
									\
	/* Kernel symbol table: GPL-only symbols */			\
	__kcrctab_gpl     : AT(ADDR(__kcrctab_gpl) - LOAD_OFFSET) {	\
		__start___kcrctab_gpl = .;				\
		KEEP(*(SORT(___kcrctab_gpl+*)))				\
		__stop___kcrctab_gpl = .;				\
	}								\
									\
	/* Kernel symbol table: Normal unused symbols */		\
	__kcrctab_unused  : AT(ADDR(__kcrctab_unused) - LOAD_OFFSET) {	\
		__start___kcrctab_unused = .;				\
		KEEP(*(SORT(___kcrctab_unused+*)))			\
		__stop___kcrctab_unused = .;				\
	}								\
									\
	/* Kernel symbol table: GPL-only unused symbols */		\
	__kcrctab_unused_gpl : AT(ADDR(__kcrctab_unused_gpl) - LOAD_OFFSET) { \
		__start___kcrctab_unused_gpl = .;			\
		KEEP(*(SORT(___kcrctab_unused_gpl+*)))			\
		__stop___kcrctab_unused_gpl = .;			\
	}								\
									\
	/* Kernel symbol table: GPL-future-only symbols */		\
	__kcrctab_gpl_future : AT(ADDR(__kcrctab_gpl_future) - LOAD_OFFSET) { \
		__start___kcrctab_gpl_future = .;			\
		KEEP(*(SORT(___kcrctab_gpl_future+*)))			\
		__stop___kcrctab_gpl_future = .;			\
	}								\
									\
	/* Kernel symbol table: strings */				\
        __ksymtab_strings : AT(ADDR(__ksymtab_strings) - LOAD_OFFSET) {	\
		*(__ksymtab_strings)					\
	}								\
									\
	/* __*init sections */						\
	__init_rodata : AT(ADDR(__init_rodata) - LOAD_OFFSET) {		\
		*(.ref.rodata)						\
		MEM_KEEP(init.rodata)					\
		MEM_KEEP(exit.rodata)					\
	}								\
									\
	/* Built-in module parameters. */				\
	__param : AT(ADDR(__param) - LOAD_OFFSET) {			\
		__start___param = .;					\
		KEEP(*(__param))					\
		__stop___param = .;					\
	}								\
									\
	/* Built-in module versions. */					\
	__modver : AT(ADDR(__modver) - LOAD_OFFSET) {			\
		__start___modver = .;					\
		KEEP(*(__modver))					\
		__stop___modver = .;					\
	}								\
									\
	BTF								\
									\
	. = ALIGN((align));						\
	__end_rodata = .;

/* RODATA & RO_DATA provided for backward compatibility.
 * All archs are supposed to use RO_DATA() */
#define RODATA          RO_DATA_SECTION(4096)
#define RO_DATA(align)  RO_DATA_SECTION(align)

/*
 * Non-instrumentable text section
 */
#define NOINSTR_TEXT							\
		ALIGN_FUNCTION();					\
		__noinstr_text_start = .;				\
		*(.noinstr.text)					\
		__noinstr_text_end = .;

/*
 * .text section. Map to function alignment to avoid address changes
 * during second ld run in second ld pass when generating System.map
 *
 * TEXT_MAIN here will match .text.fixup and .text.unlikely if dead
 * code elimination is enabled, so these sections should be converted
 * to use ".." first.
 */
#define TEXT_TEXT							\
		ALIGN_FUNCTION();					\
<<<<<<< HEAD
		*(.text.hot TEXT_MAIN .text.fixup .text.unlikely)	\
		*(TEXT_CFI_MAIN)					\
=======
		*(.text.hot .text.hot.*)				\
		*(TEXT_MAIN .text.fixup)				\
		*(.text.unlikely .text.unlikely.*)			\
		*(.text.unknown .text.unknown.*)			\
		NOINSTR_TEXT						\
>>>>>>> be06827f
		*(.text..refcount)					\
		*(.text..ftrace)					\
		*(.ref.text)						\
	MEM_KEEP(init.text*)						\
	MEM_KEEP(exit.text*)						\


/* sched.text is aling to function alignment to secure we have same
 * address even at second ld pass when generating System.map */
#define SCHED_TEXT							\
		ALIGN_FUNCTION();					\
		__sched_text_start = .;					\
		*(.sched.text)						\
		__sched_text_end = .;

/* spinlock.text is aling to function alignment to secure we have same
 * address even at second ld pass when generating System.map */
#define LOCK_TEXT							\
		ALIGN_FUNCTION();					\
		__lock_text_start = .;					\
		*(.spinlock.text)					\
		__lock_text_end = .;

#define CPUIDLE_TEXT							\
		ALIGN_FUNCTION();					\
		__cpuidle_text_start = .;				\
		*(.cpuidle.text)					\
		__cpuidle_text_end = .;

#define KPROBES_TEXT							\
		ALIGN_FUNCTION();					\
		__kprobes_text_start = .;				\
		*(.kprobes.text)					\
		__kprobes_text_end = .;

#define ENTRY_TEXT							\
		ALIGN_FUNCTION();					\
		__entry_text_start = .;					\
		*(.entry.text)						\
		__entry_text_end = .;

#define IRQENTRY_TEXT							\
		ALIGN_FUNCTION();					\
		__irqentry_text_start = .;				\
		*(.irqentry.text)					\
		__irqentry_text_end = .;

#define SOFTIRQENTRY_TEXT						\
		ALIGN_FUNCTION();					\
		__softirqentry_text_start = .;				\
		*(.softirqentry.text)					\
		__softirqentry_text_end = .;

/* Section used for early init (in .S files) */
#define HEAD_TEXT  KEEP(*(.head.text))

#define HEAD_TEXT_SECTION							\
	.head.text : AT(ADDR(.head.text) - LOAD_OFFSET) {		\
		HEAD_TEXT						\
	}

/*
 * Exception table
 */
#define EXCEPTION_TABLE(align)						\
	. = ALIGN(align);						\
	__ex_table : AT(ADDR(__ex_table) - LOAD_OFFSET) {		\
		__start___ex_table = .;					\
		KEEP(*(__ex_table))					\
		__stop___ex_table = .;					\
	}

/*
 * .BTF
 */
#ifdef CONFIG_DEBUG_INFO_BTF
#define BTF								\
	.BTF : AT(ADDR(.BTF) - LOAD_OFFSET) {				\
		__start_BTF = .;					\
		KEEP(*(.BTF))						\
		__stop_BTF = .;						\
	}
#else
#define BTF
#endif

/*
 * Init task
 */
#define INIT_TASK_DATA_SECTION(align)					\
	. = ALIGN(align);						\
	.data..init_task :  AT(ADDR(.data..init_task) - LOAD_OFFSET) {	\
		INIT_TASK_DATA(align)					\
	}

#ifdef CONFIG_CONSTRUCTORS
#define KERNEL_CTORS()	. = ALIGN(8);			   \
			__ctors_start = .;		   \
			KEEP(*(.ctors))			   \
			KEEP(*(SORT(.init_array.*)))	   \
			KEEP(*(.init_array))		   \
			__ctors_end = .;
#else
#define KERNEL_CTORS()
#endif

/* init and exit section handling */
#define INIT_DATA							\
	KEEP(*(SORT(___kentry+*)))					\
	*(.init.data init.data.*)					\
	MEM_DISCARD(init.data*)						\
	KERNEL_CTORS()							\
	MCOUNT_REC()							\
	*(.init.rodata .init.rodata.*)					\
	FTRACE_EVENTS()							\
	TRACE_SYSCALLS()						\
	KPROBE_BLACKLIST()						\
	ERROR_INJECT_WHITELIST()					\
	MEM_DISCARD(init.rodata)					\
	CLK_OF_TABLES()							\
	RESERVEDMEM_OF_TABLES()						\
	TIMER_OF_TABLES()						\
	CPU_METHOD_OF_TABLES()						\
	CPUIDLE_METHOD_OF_TABLES()					\
	KERNEL_DTB()							\
	IRQCHIP_OF_MATCH_TABLE()					\
	ACPI_PROBE_TABLE(irqchip)					\
	ACPI_PROBE_TABLE(timer)						\
	THERMAL_TABLE(governor)						\
	EARLYCON_TABLE()						\
	LSM_TABLE()							\
	EARLY_LSM_TABLE()

#define INIT_TEXT							\
	*(.init.text .init.text.*)					\
	*(.text.startup)						\
	MEM_DISCARD(init.text*)

#define EXIT_DATA							\
	*(.exit.data .exit.data.*)					\
	*(.fini_array .fini_array.*)					\
	*(.dtors .dtors.*)						\
	MEM_DISCARD(exit.data*)						\
	MEM_DISCARD(exit.rodata*)

#define EXIT_TEXT							\
	*(.exit.text)							\
	*(.text.exit)							\
	MEM_DISCARD(exit.text)

#define EXIT_CALL							\
	*(.exitcall.exit)

/*
 * bss (Block Started by Symbol) - uninitialized data
 * zeroed during startup
 */
#define SBSS(sbss_align)						\
	. = ALIGN(sbss_align);						\
	.sbss : AT(ADDR(.sbss) - LOAD_OFFSET) {				\
		*(.dynsbss)						\
		*(SBSS_MAIN)						\
		*(.scommon)						\
	}

/*
 * Allow archectures to redefine BSS_FIRST_SECTIONS to add extra
 * sections to the front of bss.
 */
#ifndef BSS_FIRST_SECTIONS
#define BSS_FIRST_SECTIONS
#endif

#define BSS(bss_align)							\
	. = ALIGN(bss_align);						\
	.bss : AT(ADDR(.bss) - LOAD_OFFSET) {				\
		BSS_FIRST_SECTIONS					\
		. = ALIGN(PAGE_SIZE);					\
		*(.bss..page_aligned)					\
		. = ALIGN(PAGE_SIZE);					\
		*(.dynbss)						\
		*(BSS_MAIN)						\
		*(COMMON)						\
	}

/*
 * DWARF debug sections.
 * Symbols in the DWARF debugging sections are relative to
 * the beginning of the section so we begin them at 0.
 */
#define DWARF_DEBUG							\
		/* DWARF 1 */						\
		.debug          0 : { *(.debug) }			\
		.line           0 : { *(.line) }			\
		/* GNU DWARF 1 extensions */				\
		.debug_srcinfo  0 : { *(.debug_srcinfo) }		\
		.debug_sfnames  0 : { *(.debug_sfnames) }		\
		/* DWARF 1.1 and DWARF 2 */				\
		.debug_aranges  0 : { *(.debug_aranges) }		\
		.debug_pubnames 0 : { *(.debug_pubnames) }		\
		/* DWARF 2 */						\
		.debug_info     0 : { *(.debug_info			\
				.gnu.linkonce.wi.*) }			\
		.debug_abbrev   0 : { *(.debug_abbrev) }		\
		.debug_line     0 : { *(.debug_line) }			\
		.debug_frame    0 : { *(.debug_frame) }			\
		.debug_str      0 : { *(.debug_str) }			\
		.debug_loc      0 : { *(.debug_loc) }			\
		.debug_macinfo  0 : { *(.debug_macinfo) }		\
		.debug_pubtypes 0 : { *(.debug_pubtypes) }		\
		/* DWARF 3 */						\
		.debug_ranges	0 : { *(.debug_ranges) }		\
		/* SGI/MIPS DWARF 2 extensions */			\
		.debug_weaknames 0 : { *(.debug_weaknames) }		\
		.debug_funcnames 0 : { *(.debug_funcnames) }		\
		.debug_typenames 0 : { *(.debug_typenames) }		\
		.debug_varnames  0 : { *(.debug_varnames) }		\
		/* GNU DWARF 2 extensions */				\
		.debug_gnu_pubnames 0 : { *(.debug_gnu_pubnames) }	\
		.debug_gnu_pubtypes 0 : { *(.debug_gnu_pubtypes) }	\
		/* DWARF 4 */						\
		.debug_types	0 : { *(.debug_types) }			\
		/* DWARF 5 */						\
		.debug_addr	0 : { *(.debug_addr) }			\
		.debug_line_str	0 : { *(.debug_line_str) }		\
		.debug_loclists	0 : { *(.debug_loclists) }		\
		.debug_macro	0 : { *(.debug_macro) }			\
		.debug_names	0 : { *(.debug_names) }			\
		.debug_rnglists	0 : { *(.debug_rnglists) }		\
		.debug_str_offsets	0 : { *(.debug_str_offsets) }

		/* Stabs debugging sections.  */
#define STABS_DEBUG							\
		.stab 0 : { *(.stab) }					\
		.stabstr 0 : { *(.stabstr) }				\
		.stab.excl 0 : { *(.stab.excl) }			\
		.stab.exclstr 0 : { *(.stab.exclstr) }			\
		.stab.index 0 : { *(.stab.index) }			\
		.stab.indexstr 0 : { *(.stab.indexstr) }		\
		.comment 0 : { *(.comment) }

#ifdef CONFIG_GENERIC_BUG
#define BUG_TABLE							\
	. = ALIGN(8);							\
	__bug_table : AT(ADDR(__bug_table) - LOAD_OFFSET) {		\
		__start___bug_table = .;				\
		KEEP(*(__bug_table))					\
		__stop___bug_table = .;					\
	}
#else
#define BUG_TABLE
#endif

#ifdef CONFIG_UNWINDER_ORC
#define ORC_UNWIND_TABLE						\
	. = ALIGN(4);							\
	.orc_unwind_ip : AT(ADDR(.orc_unwind_ip) - LOAD_OFFSET) {	\
		__start_orc_unwind_ip = .;				\
		KEEP(*(.orc_unwind_ip))					\
		__stop_orc_unwind_ip = .;				\
	}								\
	. = ALIGN(2);							\
	.orc_unwind : AT(ADDR(.orc_unwind) - LOAD_OFFSET) {		\
		__start_orc_unwind = .;					\
		KEEP(*(.orc_unwind))					\
		__stop_orc_unwind = .;					\
	}								\
	. = ALIGN(4);							\
	.orc_lookup : AT(ADDR(.orc_lookup) - LOAD_OFFSET) {		\
		orc_lookup = .;						\
		. += (((SIZEOF(.text) + LOOKUP_BLOCK_SIZE - 1) /	\
			LOOKUP_BLOCK_SIZE) + 1) * 4;			\
		orc_lookup_end = .;					\
	}
#else
#define ORC_UNWIND_TABLE
#endif

#ifdef CONFIG_PM_TRACE
#define TRACEDATA							\
	. = ALIGN(4);							\
	.tracedata : AT(ADDR(.tracedata) - LOAD_OFFSET) {		\
		__tracedata_start = .;					\
		KEEP(*(.tracedata))					\
		__tracedata_end = .;					\
	}
#else
#define TRACEDATA
#endif

#define NOTES								\
	.notes : AT(ADDR(.notes) - LOAD_OFFSET) {			\
		__start_notes = .;					\
		KEEP(*(.note.*))					\
		__stop_notes = .;					\
	}

#define INIT_SETUP(initsetup_align)					\
		. = ALIGN(initsetup_align);				\
		__setup_start = .;					\
		KEEP(*(.init.setup))					\
		__setup_end = .;

#define INIT_CALLS_LEVEL(level)						\
		__initcall##level##_start = .;				\
		KEEP(*(.initcall##level##.init))			\
		KEEP(*(.initcall##level##s.init))			\

#define INIT_CALLS							\
		__initcall_start = .;					\
		KEEP(*(.initcallearly.init))				\
		INIT_CALLS_LEVEL(0)					\
		INIT_CALLS_LEVEL(1)					\
		INIT_CALLS_LEVEL(2)					\
		INIT_CALLS_LEVEL(3)					\
		INIT_CALLS_LEVEL(4)					\
		INIT_CALLS_LEVEL(5)					\
		INIT_CALLS_LEVEL(rootfs)				\
		INIT_CALLS_LEVEL(6)					\
		INIT_CALLS_LEVEL(7)					\
		__initcall_end = .;

#define CON_INITCALL							\
		__con_initcall_start = .;				\
		KEEP(*(.con_initcall.init))				\
		__con_initcall_end = .;

#ifdef CONFIG_BLK_DEV_INITRD
#define INIT_RAM_FS							\
	. = ALIGN(4);							\
	__initramfs_start = .;						\
	KEEP(*(.init.ramfs))						\
	. = ALIGN(8);							\
	KEEP(*(.init.ramfs.info))
#else
#define INIT_RAM_FS
#endif

/*
 * Memory encryption operates on a page basis. Since we need to clear
 * the memory encryption mask for this section, it needs to be aligned
 * on a page boundary and be a page-size multiple in length.
 *
 * Note: We use a separate section so that only this section gets
 * decrypted to avoid exposing more than we wish.
 */
#ifdef CONFIG_AMD_MEM_ENCRYPT
#define PERCPU_DECRYPTED_SECTION					\
	. = ALIGN(PAGE_SIZE);						\
	*(.data..percpu..decrypted)					\
	. = ALIGN(PAGE_SIZE);
#else
#define PERCPU_DECRYPTED_SECTION
#endif


/*
 * Default discarded sections.
 *
 * Some archs want to discard exit text/data at runtime rather than
 * link time due to cross-section references such as alt instructions,
 * bug table, eh_frame, etc.  DISCARDS must be the last of output
 * section definitions so that such archs put those in earlier section
 * definitions.
 */
#define DISCARDS							\
	/DISCARD/ : {							\
	EXIT_TEXT							\
	EXIT_DATA							\
	EXIT_CALL							\
	*(.discard)							\
	*(.discard.*)							\
	*(.modinfo)							\
	}

/**
 * PERCPU_INPUT - the percpu input sections
 * @cacheline: cacheline size
 *
 * The core percpu section names and core symbols which do not rely
 * directly upon load addresses.
 *
 * @cacheline is used to align subsections to avoid false cacheline
 * sharing between subsections for different purposes.
 */
#define PERCPU_INPUT(cacheline)						\
	__per_cpu_start = .;						\
	*(.data..percpu..first)						\
	. = ALIGN(PAGE_SIZE);						\
	*(.data..percpu..page_aligned)					\
	. = ALIGN(cacheline);						\
	*(.data..percpu..read_mostly)					\
	. = ALIGN(cacheline);						\
	*(.data..percpu)						\
	*(.data..percpu..shared_aligned)				\
	PERCPU_DECRYPTED_SECTION					\
	__per_cpu_end = .;

/**
 * PERCPU_VADDR - define output section for percpu area
 * @cacheline: cacheline size
 * @vaddr: explicit base address (optional)
 * @phdr: destination PHDR (optional)
 *
 * Macro which expands to output section for percpu area.
 *
 * @cacheline is used to align subsections to avoid false cacheline
 * sharing between subsections for different purposes.
 *
 * If @vaddr is not blank, it specifies explicit base address and all
 * percpu symbols will be offset from the given address.  If blank,
 * @vaddr always equals @laddr + LOAD_OFFSET.
 *
 * @phdr defines the output PHDR to use if not blank.  Be warned that
 * output PHDR is sticky.  If @phdr is specified, the next output
 * section in the linker script will go there too.  @phdr should have
 * a leading colon.
 *
 * Note that this macros defines __per_cpu_load as an absolute symbol.
 * If there is no need to put the percpu section at a predetermined
 * address, use PERCPU_SECTION.
 */
#define PERCPU_VADDR(cacheline, vaddr, phdr)				\
	__per_cpu_load = .;						\
	.data..percpu vaddr : AT(__per_cpu_load - LOAD_OFFSET) {	\
		PERCPU_INPUT(cacheline)					\
	} phdr								\
	. = __per_cpu_load + SIZEOF(.data..percpu);

/**
 * PERCPU_SECTION - define output section for percpu area, simple version
 * @cacheline: cacheline size
 *
 * Align to PAGE_SIZE and outputs output section for percpu area.  This
 * macro doesn't manipulate @vaddr or @phdr and __per_cpu_load and
 * __per_cpu_start will be identical.
 *
 * This macro is equivalent to ALIGN(PAGE_SIZE); PERCPU_VADDR(@cacheline,,)
 * except that __per_cpu_load is defined as a relative symbol against
 * .data..percpu which is required for relocatable x86_32 configuration.
 */
#define PERCPU_SECTION(cacheline)					\
	. = ALIGN(PAGE_SIZE);						\
	.data..percpu	: AT(ADDR(.data..percpu) - LOAD_OFFSET) {	\
		__per_cpu_load = .;					\
		PERCPU_INPUT(cacheline)					\
	}


/*
 * Definition of the high level *_SECTION macros
 * They will fit only a subset of the architectures
 */


/*
 * Writeable data.
 * All sections are combined in a single .data section.
 * The sections following CONSTRUCTORS are arranged so their
 * typical alignment matches.
 * A cacheline is typical/always less than a PAGE_SIZE so
 * the sections that has this restriction (or similar)
 * is located before the ones requiring PAGE_SIZE alignment.
 * NOSAVE_DATA starts and ends with a PAGE_SIZE alignment which
 * matches the requirement of PAGE_ALIGNED_DATA.
 *
 * use 0 as page_align if page_aligned data is not used */
#define RW_DATA_SECTION(cacheline, pagealigned, inittask)		\
	. = ALIGN(PAGE_SIZE);						\
	.data : AT(ADDR(.data) - LOAD_OFFSET) {				\
		INIT_TASK_DATA(inittask)				\
		NOSAVE_DATA						\
		PAGE_ALIGNED_DATA(pagealigned)				\
		CACHELINE_ALIGNED_DATA(cacheline)			\
		READ_MOSTLY_DATA(cacheline)				\
		DATA_DATA						\
		CONSTRUCTORS						\
	}								\
	BUG_TABLE							\

#define INIT_TEXT_SECTION(inittext_align)				\
	. = ALIGN(inittext_align);					\
	.init.text : AT(ADDR(.init.text) - LOAD_OFFSET) {		\
		_sinittext = .;						\
		INIT_TEXT						\
		_einittext = .;						\
	}

#define INIT_DATA_SECTION(initsetup_align)				\
	.init.data : AT(ADDR(.init.data) - LOAD_OFFSET) {		\
		INIT_DATA						\
		INIT_SETUP(initsetup_align)				\
		INIT_CALLS						\
		CON_INITCALL						\
		INIT_RAM_FS						\
	}

#define BSS_SECTION(sbss_align, bss_align, stop_align)			\
	. = ALIGN(sbss_align);						\
	__bss_start = .;						\
	SBSS(sbss_align)						\
	BSS(bss_align)							\
	. = ALIGN(stop_align);						\
	__bss_stop = .;<|MERGE_RESOLUTION|>--- conflicted
+++ resolved
@@ -534,16 +534,12 @@
  */
 #define TEXT_TEXT							\
 		ALIGN_FUNCTION();					\
-<<<<<<< HEAD
-		*(.text.hot TEXT_MAIN .text.fixup .text.unlikely)	\
-		*(TEXT_CFI_MAIN)					\
-=======
 		*(.text.hot .text.hot.*)				\
 		*(TEXT_MAIN .text.fixup)				\
 		*(.text.unlikely .text.unlikely.*)			\
 		*(.text.unknown .text.unknown.*)			\
+		*(TEXT_CFI_MAIN)					\
 		NOINSTR_TEXT						\
->>>>>>> be06827f
 		*(.text..refcount)					\
 		*(.text..ftrace)					\
 		*(.ref.text)						\
