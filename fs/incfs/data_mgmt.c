--- conflicted
+++ resolved
@@ -44,10 +44,7 @@
 	init_waitqueue_head(&mi->mi_log.ml_notif_wq);
 	INIT_DELAYED_WORK(&mi->mi_log.ml_wakeup_work, log_wake_up_all);
 	spin_lock_init(&mi->mi_log.rl_lock);
-<<<<<<< HEAD
-=======
 	spin_lock_init(&mi->pending_read_lock);
->>>>>>> 97b6f8d9
 	INIT_LIST_HEAD(&mi->mi_reads_list_head);
 
 	error = incfs_realloc_mount_info(mi, options);
@@ -312,7 +309,6 @@
 	 * right after the configuration update.
 	 */
 	if (READ_ONCE(log->rl_size) == 0)
-<<<<<<< HEAD
 		return;
 
 	now_us = ktime_to_us(ktime_get());
@@ -320,12 +316,9 @@
 	spin_lock(&log->rl_lock);
 	if (log->rl_size == 0) {
 		spin_unlock(&log->rl_lock);
-=======
->>>>>>> 97b6f8d9
 		return;
 	}
 
-<<<<<<< HEAD
 	head = &log->rl_head;
 	tail = &log->rl_tail;
 	relative_us = now_us - head->base_record.absolute_ts_us;
@@ -363,53 +356,6 @@
 		record_size = sizeof(struct same_file_next_block_short);
 	}
 
-=======
-	now_us = ktime_to_us(ktime_get());
-
-	spin_lock(&log->rl_lock);
-	if (log->rl_size == 0) {
-		spin_unlock(&log->rl_lock);
-		return;
-	}
-
-	head = &log->rl_head;
-	tail = &log->rl_tail;
-	relative_us = now_us - head->base_record.absolute_ts_us;
-
-	if (memcmp(id, &head->base_record.file_id, sizeof(incfs_uuid_t)) ||
-	    relative_us >= 1ll << 32) {
-		record.full_record = (struct full_record){
-			.type = FULL,
-			.block_index = block_index,
-			.file_id = *id,
-			.absolute_ts_us = now_us,
-		};
-		head->base_record.file_id = *id;
-		record_size = sizeof(struct full_record);
-	} else if (block_index != head->base_record.block_index + 1 ||
-		   relative_us >= 1 << 30) {
-		record.same_file_record = (struct same_file_record){
-			.type = SAME_FILE,
-			.block_index = block_index,
-			.relative_ts_us = relative_us,
-		};
-		record_size = sizeof(struct same_file_record);
-	} else if (relative_us >= 1 << 14) {
-		record.same_file_next_block = (struct same_file_next_block){
-			.type = SAME_FILE_NEXT_BLOCK,
-			.relative_ts_us = relative_us,
-		};
-		record_size = sizeof(struct same_file_next_block);
-	} else {
-		record.same_file_next_block_short =
-			(struct same_file_next_block_short){
-				.type = SAME_FILE_NEXT_BLOCK_SHORT,
-				.relative_ts_us = relative_us,
-			};
-		record_size = sizeof(struct same_file_next_block_short);
-	}
-
->>>>>>> 97b6f8d9
 	head->base_record.block_index = block_index;
 	head->base_record.absolute_ts_us = now_us;
 
@@ -520,19 +466,11 @@
 
 		memcpy(stored_digest, buf + hash_offset_in_block[lvl],
 		       digest_size);
-<<<<<<< HEAD
 
 		page = grab_cache_page(f->f_inode->i_mapping, hash_page);
 		if (page) {
 			u8 *addr = kmap_atomic(page);
 
-=======
-
-		page = grab_cache_page(f->f_inode->i_mapping, hash_page);
-		if (page) {
-			u8 *addr = kmap_atomic(page);
-
->>>>>>> 97b6f8d9
 			memcpy(addr, buf, INCFS_DATA_FILE_BLOCK_SIZE);
 			kunmap_atomic(addr);
 			SetPageChecked(page);
@@ -925,19 +863,6 @@
 		}
 	}
 
-<<<<<<< HEAD
-	mi = df->df_mount_info;
-
-	if (timeout_ms == 0) {
-		log_block_read(mi, &df->df_id, block_index);
-		return -ETIME;
-	}
-
-	if (!read)
-		return -ENOMEM;
-
-=======
->>>>>>> 97b6f8d9
 	/* Wait for notifications about block's arrival */
 	wait_res =
 		wait_event_interruptible_timeout(segment->new_data_arrival_wq,
@@ -1238,7 +1163,6 @@
 
 	if (!signature)
 		return -ENOMEM;
-<<<<<<< HEAD
 
 	if (!df || !df->df_backing_file_context ||
 	    !df->df_backing_file_context->bc_file) {
@@ -1246,15 +1170,6 @@
 		goto out;
 	}
 
-=======
-
-	if (!df || !df->df_backing_file_context ||
-	    !df->df_backing_file_context->bc_file) {
-		error = -ENOENT;
-		goto out;
-	}
-
->>>>>>> 97b6f8d9
 	signature->hash_offset = le64_to_cpu(sg->sg_hash_tree_offset);
 	signature->hash_size = le32_to_cpu(sg->sg_hash_tree_size);
 	signature->sig_offset = le64_to_cpu(sg->sg_sig_offset);
@@ -1272,21 +1187,12 @@
 		error = read;
 		goto out;
 	}
-<<<<<<< HEAD
 
 	if (read != signature->sig_size) {
 		error = -EINVAL;
 		goto out;
 	}
 
-=======
-
-	if (read != signature->sig_size) {
-		error = -EINVAL;
-		goto out;
-	}
-
->>>>>>> 97b6f8d9
 	hash_tree = incfs_alloc_mtree(range(buf, signature->sig_size),
 				      df->df_data_block_count);
 	if (IS_ERR(hash_tree)) {
