// SPDX-License-Identifier: GPL-2.0
/*
 * Filesystem-level keyring for fscrypt
 *
 * Copyright 2019 Google LLC
 */

/*
 * This file implements management of fscrypt master keys in the
 * filesystem-level keyring, including the ioctls:
 *
 * - FS_IOC_ADD_ENCRYPTION_KEY
 * - FS_IOC_REMOVE_ENCRYPTION_KEY
 * - FS_IOC_REMOVE_ENCRYPTION_KEY_ALL_USERS
 * - FS_IOC_GET_ENCRYPTION_KEY_STATUS
 *
 * See the "User API" section of Documentation/filesystems/fscrypt.rst for more
 * information about these ioctls.
 */

#include <crypto/skcipher.h>
#include <linux/key-type.h>
#include <linux/random.h>
#include <linux/seq_file.h>

#include "fscrypt_private.h"

static void wipe_master_key_secret(struct fscrypt_master_key_secret *secret)
{
	fscrypt_destroy_hkdf(&secret->hkdf);
	memzero_explicit(secret, sizeof(*secret));
}

static void move_master_key_secret(struct fscrypt_master_key_secret *dst,
				   struct fscrypt_master_key_secret *src)
{
	memcpy(dst, src, sizeof(*dst));
	memzero_explicit(src, sizeof(*src));
}

static void free_master_key(struct fscrypt_master_key *mk)
{
	size_t i;

	wipe_master_key_secret(&mk->mk_secret);

<<<<<<< HEAD
	for (i = 0; i <= __FSCRYPT_MODE_MAX; i++) {
		fscrypt_destroy_prepared_key(&mk->mk_direct_keys[i]);
		fscrypt_destroy_prepared_key(&mk->mk_iv_ino_lblk_64_keys[i]);
		fscrypt_destroy_prepared_key(&mk->mk_iv_ino_lblk_32_keys[i]);
=======
	for (i = 0; i <= FSCRYPT_MODE_MAX; i++) {
		crypto_free_skcipher(mk->mk_direct_tfms[i]);
		crypto_free_skcipher(mk->mk_iv_ino_lblk_64_tfms[i]);
>>>>>>> be06827f
	}

	key_put(mk->mk_users);
	kzfree(mk);
}

static inline bool valid_key_spec(const struct fscrypt_key_specifier *spec)
{
	if (spec->__reserved)
		return false;
	return master_key_spec_len(spec) != 0;
}

static int fscrypt_key_instantiate(struct key *key,
				   struct key_preparsed_payload *prep)
{
	key->payload.data[0] = (struct fscrypt_master_key *)prep->data;
	return 0;
}

static void fscrypt_key_destroy(struct key *key)
{
	free_master_key(key->payload.data[0]);
}

static void fscrypt_key_describe(const struct key *key, struct seq_file *m)
{
	seq_puts(m, key->description);

	if (key_is_positive(key)) {
		const struct fscrypt_master_key *mk = key->payload.data[0];

		if (!is_master_key_secret_present(&mk->mk_secret))
			seq_puts(m, ": secret removed");
	}
}

/*
 * Type of key in ->s_master_keys.  Each key of this type represents a master
 * key which has been added to the filesystem.  Its payload is a
 * 'struct fscrypt_master_key'.  The "." prefix in the key type name prevents
 * users from adding keys of this type via the keyrings syscalls rather than via
 * the intended method of FS_IOC_ADD_ENCRYPTION_KEY.
 */
static struct key_type key_type_fscrypt = {
	.name			= "._fscrypt",
	.instantiate		= fscrypt_key_instantiate,
	.destroy		= fscrypt_key_destroy,
	.describe		= fscrypt_key_describe,
};

static int fscrypt_user_key_instantiate(struct key *key,
					struct key_preparsed_payload *prep)
{
	/*
	 * We just charge FSCRYPT_MAX_KEY_SIZE bytes to the user's key quota for
	 * each key, regardless of the exact key size.  The amount of memory
	 * actually used is greater than the size of the raw key anyway.
	 */
	return key_payload_reserve(key, FSCRYPT_MAX_KEY_SIZE);
}

static void fscrypt_user_key_describe(const struct key *key, struct seq_file *m)
{
	seq_puts(m, key->description);
}

/*
 * Type of key in ->mk_users.  Each key of this type represents a particular
 * user who has added a particular master key.
 *
 * Note that the name of this key type really should be something like
 * ".fscrypt-user" instead of simply ".fscrypt".  But the shorter name is chosen
 * mainly for simplicity of presentation in /proc/keys when read by a non-root
 * user.  And it is expected to be rare that a key is actually added by multiple
 * users, since users should keep their encryption keys confidential.
 */
static struct key_type key_type_fscrypt_user = {
	.name			= ".fscrypt",
	.instantiate		= fscrypt_user_key_instantiate,
	.describe		= fscrypt_user_key_describe,
};

/* Search ->s_master_keys or ->mk_users */
static struct key *search_fscrypt_keyring(struct key *keyring,
					  struct key_type *type,
					  const char *description)
{
	/*
	 * We need to mark the keyring reference as "possessed" so that we
	 * acquire permission to search it, via the KEY_POS_SEARCH permission.
	 */
	key_ref_t keyref = make_key_ref(keyring, true /* possessed */);

	keyref = keyring_search(keyref, type, description, false);
	if (IS_ERR(keyref)) {
		if (PTR_ERR(keyref) == -EAGAIN || /* not found */
		    PTR_ERR(keyref) == -EKEYREVOKED) /* recently invalidated */
			keyref = ERR_PTR(-ENOKEY);
		return ERR_CAST(keyref);
	}
	return key_ref_to_ptr(keyref);
}

#define FSCRYPT_FS_KEYRING_DESCRIPTION_SIZE	\
	(CONST_STRLEN("fscrypt-") + FIELD_SIZEOF(struct super_block, s_id))

#define FSCRYPT_MK_DESCRIPTION_SIZE	(2 * FSCRYPT_KEY_IDENTIFIER_SIZE + 1)

#define FSCRYPT_MK_USERS_DESCRIPTION_SIZE	\
	(CONST_STRLEN("fscrypt-") + 2 * FSCRYPT_KEY_IDENTIFIER_SIZE + \
	 CONST_STRLEN("-users") + 1)

#define FSCRYPT_MK_USER_DESCRIPTION_SIZE	\
	(2 * FSCRYPT_KEY_IDENTIFIER_SIZE + CONST_STRLEN(".uid.") + 10 + 1)

static void format_fs_keyring_description(
			char description[FSCRYPT_FS_KEYRING_DESCRIPTION_SIZE],
			const struct super_block *sb)
{
	sprintf(description, "fscrypt-%s", sb->s_id);
}

static void format_mk_description(
			char description[FSCRYPT_MK_DESCRIPTION_SIZE],
			const struct fscrypt_key_specifier *mk_spec)
{
	sprintf(description, "%*phN",
		master_key_spec_len(mk_spec), (u8 *)&mk_spec->u);
}

static void format_mk_users_keyring_description(
			char description[FSCRYPT_MK_USERS_DESCRIPTION_SIZE],
			const u8 mk_identifier[FSCRYPT_KEY_IDENTIFIER_SIZE])
{
	sprintf(description, "fscrypt-%*phN-users",
		FSCRYPT_KEY_IDENTIFIER_SIZE, mk_identifier);
}

static void format_mk_user_description(
			char description[FSCRYPT_MK_USER_DESCRIPTION_SIZE],
			const u8 mk_identifier[FSCRYPT_KEY_IDENTIFIER_SIZE])
{

	sprintf(description, "%*phN.uid.%u", FSCRYPT_KEY_IDENTIFIER_SIZE,
		mk_identifier, __kuid_val(current_fsuid()));
}

/* Create ->s_master_keys if needed.  Synchronized by fscrypt_add_key_mutex. */
static int allocate_filesystem_keyring(struct super_block *sb)
{
	char description[FSCRYPT_FS_KEYRING_DESCRIPTION_SIZE];
	struct key *keyring;

	if (sb->s_master_keys)
		return 0;

	format_fs_keyring_description(description, sb);
	keyring = keyring_alloc(description, GLOBAL_ROOT_UID, GLOBAL_ROOT_GID,
				current_cred(), KEY_POS_SEARCH |
				  KEY_USR_SEARCH | KEY_USR_READ | KEY_USR_VIEW,
				KEY_ALLOC_NOT_IN_QUOTA, NULL, NULL);
	if (IS_ERR(keyring))
		return PTR_ERR(keyring);

	/* Pairs with READ_ONCE() in fscrypt_find_master_key() */
	smp_store_release(&sb->s_master_keys, keyring);
	return 0;
}

void fscrypt_sb_free(struct super_block *sb)
{
	key_put(sb->s_master_keys);
	sb->s_master_keys = NULL;
}

/*
 * Find the specified master key in ->s_master_keys.
 * Returns ERR_PTR(-ENOKEY) if not found.
 */
struct key *fscrypt_find_master_key(struct super_block *sb,
				    const struct fscrypt_key_specifier *mk_spec)
{
	struct key *keyring;
	char description[FSCRYPT_MK_DESCRIPTION_SIZE];

	/* pairs with smp_store_release() in allocate_filesystem_keyring() */
	keyring = READ_ONCE(sb->s_master_keys);
	if (keyring == NULL)
		return ERR_PTR(-ENOKEY); /* No keyring yet, so no keys yet. */

	format_mk_description(description, mk_spec);
	return search_fscrypt_keyring(keyring, &key_type_fscrypt, description);
}

static int allocate_master_key_users_keyring(struct fscrypt_master_key *mk)
{
	char description[FSCRYPT_MK_USERS_DESCRIPTION_SIZE];
	struct key *keyring;

	format_mk_users_keyring_description(description,
					    mk->mk_spec.u.identifier);
	keyring = keyring_alloc(description, GLOBAL_ROOT_UID, GLOBAL_ROOT_GID,
				current_cred(), KEY_POS_SEARCH |
				  KEY_USR_SEARCH | KEY_USR_READ | KEY_USR_VIEW,
				KEY_ALLOC_NOT_IN_QUOTA, NULL, NULL);
	if (IS_ERR(keyring))
		return PTR_ERR(keyring);

	mk->mk_users = keyring;
	return 0;
}

/*
 * Find the current user's "key" in the master key's ->mk_users.
 * Returns ERR_PTR(-ENOKEY) if not found.
 */
static struct key *find_master_key_user(struct fscrypt_master_key *mk)
{
	char description[FSCRYPT_MK_USER_DESCRIPTION_SIZE];

	format_mk_user_description(description, mk->mk_spec.u.identifier);
	return search_fscrypt_keyring(mk->mk_users, &key_type_fscrypt_user,
				      description);
}

/*
 * Give the current user a "key" in ->mk_users.  This charges the user's quota
 * and marks the master key as added by the current user, so that it cannot be
 * removed by another user with the key.  Either the master key's key->sem must
 * be held for write, or the master key must be still undergoing initialization.
 */
static int add_master_key_user(struct fscrypt_master_key *mk)
{
	char description[FSCRYPT_MK_USER_DESCRIPTION_SIZE];
	struct key *mk_user;
	int err;

	format_mk_user_description(description, mk->mk_spec.u.identifier);
	mk_user = key_alloc(&key_type_fscrypt_user, description,
			    current_fsuid(), current_gid(), current_cred(),
			    KEY_POS_SEARCH | KEY_USR_VIEW, 0, NULL);
	if (IS_ERR(mk_user))
		return PTR_ERR(mk_user);

	err = key_instantiate_and_link(mk_user, NULL, 0, mk->mk_users, NULL);
	key_put(mk_user);
	return err;
}

/*
 * Remove the current user's "key" from ->mk_users.
 * The master key's key->sem must be held for write.
 *
 * Returns 0 if removed, -ENOKEY if not found, or another -errno code.
 */
static int remove_master_key_user(struct fscrypt_master_key *mk)
{
	struct key *mk_user;
	int err;

	mk_user = find_master_key_user(mk);
	if (IS_ERR(mk_user))
		return PTR_ERR(mk_user);
	err = key_unlink(mk->mk_users, mk_user);
	key_put(mk_user);
	return err;
}

/*
 * Allocate a new fscrypt_master_key which contains the given secret, set it as
 * the payload of a new 'struct key' of type fscrypt, and link the 'struct key'
 * into the given keyring.  Synchronized by fscrypt_add_key_mutex.
 */
static int add_new_master_key(struct fscrypt_master_key_secret *secret,
			      const struct fscrypt_key_specifier *mk_spec,
			      struct key *keyring)
{
	struct fscrypt_master_key *mk;
	char description[FSCRYPT_MK_DESCRIPTION_SIZE];
	struct key *key;
	int err;

	mk = kzalloc(sizeof(*mk), GFP_KERNEL);
	if (!mk)
		return -ENOMEM;

	mk->mk_spec = *mk_spec;

	move_master_key_secret(&mk->mk_secret, secret);
	init_rwsem(&mk->mk_secret_sem);

	refcount_set(&mk->mk_refcount, 1); /* secret is present */
	INIT_LIST_HEAD(&mk->mk_decrypted_inodes);
	spin_lock_init(&mk->mk_decrypted_inodes_lock);

	if (mk_spec->type == FSCRYPT_KEY_SPEC_TYPE_IDENTIFIER) {
		err = allocate_master_key_users_keyring(mk);
		if (err)
			goto out_free_mk;
		err = add_master_key_user(mk);
		if (err)
			goto out_free_mk;
	}

	/*
	 * Note that we don't charge this key to anyone's quota, since when
	 * ->mk_users is in use those keys are charged instead, and otherwise
	 * (when ->mk_users isn't in use) only root can add these keys.
	 */
	format_mk_description(description, mk_spec);
	key = key_alloc(&key_type_fscrypt, description,
			GLOBAL_ROOT_UID, GLOBAL_ROOT_GID, current_cred(),
			KEY_POS_SEARCH | KEY_USR_SEARCH | KEY_USR_VIEW,
			KEY_ALLOC_NOT_IN_QUOTA, NULL);
	if (IS_ERR(key)) {
		err = PTR_ERR(key);
		goto out_free_mk;
	}
	err = key_instantiate_and_link(key, mk, sizeof(*mk), keyring, NULL);
	key_put(key);
	if (err)
		goto out_free_mk;

	return 0;

out_free_mk:
	free_master_key(mk);
	return err;
}

#define KEY_DEAD	1

static int add_existing_master_key(struct fscrypt_master_key *mk,
				   struct fscrypt_master_key_secret *secret)
{
	struct key *mk_user;
	bool rekey;
	int err;

	/*
	 * If the current user is already in ->mk_users, then there's nothing to
	 * do.  (Not applicable for v1 policy keys, which have NULL ->mk_users.)
	 */
	if (mk->mk_users) {
		mk_user = find_master_key_user(mk);
		if (mk_user != ERR_PTR(-ENOKEY)) {
			if (IS_ERR(mk_user))
				return PTR_ERR(mk_user);
			key_put(mk_user);
			return 0;
		}
	}

	/* If we'll be re-adding ->mk_secret, try to take the reference. */
	rekey = !is_master_key_secret_present(&mk->mk_secret);
	if (rekey && !refcount_inc_not_zero(&mk->mk_refcount))
		return KEY_DEAD;

	/* Add the current user to ->mk_users, if applicable. */
	if (mk->mk_users) {
		err = add_master_key_user(mk);
		if (err) {
			if (rekey && refcount_dec_and_test(&mk->mk_refcount))
				return KEY_DEAD;
			return err;
		}
	}

	/* Re-add the secret if needed. */
	if (rekey) {
		down_write(&mk->mk_secret_sem);
		move_master_key_secret(&mk->mk_secret, secret);
		up_write(&mk->mk_secret_sem);
	}
	return 0;
}

static int do_add_master_key(struct super_block *sb,
			     struct fscrypt_master_key_secret *secret,
			     const struct fscrypt_key_specifier *mk_spec)
{
	static DEFINE_MUTEX(fscrypt_add_key_mutex);
	struct key *key;
	int err;

	mutex_lock(&fscrypt_add_key_mutex); /* serialize find + link */
retry:
	key = fscrypt_find_master_key(sb, mk_spec);
	if (IS_ERR(key)) {
		err = PTR_ERR(key);
		if (err != -ENOKEY)
			goto out_unlock;
		/* Didn't find the key in ->s_master_keys.  Add it. */
		err = allocate_filesystem_keyring(sb);
		if (err)
			goto out_unlock;
		err = add_new_master_key(secret, mk_spec, sb->s_master_keys);
	} else {
		/*
		 * Found the key in ->s_master_keys.  Re-add the secret if
		 * needed, and add the user to ->mk_users if needed.
		 */
		down_write(&key->sem);
		err = add_existing_master_key(key->payload.data[0], secret);
		up_write(&key->sem);
		if (err == KEY_DEAD) {
			/* Key being removed or needs to be removed */
			key_invalidate(key);
			key_put(key);
			goto retry;
		}
		key_put(key);
	}
out_unlock:
	mutex_unlock(&fscrypt_add_key_mutex);
	return err;
}

/* Size of software "secret" derived from hardware-wrapped key */
#define RAW_SECRET_SIZE 32

static int add_master_key(struct super_block *sb,
			  struct fscrypt_master_key_secret *secret,
			  struct fscrypt_key_specifier *key_spec)
{
	int err;

	if (key_spec->type == FSCRYPT_KEY_SPEC_TYPE_IDENTIFIER) {
		u8 _kdf_key[RAW_SECRET_SIZE];
		u8 *kdf_key = secret->raw;
		unsigned int kdf_key_size = secret->size;

		if (secret->is_hw_wrapped) {
			kdf_key = _kdf_key;
			kdf_key_size = RAW_SECRET_SIZE;
			err = fscrypt_derive_raw_secret(sb, secret->raw,
							secret->size,
							kdf_key, kdf_key_size);
			if (err)
				return err;
		}
		err = fscrypt_init_hkdf(&secret->hkdf, kdf_key, kdf_key_size);
		/*
		 * Now that the HKDF context is initialized, the raw HKDF key is
		 * no longer needed.
		 */
		memzero_explicit(kdf_key, kdf_key_size);
		if (err)
			return err;

		/* Calculate the key identifier */
		err = fscrypt_hkdf_expand(&secret->hkdf,
					  HKDF_CONTEXT_KEY_IDENTIFIER, NULL, 0,
					  key_spec->u.identifier,
					  FSCRYPT_KEY_IDENTIFIER_SIZE);
		if (err)
			return err;
	}
	return do_add_master_key(sb, secret, key_spec);
}

static int fscrypt_provisioning_key_preparse(struct key_preparsed_payload *prep)
{
	const struct fscrypt_provisioning_key_payload *payload = prep->data;

	BUILD_BUG_ON(FSCRYPT_MAX_HW_WRAPPED_KEY_SIZE < FSCRYPT_MAX_KEY_SIZE);

	if (prep->datalen < sizeof(*payload) + FSCRYPT_MIN_KEY_SIZE ||
	    prep->datalen > sizeof(*payload) + FSCRYPT_MAX_HW_WRAPPED_KEY_SIZE)
		return -EINVAL;

	if (payload->type != FSCRYPT_KEY_SPEC_TYPE_DESCRIPTOR &&
	    payload->type != FSCRYPT_KEY_SPEC_TYPE_IDENTIFIER)
		return -EINVAL;

	if (payload->__reserved)
		return -EINVAL;

	prep->payload.data[0] = kmemdup(payload, prep->datalen, GFP_KERNEL);
	if (!prep->payload.data[0])
		return -ENOMEM;

	prep->quotalen = prep->datalen;
	return 0;
}

static void fscrypt_provisioning_key_free_preparse(
					struct key_preparsed_payload *prep)
{
	kzfree(prep->payload.data[0]);
}

static void fscrypt_provisioning_key_describe(const struct key *key,
					      struct seq_file *m)
{
	seq_puts(m, key->description);
	if (key_is_positive(key)) {
		const struct fscrypt_provisioning_key_payload *payload =
			key->payload.data[0];

		seq_printf(m, ": %u [%u]", key->datalen, payload->type);
	}
}

static void fscrypt_provisioning_key_destroy(struct key *key)
{
	kzfree(key->payload.data[0]);
}

static struct key_type key_type_fscrypt_provisioning = {
	.name			= "fscrypt-provisioning",
	.preparse		= fscrypt_provisioning_key_preparse,
	.free_preparse		= fscrypt_provisioning_key_free_preparse,
	.instantiate		= generic_key_instantiate,
	.describe		= fscrypt_provisioning_key_describe,
	.destroy		= fscrypt_provisioning_key_destroy,
};

/*
 * Retrieve the raw key from the Linux keyring key specified by 'key_id', and
 * store it into 'secret'.
 *
 * The key must be of type "fscrypt-provisioning" and must have the field
 * fscrypt_provisioning_key_payload::type set to 'type', indicating that it's
 * only usable with fscrypt with the particular KDF version identified by
 * 'type'.  We don't use the "logon" key type because there's no way to
 * completely restrict the use of such keys; they can be used by any kernel API
 * that accepts "logon" keys and doesn't require a specific service prefix.
 *
 * The ability to specify the key via Linux keyring key is intended for cases
 * where userspace needs to re-add keys after the filesystem is unmounted and
 * re-mounted.  Most users should just provide the raw key directly instead.
 */
static int get_keyring_key(u32 key_id, u32 type,
			   struct fscrypt_master_key_secret *secret)
{
	key_ref_t ref;
	struct key *key;
	const struct fscrypt_provisioning_key_payload *payload;
	int err;

	ref = lookup_user_key(key_id, 0, KEY_NEED_SEARCH);
	if (IS_ERR(ref))
		return PTR_ERR(ref);
	key = key_ref_to_ptr(ref);

	if (key->type != &key_type_fscrypt_provisioning)
		goto bad_key;
	payload = key->payload.data[0];

	/* Don't allow fscrypt v1 keys to be used as v2 keys and vice versa. */
	if (payload->type != type)
		goto bad_key;

	secret->size = key->datalen - sizeof(*payload);
	memcpy(secret->raw, payload->raw, secret->size);
	err = 0;
	goto out_put;

bad_key:
	err = -EKEYREJECTED;
out_put:
	key_ref_put(ref);
	return err;
}

/*
 * Add a master encryption key to the filesystem, causing all files which were
 * encrypted with it to appear "unlocked" (decrypted) when accessed.
 *
 * When adding a key for use by v1 encryption policies, this ioctl is
 * privileged, and userspace must provide the 'key_descriptor'.
 *
 * When adding a key for use by v2+ encryption policies, this ioctl is
 * unprivileged.  This is needed, in general, to allow non-root users to use
 * encryption without encountering the visibility problems of process-subscribed
 * keyrings and the inability to properly remove keys.  This works by having
 * each key identified by its cryptographically secure hash --- the
 * 'key_identifier'.  The cryptographic hash ensures that a malicious user
 * cannot add the wrong key for a given identifier.  Furthermore, each added key
 * is charged to the appropriate user's quota for the keyrings service, which
 * prevents a malicious user from adding too many keys.  Finally, we forbid a
 * user from removing a key while other users have added it too, which prevents
 * a user who knows another user's key from causing a denial-of-service by
 * removing it at an inopportune time.  (We tolerate that a user who knows a key
 * can prevent other users from removing it.)
 *
 * For more details, see the "FS_IOC_ADD_ENCRYPTION_KEY" section of
 * Documentation/filesystems/fscrypt.rst.
 */
int fscrypt_ioctl_add_key(struct file *filp, void __user *_uarg)
{
	struct super_block *sb = file_inode(filp)->i_sb;
	struct fscrypt_add_key_arg __user *uarg = _uarg;
	struct fscrypt_add_key_arg arg;
	struct fscrypt_master_key_secret secret;
	int err;

	if (copy_from_user(&arg, uarg, sizeof(arg)))
		return -EFAULT;

	if (!valid_key_spec(&arg.key_spec))
		return -EINVAL;

	if (memchr_inv(arg.__reserved, 0, sizeof(arg.__reserved)))
		return -EINVAL;

	/*
	 * Only root can add keys that are identified by an arbitrary descriptor
	 * rather than by a cryptographic hash --- since otherwise a malicious
	 * user could add the wrong key.
	 */
	if (arg.key_spec.type == FSCRYPT_KEY_SPEC_TYPE_DESCRIPTOR &&
	    !capable(CAP_SYS_ADMIN))
		return -EACCES;

	memset(&secret, 0, sizeof(secret));

	if (arg.__flags) {
		if (arg.__flags & ~__FSCRYPT_ADD_KEY_FLAG_HW_WRAPPED)
			return -EINVAL;
		if (arg.key_spec.type != FSCRYPT_KEY_SPEC_TYPE_IDENTIFIER)
			return -EINVAL;
		secret.is_hw_wrapped = true;
	}

	if (arg.key_id) {
		if (arg.raw_size != 0)
			return -EINVAL;
		err = get_keyring_key(arg.key_id, arg.key_spec.type, &secret);
		if (err)
			goto out_wipe_secret;
		err = -EINVAL;
		if (secret.size > FSCRYPT_MAX_KEY_SIZE && !secret.is_hw_wrapped)
			goto out_wipe_secret;
	} else {
		if (arg.raw_size < FSCRYPT_MIN_KEY_SIZE ||
		    arg.raw_size > (secret.is_hw_wrapped ?
				    FSCRYPT_MAX_HW_WRAPPED_KEY_SIZE :
				    FSCRYPT_MAX_KEY_SIZE))
			return -EINVAL;
		secret.size = arg.raw_size;
		err = -EFAULT;
		if (copy_from_user(secret.raw, uarg->raw, secret.size))
			goto out_wipe_secret;
	}

	err = add_master_key(sb, &secret, &arg.key_spec);
	if (err)
		goto out_wipe_secret;

	/* Return the key identifier to userspace, if applicable */
	err = -EFAULT;
	if (arg.key_spec.type == FSCRYPT_KEY_SPEC_TYPE_IDENTIFIER &&
	    copy_to_user(uarg->key_spec.u.identifier, arg.key_spec.u.identifier,
			 FSCRYPT_KEY_IDENTIFIER_SIZE))
		goto out_wipe_secret;
	err = 0;
out_wipe_secret:
	wipe_master_key_secret(&secret);
	return err;
}
EXPORT_SYMBOL_GPL(fscrypt_ioctl_add_key);

/*
 * Add the key for '-o test_dummy_encryption' to the filesystem keyring.
 *
 * Use a per-boot random key to prevent people from misusing this option.
 */
int fscrypt_add_test_dummy_key(struct super_block *sb,
			       struct fscrypt_key_specifier *key_spec)
{
	static u8 test_key[FSCRYPT_MAX_KEY_SIZE];
	struct fscrypt_master_key_secret secret;
	int err;

	get_random_once(test_key, FSCRYPT_MAX_KEY_SIZE);

	memset(&secret, 0, sizeof(secret));
	secret.size = FSCRYPT_MAX_KEY_SIZE;
	memcpy(secret.raw, test_key, FSCRYPT_MAX_KEY_SIZE);

	err = add_master_key(sb, &secret, key_spec);
	wipe_master_key_secret(&secret);
	return err;
}

/*
 * Verify that the current user has added a master key with the given identifier
 * (returns -ENOKEY if not).  This is needed to prevent a user from encrypting
 * their files using some other user's key which they don't actually know.
 * Cryptographically this isn't much of a problem, but the semantics of this
 * would be a bit weird, so it's best to just forbid it.
 *
 * The system administrator (CAP_FOWNER) can override this, which should be
 * enough for any use cases where encryption policies are being set using keys
 * that were chosen ahead of time but aren't available at the moment.
 *
 * Note that the key may have already removed by the time this returns, but
 * that's okay; we just care whether the key was there at some point.
 *
 * Return: 0 if the key is added, -ENOKEY if it isn't, or another -errno code
 */
int fscrypt_verify_key_added(struct super_block *sb,
			     const u8 identifier[FSCRYPT_KEY_IDENTIFIER_SIZE])
{
	struct fscrypt_key_specifier mk_spec;
	struct key *key, *mk_user;
	struct fscrypt_master_key *mk;
	int err;

	mk_spec.type = FSCRYPT_KEY_SPEC_TYPE_IDENTIFIER;
	memcpy(mk_spec.u.identifier, identifier, FSCRYPT_KEY_IDENTIFIER_SIZE);

	key = fscrypt_find_master_key(sb, &mk_spec);
	if (IS_ERR(key)) {
		err = PTR_ERR(key);
		goto out;
	}
	mk = key->payload.data[0];
	mk_user = find_master_key_user(mk);
	if (IS_ERR(mk_user)) {
		err = PTR_ERR(mk_user);
	} else {
		key_put(mk_user);
		err = 0;
	}
	key_put(key);
out:
	if (err == -ENOKEY && capable(CAP_FOWNER))
		err = 0;
	return err;
}

/*
 * Try to evict the inode's dentries from the dentry cache.  If the inode is a
 * directory, then it can have at most one dentry; however, that dentry may be
 * pinned by child dentries, so first try to evict the children too.
 */
static void shrink_dcache_inode(struct inode *inode)
{
	struct dentry *dentry;

	if (S_ISDIR(inode->i_mode)) {
		dentry = d_find_any_alias(inode);
		if (dentry) {
			shrink_dcache_parent(dentry);
			dput(dentry);
		}
	}
	d_prune_aliases(inode);
}

static void evict_dentries_for_decrypted_inodes(struct fscrypt_master_key *mk)
{
	struct fscrypt_info *ci;
	struct inode *inode;
	struct inode *toput_inode = NULL;

	spin_lock(&mk->mk_decrypted_inodes_lock);

	list_for_each_entry(ci, &mk->mk_decrypted_inodes, ci_master_key_link) {
		inode = ci->ci_inode;
		spin_lock(&inode->i_lock);
		if (inode->i_state & (I_FREEING | I_WILL_FREE | I_NEW)) {
			spin_unlock(&inode->i_lock);
			continue;
		}
		__iget(inode);
		spin_unlock(&inode->i_lock);
		spin_unlock(&mk->mk_decrypted_inodes_lock);

		shrink_dcache_inode(inode);
		iput(toput_inode);
		toput_inode = inode;

		spin_lock(&mk->mk_decrypted_inodes_lock);
	}

	spin_unlock(&mk->mk_decrypted_inodes_lock);
	iput(toput_inode);
}

static int check_for_busy_inodes(struct super_block *sb,
				 struct fscrypt_master_key *mk)
{
	struct list_head *pos;
	size_t busy_count = 0;
	unsigned long ino;

	spin_lock(&mk->mk_decrypted_inodes_lock);

	list_for_each(pos, &mk->mk_decrypted_inodes)
		busy_count++;

	if (busy_count == 0) {
		spin_unlock(&mk->mk_decrypted_inodes_lock);
		return 0;
	}

	{
		/* select an example file to show for debugging purposes */
		struct inode *inode =
			list_first_entry(&mk->mk_decrypted_inodes,
					 struct fscrypt_info,
					 ci_master_key_link)->ci_inode;
		ino = inode->i_ino;
	}
	spin_unlock(&mk->mk_decrypted_inodes_lock);

	fscrypt_warn(NULL,
		     "%s: %zu inode(s) still busy after removing key with %s %*phN, including ino %lu",
		     sb->s_id, busy_count, master_key_spec_type(&mk->mk_spec),
		     master_key_spec_len(&mk->mk_spec), (u8 *)&mk->mk_spec.u,
		     ino);
	return -EBUSY;
}

static int try_to_lock_encrypted_files(struct super_block *sb,
				       struct fscrypt_master_key *mk)
{
	int err1;
	int err2;

	/*
	 * An inode can't be evicted while it is dirty or has dirty pages.
	 * Thus, we first have to clean the inodes in ->mk_decrypted_inodes.
	 *
	 * Just do it the easy way: call sync_filesystem().  It's overkill, but
	 * it works, and it's more important to minimize the amount of caches we
	 * drop than the amount of data we sync.  Also, unprivileged users can
	 * already call sync_filesystem() via sys_syncfs() or sys_sync().
	 */
	down_read(&sb->s_umount);
	err1 = sync_filesystem(sb);
	up_read(&sb->s_umount);
	/* If a sync error occurs, still try to evict as much as possible. */

	/*
	 * Inodes are pinned by their dentries, so we have to evict their
	 * dentries.  shrink_dcache_sb() would suffice, but would be overkill
	 * and inappropriate for use by unprivileged users.  So instead go
	 * through the inodes' alias lists and try to evict each dentry.
	 */
	evict_dentries_for_decrypted_inodes(mk);

	/*
	 * evict_dentries_for_decrypted_inodes() already iput() each inode in
	 * the list; any inodes for which that dropped the last reference will
	 * have been evicted due to fscrypt_drop_inode() detecting the key
	 * removal and telling the VFS to evict the inode.  So to finish, we
	 * just need to check whether any inodes couldn't be evicted.
	 */
	err2 = check_for_busy_inodes(sb, mk);

	return err1 ?: err2;
}

/*
 * Try to remove an fscrypt master encryption key.
 *
 * FS_IOC_REMOVE_ENCRYPTION_KEY (all_users=false) removes the current user's
 * claim to the key, then removes the key itself if no other users have claims.
 * FS_IOC_REMOVE_ENCRYPTION_KEY_ALL_USERS (all_users=true) always removes the
 * key itself.
 *
 * To "remove the key itself", first we wipe the actual master key secret, so
 * that no more inodes can be unlocked with it.  Then we try to evict all cached
 * inodes that had been unlocked with the key.
 *
 * If all inodes were evicted, then we unlink the fscrypt_master_key from the
 * keyring.  Otherwise it remains in the keyring in the "incompletely removed"
 * state (without the actual secret key) where it tracks the list of remaining
 * inodes.  Userspace can execute the ioctl again later to retry eviction, or
 * alternatively can re-add the secret key again.
 *
 * For more details, see the "Removing keys" section of
 * Documentation/filesystems/fscrypt.rst.
 */
static int do_remove_key(struct file *filp, void __user *_uarg, bool all_users)
{
	struct super_block *sb = file_inode(filp)->i_sb;
	struct fscrypt_remove_key_arg __user *uarg = _uarg;
	struct fscrypt_remove_key_arg arg;
	struct key *key;
	struct fscrypt_master_key *mk;
	u32 status_flags = 0;
	int err;
	bool dead;

	if (copy_from_user(&arg, uarg, sizeof(arg)))
		return -EFAULT;

	if (!valid_key_spec(&arg.key_spec))
		return -EINVAL;

	if (memchr_inv(arg.__reserved, 0, sizeof(arg.__reserved)))
		return -EINVAL;

	/*
	 * Only root can add and remove keys that are identified by an arbitrary
	 * descriptor rather than by a cryptographic hash.
	 */
	if (arg.key_spec.type == FSCRYPT_KEY_SPEC_TYPE_DESCRIPTOR &&
	    !capable(CAP_SYS_ADMIN))
		return -EACCES;

	/* Find the key being removed. */
	key = fscrypt_find_master_key(sb, &arg.key_spec);
	if (IS_ERR(key))
		return PTR_ERR(key);
	mk = key->payload.data[0];

	down_write(&key->sem);

	/* If relevant, remove current user's (or all users) claim to the key */
	if (mk->mk_users && mk->mk_users->keys.nr_leaves_on_tree != 0) {
		if (all_users)
			err = keyring_clear(mk->mk_users);
		else
			err = remove_master_key_user(mk);
		if (err) {
			up_write(&key->sem);
			goto out_put_key;
		}
		if (mk->mk_users->keys.nr_leaves_on_tree != 0) {
			/*
			 * Other users have still added the key too.  We removed
			 * the current user's claim to the key, but we still
			 * can't remove the key itself.
			 */
			status_flags |=
				FSCRYPT_KEY_REMOVAL_STATUS_FLAG_OTHER_USERS;
			err = 0;
			up_write(&key->sem);
			goto out_put_key;
		}
	}

	/* No user claims remaining.  Go ahead and wipe the secret. */
	dead = false;
	if (is_master_key_secret_present(&mk->mk_secret)) {
		down_write(&mk->mk_secret_sem);
		wipe_master_key_secret(&mk->mk_secret);
		dead = refcount_dec_and_test(&mk->mk_refcount);
		up_write(&mk->mk_secret_sem);
	}
	up_write(&key->sem);
	if (dead) {
		/*
		 * No inodes reference the key, and we wiped the secret, so the
		 * key object is free to be removed from the keyring.
		 */
		key_invalidate(key);
		err = 0;
	} else {
		/* Some inodes still reference this key; try to evict them. */
		err = try_to_lock_encrypted_files(sb, mk);
		if (err == -EBUSY) {
			status_flags |=
				FSCRYPT_KEY_REMOVAL_STATUS_FLAG_FILES_BUSY;
			err = 0;
		}
	}
	/*
	 * We return 0 if we successfully did something: removed a claim to the
	 * key, wiped the secret, or tried locking the files again.  Users need
	 * to check the informational status flags if they care whether the key
	 * has been fully removed including all files locked.
	 */
out_put_key:
	key_put(key);
	if (err == 0)
		err = put_user(status_flags, &uarg->removal_status_flags);
	return err;
}

int fscrypt_ioctl_remove_key(struct file *filp, void __user *uarg)
{
	return do_remove_key(filp, uarg, false);
}
EXPORT_SYMBOL_GPL(fscrypt_ioctl_remove_key);

int fscrypt_ioctl_remove_key_all_users(struct file *filp, void __user *uarg)
{
	if (!capable(CAP_SYS_ADMIN))
		return -EACCES;
	return do_remove_key(filp, uarg, true);
}
EXPORT_SYMBOL_GPL(fscrypt_ioctl_remove_key_all_users);

/*
 * Retrieve the status of an fscrypt master encryption key.
 *
 * We set ->status to indicate whether the key is absent, present, or
 * incompletely removed.  "Incompletely removed" means that the master key
 * secret has been removed, but some files which had been unlocked with it are
 * still in use.  This field allows applications to easily determine the state
 * of an encrypted directory without using a hack such as trying to open a
 * regular file in it (which can confuse the "incompletely removed" state with
 * absent or present).
 *
 * In addition, for v2 policy keys we allow applications to determine, via
 * ->status_flags and ->user_count, whether the key has been added by the
 * current user, by other users, or by both.  Most applications should not need
 * this, since ordinarily only one user should know a given key.  However, if a
 * secret key is shared by multiple users, applications may wish to add an
 * already-present key to prevent other users from removing it.  This ioctl can
 * be used to check whether that really is the case before the work is done to
 * add the key --- which might e.g. require prompting the user for a passphrase.
 *
 * For more details, see the "FS_IOC_GET_ENCRYPTION_KEY_STATUS" section of
 * Documentation/filesystems/fscrypt.rst.
 */
int fscrypt_ioctl_get_key_status(struct file *filp, void __user *uarg)
{
	struct super_block *sb = file_inode(filp)->i_sb;
	struct fscrypt_get_key_status_arg arg;
	struct key *key;
	struct fscrypt_master_key *mk;
	int err;

	if (copy_from_user(&arg, uarg, sizeof(arg)))
		return -EFAULT;

	if (!valid_key_spec(&arg.key_spec))
		return -EINVAL;

	if (memchr_inv(arg.__reserved, 0, sizeof(arg.__reserved)))
		return -EINVAL;

	arg.status_flags = 0;
	arg.user_count = 0;
	memset(arg.__out_reserved, 0, sizeof(arg.__out_reserved));

	key = fscrypt_find_master_key(sb, &arg.key_spec);
	if (IS_ERR(key)) {
		if (key != ERR_PTR(-ENOKEY))
			return PTR_ERR(key);
		arg.status = FSCRYPT_KEY_STATUS_ABSENT;
		err = 0;
		goto out;
	}
	mk = key->payload.data[0];
	down_read(&key->sem);

	if (!is_master_key_secret_present(&mk->mk_secret)) {
		arg.status = FSCRYPT_KEY_STATUS_INCOMPLETELY_REMOVED;
		err = 0;
		goto out_release_key;
	}

	arg.status = FSCRYPT_KEY_STATUS_PRESENT;
	if (mk->mk_users) {
		struct key *mk_user;

		arg.user_count = mk->mk_users->keys.nr_leaves_on_tree;
		mk_user = find_master_key_user(mk);
		if (!IS_ERR(mk_user)) {
			arg.status_flags |=
				FSCRYPT_KEY_STATUS_FLAG_ADDED_BY_SELF;
			key_put(mk_user);
		} else if (mk_user != ERR_PTR(-ENOKEY)) {
			err = PTR_ERR(mk_user);
			goto out_release_key;
		}
	}
	err = 0;
out_release_key:
	up_read(&key->sem);
	key_put(key);
out:
	if (!err && copy_to_user(uarg, &arg, sizeof(arg)))
		err = -EFAULT;
	return err;
}
EXPORT_SYMBOL_GPL(fscrypt_ioctl_get_key_status);

int __init fscrypt_init_keyring(void)
{
	int err;

	err = register_key_type(&key_type_fscrypt);
	if (err)
		return err;

	err = register_key_type(&key_type_fscrypt_user);
	if (err)
		goto err_unregister_fscrypt;

	err = register_key_type(&key_type_fscrypt_provisioning);
	if (err)
		goto err_unregister_fscrypt_user;

	return 0;

err_unregister_fscrypt_user:
	unregister_key_type(&key_type_fscrypt_user);
err_unregister_fscrypt:
	unregister_key_type(&key_type_fscrypt);
	return err;
}<|MERGE_RESOLUTION|>--- conflicted
+++ resolved
@@ -44,16 +44,10 @@
 
 	wipe_master_key_secret(&mk->mk_secret);
 
-<<<<<<< HEAD
-	for (i = 0; i <= __FSCRYPT_MODE_MAX; i++) {
+	for (i = 0; i <= FSCRYPT_MODE_MAX; i++) {
 		fscrypt_destroy_prepared_key(&mk->mk_direct_keys[i]);
 		fscrypt_destroy_prepared_key(&mk->mk_iv_ino_lblk_64_keys[i]);
 		fscrypt_destroy_prepared_key(&mk->mk_iv_ino_lblk_32_keys[i]);
-=======
-	for (i = 0; i <= FSCRYPT_MODE_MAX; i++) {
-		crypto_free_skcipher(mk->mk_direct_tfms[i]);
-		crypto_free_skcipher(mk->mk_iv_ino_lblk_64_tfms[i]);
->>>>>>> be06827f
 	}
 
 	key_put(mk->mk_users);
