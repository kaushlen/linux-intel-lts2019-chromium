// SPDX-License-Identifier: GPL-2.0
/*
 * Driver for the Texas Instruments DP83867 PHY
 *
 * Copyright (C) 2015 Texas Instruments Inc.
 */

#include <linux/ethtool.h>
#include <linux/kernel.h>
#include <linux/mii.h>
#include <linux/module.h>
#include <linux/of.h>
#include <linux/phy.h>
#include <linux/delay.h>

#include <dt-bindings/net/ti-dp83867.h>

#define DP83867_PHY_ID		0x2000a231
#define DP83867_DEVADDR		0x1f

#define MII_DP83867_PHYCTRL	0x10
#define MII_DP83867_MICR	0x12
#define MII_DP83867_ISR		0x13
#define DP83867_CTRL		0x1f
#define DP83867_CFG3		0x1e

/* Extended Registers */
#define DP83867_CFG4            0x0031
#define DP83867_CFG4_SGMII_ANEG_MASK (BIT(5) | BIT(6))
#define DP83867_CFG4_SGMII_ANEG_TIMER_11MS   (3 << 5)
#define DP83867_CFG4_SGMII_ANEG_TIMER_800US  (2 << 5)
#define DP83867_CFG4_SGMII_ANEG_TIMER_2US    (1 << 5)
#define DP83867_CFG4_SGMII_ANEG_TIMER_16MS   (0 << 5)

#define DP83867_RGMIICTL	0x0032
#define DP83867_STRAP_STS1	0x006E
#define DP83867_STRAP_STS2	0x006f
#define DP83867_RGMIIDCTL	0x0086
#define DP83867_IO_MUX_CFG	0x0170
#define DP83867_10M_SGMII_CFG   0x016F
#define DP83867_10M_SGMII_RATE_ADAPT_MASK BIT(7)

#define DP83867_SW_RESET	BIT(15)
#define DP83867_SW_RESTART	BIT(14)

/* MICR Interrupt bits */
#define MII_DP83867_MICR_AN_ERR_INT_EN		BIT(15)
#define MII_DP83867_MICR_SPEED_CHNG_INT_EN	BIT(14)
#define MII_DP83867_MICR_DUP_MODE_CHNG_INT_EN	BIT(13)
#define MII_DP83867_MICR_PAGE_RXD_INT_EN	BIT(12)
#define MII_DP83867_MICR_AUTONEG_COMP_INT_EN	BIT(11)
#define MII_DP83867_MICR_LINK_STS_CHNG_INT_EN	BIT(10)
#define MII_DP83867_MICR_FALSE_CARRIER_INT_EN	BIT(8)
#define MII_DP83867_MICR_SLEEP_MODE_CHNG_INT_EN	BIT(4)
#define MII_DP83867_MICR_WOL_INT_EN		BIT(3)
#define MII_DP83867_MICR_XGMII_ERR_INT_EN	BIT(2)
#define MII_DP83867_MICR_POL_CHNG_INT_EN	BIT(1)
#define MII_DP83867_MICR_JABBER_INT_EN		BIT(0)

/* RGMIICTL bits */
#define DP83867_RGMII_TX_CLK_DELAY_EN		BIT(1)
#define DP83867_RGMII_RX_CLK_DELAY_EN		BIT(0)

/* STRAP_STS1 bits */
#define DP83867_STRAP_STS1_RESERVED		BIT(11)

/* STRAP_STS2 bits */
#define DP83867_STRAP_STS2_CLK_SKEW_TX_MASK	GENMASK(6, 4)
#define DP83867_STRAP_STS2_CLK_SKEW_TX_SHIFT	4
#define DP83867_STRAP_STS2_CLK_SKEW_RX_MASK	GENMASK(2, 0)
#define DP83867_STRAP_STS2_CLK_SKEW_RX_SHIFT	0
#define DP83867_STRAP_STS2_CLK_SKEW_NONE	BIT(2)

/* PHY CTRL bits */
#define DP83867_PHYCR_FIFO_DEPTH_SHIFT		14
#define DP83867_PHYCR_FIFO_DEPTH_MAX		0x03
#define DP83867_PHYCR_FIFO_DEPTH_MASK		GENMASK(15, 14)
#define DP83867_PHYCR_RESERVED_MASK		BIT(11)

/* RGMIIDCTL bits */
#define DP83867_RGMII_TX_CLK_DELAY_MAX		0xf
#define DP83867_RGMII_TX_CLK_DELAY_SHIFT	4
#define DP83867_RGMII_RX_CLK_DELAY_MAX		0xf
#define DP83867_RGMII_RX_CLK_DELAY_SHIFT	0

/* IO_MUX_CFG bits */
#define DP83867_IO_MUX_CFG_IO_IMPEDANCE_MASK	0x1f
#define DP83867_IO_MUX_CFG_IO_IMPEDANCE_MAX	0x0
#define DP83867_IO_MUX_CFG_IO_IMPEDANCE_MIN	0x1f
#define DP83867_IO_MUX_CFG_CLK_O_DISABLE	BIT(6)
#define DP83867_IO_MUX_CFG_CLK_O_SEL_MASK	(0x1f << 8)
#define DP83867_IO_MUX_CFG_CLK_O_SEL_SHIFT	8

/* CFG4 bits */
#define DP83867_CFG4_PORT_MIRROR_EN              BIT(0)

enum {
	DP83867_PORT_MIRROING_KEEP,
	DP83867_PORT_MIRROING_EN,
	DP83867_PORT_MIRROING_DIS,
};

struct dp83867_private {
	u32 rx_id_delay;
	u32 tx_id_delay;
	u32 fifo_depth;
	int io_impedance;
	int port_mirroring;
	bool rxctrl_strap_quirk;
	bool set_clk_output;
	u32 clk_output_sel;
};

static int dp83867_ack_interrupt(struct phy_device *phydev)
{
	int err = phy_read(phydev, MII_DP83867_ISR);

	if (err < 0)
		return err;

	return 0;
}

static int dp83867_config_intr(struct phy_device *phydev)
{
	int micr_status;

	if (phydev->interrupts == PHY_INTERRUPT_ENABLED) {
		micr_status = phy_read(phydev, MII_DP83867_MICR);
		if (micr_status < 0)
			return micr_status;

		micr_status |=
			(MII_DP83867_MICR_AN_ERR_INT_EN |
			MII_DP83867_MICR_SPEED_CHNG_INT_EN |
			MII_DP83867_MICR_AUTONEG_COMP_INT_EN |
			MII_DP83867_MICR_LINK_STS_CHNG_INT_EN |
			MII_DP83867_MICR_DUP_MODE_CHNG_INT_EN |
			MII_DP83867_MICR_SLEEP_MODE_CHNG_INT_EN);

		return phy_write(phydev, MII_DP83867_MICR, micr_status);
	}

	micr_status = 0x0;
	return phy_write(phydev, MII_DP83867_MICR, micr_status);
}

static int dp83867_config_port_mirroring(struct phy_device *phydev)
{
	struct dp83867_private *dp83867 =
		(struct dp83867_private *)phydev->priv;

	if (dp83867->port_mirroring == DP83867_PORT_MIRROING_EN)
		phy_set_bits_mmd(phydev, DP83867_DEVADDR, DP83867_CFG4,
				 DP83867_CFG4_PORT_MIRROR_EN);
	else
		phy_clear_bits_mmd(phydev, DP83867_DEVADDR, DP83867_CFG4,
				   DP83867_CFG4_PORT_MIRROR_EN);
	return 0;
}

#ifdef CONFIG_OF_MDIO
static int dp83867_of_init(struct phy_device *phydev)
{
	struct dp83867_private *dp83867 = phydev->priv;
	struct device *dev = &phydev->mdio.dev;
	struct device_node *of_node = dev->of_node;
	int ret;

	if (!of_node)
		return -ENODEV;

	/* Optional configuration */
	ret = of_property_read_u32(of_node, "ti,clk-output-sel",
				   &dp83867->clk_output_sel);
	/* If not set, keep default */
	if (!ret) {
		dp83867->set_clk_output = true;
		/* Valid values are 0 to DP83867_CLK_O_SEL_REF_CLK or
		 * DP83867_CLK_O_SEL_OFF.
		 */
		if (dp83867->clk_output_sel > DP83867_CLK_O_SEL_REF_CLK &&
		    dp83867->clk_output_sel != DP83867_CLK_O_SEL_OFF) {
			phydev_err(phydev, "ti,clk-output-sel value %u out of range\n",
				   dp83867->clk_output_sel);
			return -EINVAL;
		}
	}

	if (of_property_read_bool(of_node, "ti,max-output-impedance"))
		dp83867->io_impedance = DP83867_IO_MUX_CFG_IO_IMPEDANCE_MAX;
	else if (of_property_read_bool(of_node, "ti,min-output-impedance"))
		dp83867->io_impedance = DP83867_IO_MUX_CFG_IO_IMPEDANCE_MIN;
	else
		dp83867->io_impedance = -1; /* leave at default */

	dp83867->rxctrl_strap_quirk = of_property_read_bool(of_node,
					"ti,dp83867-rxctrl-strap-quirk");

	/* Existing behavior was to use default pin strapping delay in rgmii
	 * mode, but rgmii should have meant no delay.  Warn existing users.
	 */
	if (phydev->interface == PHY_INTERFACE_MODE_RGMII) {
		const u16 val = phy_read_mmd(phydev, DP83867_DEVADDR, DP83867_STRAP_STS2);
		const u16 txskew = (val & DP83867_STRAP_STS2_CLK_SKEW_TX_MASK) >>
				   DP83867_STRAP_STS2_CLK_SKEW_TX_SHIFT;
		const u16 rxskew = (val & DP83867_STRAP_STS2_CLK_SKEW_RX_MASK) >>
				   DP83867_STRAP_STS2_CLK_SKEW_RX_SHIFT;

		if (txskew != DP83867_STRAP_STS2_CLK_SKEW_NONE ||
		    rxskew != DP83867_STRAP_STS2_CLK_SKEW_NONE)
			phydev_warn(phydev,
				    "PHY has delays via pin strapping, but phy-mode = 'rgmii'\n"
				    "Should be 'rgmii-id' to use internal delays\n");
	}

	/* RX delay *must* be specified if internal delay of RX is used. */
	if (phydev->interface == PHY_INTERFACE_MODE_RGMII_ID ||
	    phydev->interface == PHY_INTERFACE_MODE_RGMII_RXID) {
		ret = of_property_read_u32(of_node, "ti,rx-internal-delay",
					   &dp83867->rx_id_delay);
		if (ret) {
			phydev_err(phydev, "ti,rx-internal-delay must be specified\n");
			return ret;
		}
		if (dp83867->rx_id_delay > DP83867_RGMII_RX_CLK_DELAY_MAX) {
			phydev_err(phydev,
				   "ti,rx-internal-delay value of %u out of range\n",
				   dp83867->rx_id_delay);
			return -EINVAL;
		}
	}

	/* TX delay *must* be specified if internal delay of RX is used. */
	if (phydev->interface == PHY_INTERFACE_MODE_RGMII_ID ||
	    phydev->interface == PHY_INTERFACE_MODE_RGMII_TXID) {
		ret = of_property_read_u32(of_node, "ti,tx-internal-delay",
					   &dp83867->tx_id_delay);
		if (ret) {
			phydev_err(phydev, "ti,tx-internal-delay must be specified\n");
			return ret;
		}
		if (dp83867->tx_id_delay > DP83867_RGMII_TX_CLK_DELAY_MAX) {
			phydev_err(phydev,
				   "ti,tx-internal-delay value of %u out of range\n",
				   dp83867->tx_id_delay);
			return -EINVAL;
		}
	}

	if (of_property_read_bool(of_node, "enet-phy-lane-swap"))
		dp83867->port_mirroring = DP83867_PORT_MIRROING_EN;

	if (of_property_read_bool(of_node, "enet-phy-lane-no-swap"))
		dp83867->port_mirroring = DP83867_PORT_MIRROING_DIS;

	ret = of_property_read_u32(of_node, "ti,fifo-depth",
				   &dp83867->fifo_depth);
	if (ret) {
		phydev_err(phydev,
			   "ti,fifo-depth property is required\n");
		return ret;
	}
	if (dp83867->fifo_depth > DP83867_PHYCR_FIFO_DEPTH_MAX) {
		phydev_err(phydev,
			   "ti,fifo-depth value %u out of range\n",
			   dp83867->fifo_depth);
		return -EINVAL;
	}
	return 0;
}
#else
static int dp83867_of_init(struct phy_device *phydev)
{
	return 0;
}
#endif /* CONFIG_OF_MDIO */

static int dp83867_probe(struct phy_device *phydev)
{
	struct dp83867_private *dp83867;

	dp83867 = devm_kzalloc(&phydev->mdio.dev, sizeof(*dp83867),
			       GFP_KERNEL);
	if (!dp83867)
		return -ENOMEM;

	phydev->priv = dp83867;

	return 0;
}

static int dp83867_config_init(struct phy_device *phydev)
{
	struct dp83867_private *dp83867 = phydev->priv;
	int ret, val, bs;
	u16 delay;

	ret = dp83867_of_init(phydev);
	if (ret)
		return ret;

	/* RX_DV/RX_CTRL strapped in mode 1 or mode 2 workaround */
	if (dp83867->rxctrl_strap_quirk)
		phy_clear_bits_mmd(phydev, DP83867_DEVADDR, DP83867_CFG4,
				   BIT(7));

	if (phy_interface_is_rgmii(phydev)) {
		val = phy_read(phydev, MII_DP83867_PHYCTRL);
		if (val < 0)
			return val;
		val &= ~DP83867_PHYCR_FIFO_DEPTH_MASK;
		val |= (dp83867->fifo_depth << DP83867_PHYCR_FIFO_DEPTH_SHIFT);

		/* The code below checks if "port mirroring" N/A MODE4 has been
		 * enabled during power on bootstrap.
		 *
		 * Such N/A mode enabled by mistake can put PHY IC in some
		 * internal testing mode and disable RGMII transmission.
		 *
		 * In this particular case one needs to check STRAP_STS1
		 * register's bit 11 (marked as RESERVED).
		 */

		bs = phy_read_mmd(phydev, DP83867_DEVADDR, DP83867_STRAP_STS1);
		if (bs & DP83867_STRAP_STS1_RESERVED)
			val &= ~DP83867_PHYCR_RESERVED_MASK;

		ret = phy_write(phydev, MII_DP83867_PHYCTRL, val);
		if (ret)
			return ret;

<<<<<<< HEAD
	/* If rgmii mode with no internal delay is selected, we do NOT use
	 * aligned mode as one might expect.  Instead we use the PHY's default
	 * based on pin strapping.  And the "mode 0" default is to *use*
	 * internal delay with a value of 7 (2.00 ns).
	 */
	if ((phydev->interface >= PHY_INTERFACE_MODE_RGMII_ID) &&
	    (phydev->interface <= PHY_INTERFACE_MODE_RGMII_RXID)) {
=======
		/* Set up RGMII delays */
>>>>>>> 036e3431
		val = phy_read_mmd(phydev, DP83867_DEVADDR, DP83867_RGMIICTL);

		val &= ~(DP83867_RGMII_TX_CLK_DELAY_EN | DP83867_RGMII_RX_CLK_DELAY_EN);
		if (phydev->interface == PHY_INTERFACE_MODE_RGMII_ID)
			val |= (DP83867_RGMII_TX_CLK_DELAY_EN | DP83867_RGMII_RX_CLK_DELAY_EN);

		if (phydev->interface == PHY_INTERFACE_MODE_RGMII_TXID)
			val |= DP83867_RGMII_TX_CLK_DELAY_EN;

		if (phydev->interface == PHY_INTERFACE_MODE_RGMII_RXID)
			val |= DP83867_RGMII_RX_CLK_DELAY_EN;

		phy_write_mmd(phydev, DP83867_DEVADDR, DP83867_RGMIICTL, val);

		delay = (dp83867->rx_id_delay |
			(dp83867->tx_id_delay << DP83867_RGMII_TX_CLK_DELAY_SHIFT));

		phy_write_mmd(phydev, DP83867_DEVADDR, DP83867_RGMIIDCTL,
			      delay);
	}

<<<<<<< HEAD
	/* If specified, set io impedance */
	if (dp83867->io_impedance >= 0)
		phy_modify_mmd(phydev, DP83867_DEVADDR, DP83867_IO_MUX_CFG,
			       DP83867_IO_MUX_CFG_IO_IMPEDANCE_MASK,
			       dp83867->io_impedance);
=======
	if (phydev->interface == PHY_INTERFACE_MODE_SGMII) {
		/* For support SPEED_10 in SGMII mode
		 * DP83867_10M_SGMII_RATE_ADAPT bit
		 * has to be cleared by software. That
		 * does not affect SPEED_100 and
		 * SPEED_1000.
		 */
		ret = phy_modify_mmd(phydev, DP83867_DEVADDR,
				     DP83867_10M_SGMII_CFG,
				     DP83867_10M_SGMII_RATE_ADAPT_MASK,
				     0);
		if (ret)
			return ret;

		/* After reset SGMII Autoneg timer is set to 2us (bits 6 and 5
		 * are 01). That is not enough to finalize autoneg on some
		 * devices. Increase this timer duration to maximum 16ms.
		 */
		ret = phy_modify_mmd(phydev, DP83867_DEVADDR,
				     DP83867_CFG4,
				     DP83867_CFG4_SGMII_ANEG_MASK,
				     DP83867_CFG4_SGMII_ANEG_TIMER_16MS);

		if (ret)
			return ret;
	}
>>>>>>> 036e3431

	/* Enable Interrupt output INT_OE in CFG3 register */
	if (phy_interrupt_is_valid(phydev)) {
		val = phy_read(phydev, DP83867_CFG3);
		val |= BIT(7);
		phy_write(phydev, DP83867_CFG3, val);
	}

	if (dp83867->port_mirroring != DP83867_PORT_MIRROING_KEEP)
		dp83867_config_port_mirroring(phydev);

	/* Clock output selection if muxing property is set */
	if (dp83867->set_clk_output) {
		u16 mask = DP83867_IO_MUX_CFG_CLK_O_DISABLE;

		if (dp83867->clk_output_sel == DP83867_CLK_O_SEL_OFF) {
			val = DP83867_IO_MUX_CFG_CLK_O_DISABLE;
		} else {
			mask |= DP83867_IO_MUX_CFG_CLK_O_SEL_MASK;
			val = dp83867->clk_output_sel <<
			      DP83867_IO_MUX_CFG_CLK_O_SEL_SHIFT;
		}

		phy_modify_mmd(phydev, DP83867_DEVADDR, DP83867_IO_MUX_CFG,
			       mask, val);
	}

	return 0;
}

static int dp83867_phy_reset(struct phy_device *phydev)
{
	int err;

	err = phy_write(phydev, DP83867_CTRL, DP83867_SW_RESET);
	if (err < 0)
		return err;

	usleep_range(10, 20);

	return 0;
}

static struct phy_driver dp83867_driver[] = {
	{
		.phy_id		= DP83867_PHY_ID,
		.phy_id_mask	= 0xfffffff0,
		.name		= "TI DP83867",
		/* PHY_GBIT_FEATURES */

		.probe          = dp83867_probe,
		.config_init	= dp83867_config_init,
		.soft_reset	= dp83867_phy_reset,

		/* IRQ related */
		.ack_interrupt	= dp83867_ack_interrupt,
		.config_intr	= dp83867_config_intr,

		.suspend	= genphy_suspend,
		.resume		= genphy_resume,
	},
};
module_phy_driver(dp83867_driver);

static struct mdio_device_id __maybe_unused dp83867_tbl[] = {
	{ DP83867_PHY_ID, 0xfffffff0 },
	{ }
};

MODULE_DEVICE_TABLE(mdio, dp83867_tbl);

MODULE_DESCRIPTION("Texas Instruments DP83867 PHY driver");
MODULE_AUTHOR("Dan Murphy <dmurphy@ti.com");
MODULE_LICENSE("GPL v2");<|MERGE_RESOLUTION|>--- conflicted
+++ resolved
@@ -330,17 +330,13 @@
 		if (ret)
 			return ret;
 
-<<<<<<< HEAD
-	/* If rgmii mode with no internal delay is selected, we do NOT use
-	 * aligned mode as one might expect.  Instead we use the PHY's default
-	 * based on pin strapping.  And the "mode 0" default is to *use*
-	 * internal delay with a value of 7 (2.00 ns).
-	 */
-	if ((phydev->interface >= PHY_INTERFACE_MODE_RGMII_ID) &&
-	    (phydev->interface <= PHY_INTERFACE_MODE_RGMII_RXID)) {
-=======
-		/* Set up RGMII delays */
->>>>>>> 036e3431
+		/* If rgmii mode with no internal delay is selected, we do NOT use
+		 * aligned mode as one might expect.  Instead we use the PHY's default
+		 * based on pin strapping.  And the "mode 0" default is to *use*
+		 * internal delay with a value of 7 (2.00 ns).
+		 *
+		 * Set up RGMII delays
+		 */
 		val = phy_read_mmd(phydev, DP83867_DEVADDR, DP83867_RGMIICTL);
 
 		val &= ~(DP83867_RGMII_TX_CLK_DELAY_EN | DP83867_RGMII_RX_CLK_DELAY_EN);
@@ -362,13 +358,12 @@
 			      delay);
 	}
 
-<<<<<<< HEAD
 	/* If specified, set io impedance */
 	if (dp83867->io_impedance >= 0)
 		phy_modify_mmd(phydev, DP83867_DEVADDR, DP83867_IO_MUX_CFG,
 			       DP83867_IO_MUX_CFG_IO_IMPEDANCE_MASK,
 			       dp83867->io_impedance);
-=======
+
 	if (phydev->interface == PHY_INTERFACE_MODE_SGMII) {
 		/* For support SPEED_10 in SGMII mode
 		 * DP83867_10M_SGMII_RATE_ADAPT bit
@@ -395,7 +390,6 @@
 		if (ret)
 			return ret;
 	}
->>>>>>> 036e3431
 
 	/* Enable Interrupt output INT_OE in CFG3 register */
 	if (phy_interrupt_is_valid(phydev)) {
