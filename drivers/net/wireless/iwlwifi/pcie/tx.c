--- conflicted
+++ resolved
@@ -332,20 +332,12 @@
 	for (i = 0; i < trans->cfg->base_params->num_of_queues; i++) {
 		struct iwl_txq *txq = &trans_pcie->txq[i];
 
-<<<<<<< HEAD
-		spin_lock(&txq->lock);
-=======
 		spin_lock_bh(&txq->lock);
->>>>>>> af7c603e
 		if (trans_pcie->txq[i].need_update) {
 			iwl_pcie_txq_inc_wr_ptr(trans, txq);
 			trans_pcie->txq[i].need_update = false;
 		}
-<<<<<<< HEAD
-		spin_unlock(&txq->lock);
-=======
 		spin_unlock_bh(&txq->lock);
->>>>>>> af7c603e
 	}
 }
 
