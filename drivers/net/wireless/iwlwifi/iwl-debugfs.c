--- conflicted
+++ resolved
@@ -909,11 +909,7 @@
 						"0x%.4x ", ofs);
 				hex_dump_to_buffer(ptr + ofs, 16, 16, 2,
 						   buf + pos, bufsz - pos, 0);
-<<<<<<< HEAD
-				pos += strlen(buf);
-=======
 				pos += strlen(buf + pos);
->>>>>>> ad1cd745
 				if (bufsz - pos > 0)
 					buf[pos++] = '\n';
 			}
@@ -936,11 +932,7 @@
 						"0x%.4x ", ofs);
 				hex_dump_to_buffer(ptr + ofs, 16, 16, 2,
 						   buf + pos, bufsz - pos, 0);
-<<<<<<< HEAD
-				pos += strlen(buf);
-=======
 				pos += strlen(buf + pos);
->>>>>>> ad1cd745
 				if (bufsz - pos > 0)
 					buf[pos++] = '\n';
 			}
