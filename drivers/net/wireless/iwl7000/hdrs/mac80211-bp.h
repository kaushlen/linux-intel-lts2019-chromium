/*
 * ChromeOS backport definitions
 * Copyright (C) 2015-2017 Intel Deutschland GmbH
 * Copyright (C) 2018-2021 Intel Corporation
 */
#include <linux/if_ether.h>
#include <net/cfg80211.h>
#include <linux/errqueue.h>
#include <generated/utsrelease.h>
/* ipv6_addr_is_multicast moved - include old header */
#include <net/addrconf.h>
#include <net/ieee80211_radiotap.h>
#include <crypto/hash.h>

/* make sure we include iw_handler.h to get wireless_nlevent_flush() */
#include <net/iw_handler.h>

/* common backward compat code */

#include "version.h"

#define BACKPORTS_BUILD_TSTAMP __DATE__ " " __TIME__

/* Dummy RHEL macros */
#define RHEL_RELEASE_CODE 0
#define RHEL_RELEASE_VERSION(a,b) 1

/* backport artifacts */
#define netdev_tstats(dev)	dev->tstats
#define netdev_assign_tstats(dev, e)	dev->tstats = (e);

static inline unsigned int
csa_n_counter_offsets_beacon(struct cfg80211_csa_settings *s)
{
	return s->n_counter_offsets_beacon;
}

static inline unsigned int
csa_n_counter_offsets_presp(struct cfg80211_csa_settings *s)
{
	return s->n_counter_offsets_presp;
}

static inline const u16 *
csa_counter_offsets_beacon(struct cfg80211_csa_settings *s)
{
	return s->counter_offsets_beacon;
}

static inline const u16 *
csa_counter_offsets_presp(struct cfg80211_csa_settings *s)
{
	return s->counter_offsets_presp;
}

#if CFG80211_VERSION <= KERNEL_VERSION(9,9,9)
#define IEEE80211_CHAN_NO_HE 0
#define NL80211_RRF_NO_HE 0
#endif

#if CFG80211_VERSION < KERNEL_VERSION(3,19,0)
#define NL80211_FEATURE_MAC_ON_CREATE 0 /* cannot be used */

struct ocb_setup {
	struct cfg80211_chan_def chandef;
};

static inline bool ieee80211_viftype_ocb(unsigned int iftype)
{
	return false;
}

static inline struct wiphy *
wiphy_new_nm(const struct cfg80211_ops *ops, int sizeof_priv,
	     const char *requested_name)
{
	/* drop the requested name since it's not supported */
	return wiphy_new(ops, sizeof_priv);
}

static inline void
cfg80211_cqm_beacon_loss_notify(struct net_device *dev, gfp_t gfp)
{
	/* don't do anything - this event is unused by the supplicant here */
}

/* LAR related functionality privately backported into mac80211 */
int regulatory_set_wiphy_regd(struct wiphy *wiphy,
			      struct ieee80211_regdomain *rd);
int regulatory_set_wiphy_regd_sync_rtnl(struct wiphy *wiphy,
					struct ieee80211_regdomain *rd);

#define REGULATORY_COUNTRY_IE_IGNORE 0
#define REGULATORY_WIPHY_SELF_MANAGED WIPHY_FLAG_SELF_MANAGED_REG

#define IEEE80211_CHAN_INDOOR_ONLY 0
#define IEEE80211_CHAN_IR_CONCURRENT 0

static inline void
cfg80211_ch_switch_started_notify(struct net_device *dev,
				  struct cfg80211_chan_def *chandef,
				  u8 count)
{
}
#else
static inline bool ieee80211_viftype_ocb(unsigned int iftype)
{
	return iftype == NL80211_IFTYPE_OCB;
}
#endif /* 3.19 */

#if CFG80211_VERSION < KERNEL_VERSION(4,0,0)
struct cfg80211_tid_stats {
	u32 filled;
	u64 rx_msdu;
	u64 tx_msdu;
	u64 tx_msdu_retries;
	u64 tx_msdu_failed;
};

static inline void
cfg80211_del_sta_sinfo(struct net_device *dev, const u8 *mac_addr,
		       struct station_info *sinfo, gfp_t gfp)
{
	cfg80211_del_sta(dev, mac_addr, gfp);
}

enum rate_info_bw {
	RATE_INFO_BW_20 = 0,
	RATE_INFO_BW_5,
	RATE_INFO_BW_10,
	RATE_INFO_BW_40,
	RATE_INFO_BW_80,
	RATE_INFO_BW_160,
};

enum ieee80211_bss_type {
	IEEE80211_BSS_TYPE_ESS,
	IEEE80211_BSS_TYPE_PBSS,
	IEEE80211_BSS_TYPE_IBSS,
	IEEE80211_BSS_TYPE_MBSS,
	IEEE80211_BSS_TYPE_ANY
};

enum ieee80211_privacy {
	IEEE80211_PRIVACY_ON,
	IEEE80211_PRIVACY_OFF,
	IEEE80211_PRIVACY_ANY
};

#define IEEE80211_PRIVACY(x)	\
	((x) ? IEEE80211_PRIVACY_ON : IEEE80211_PRIVACY_OFF)

static inline struct cfg80211_bss *
iwl7000_cfg80211_get_bss(struct wiphy *wiphy,
			 struct ieee80211_channel *channel,
			 const u8 *bssid,
			 const u8 *ssid, size_t ssid_len,
			 enum ieee80211_bss_type bss_type,
			 enum ieee80211_privacy privacy)
{
	u16 capa_val = 0;
	u16 capa_msk = 0;

	switch (bss_type) {
	case IEEE80211_BSS_TYPE_ESS:
		capa_val |= WLAN_CAPABILITY_ESS;
		capa_msk |= WLAN_CAPABILITY_ESS;
		break;
	case IEEE80211_BSS_TYPE_PBSS:
	case IEEE80211_BSS_TYPE_MBSS:
		WARN_ON(1);
		break;
	case IEEE80211_BSS_TYPE_IBSS:
		capa_val |= WLAN_CAPABILITY_IBSS;
		capa_msk |= WLAN_CAPABILITY_IBSS;
		break;
	case IEEE80211_BSS_TYPE_ANY:
		break;
	}

	switch (privacy) {
	case IEEE80211_PRIVACY_ON:
		capa_val |= WLAN_CAPABILITY_PRIVACY;
		capa_msk |= WLAN_CAPABILITY_PRIVACY;
		break;
	case IEEE80211_PRIVACY_OFF:
		capa_msk |= WLAN_CAPABILITY_PRIVACY;
		break;
	case IEEE80211_PRIVACY_ANY:
		break;
	}

	return cfg80211_get_bss(wiphy, channel, bssid, ssid, ssid_len,
				capa_msk, capa_val);
}
#define cfg80211_get_bss iwl7000_cfg80211_get_bss

static inline bool
ieee80211_chandef_to_operating_class(struct cfg80211_chan_def *chandef,
				     u8 *op_class)
{
	u8 vht_opclass;
	u16 freq = chandef->center_freq1;

	if (freq >= 2412 && freq <= 2472) {
		if (chandef->width > NL80211_CHAN_WIDTH_40)
			return false;

		/* 2.407 GHz, channels 1..13 */
		if (chandef->width == NL80211_CHAN_WIDTH_40) {
			if (freq > chandef->chan->center_freq)
				*op_class = 83; /* HT40+ */
			else
				*op_class = 84; /* HT40- */
		} else {
			*op_class = 81;
		}

		return true;
	}

	if (freq == 2484) {
		if (chandef->width > NL80211_CHAN_WIDTH_40)
			return false;

		*op_class = 82; /* channel 14 */
		return true;
	}

	switch (chandef->width) {
	case NL80211_CHAN_WIDTH_80:
		vht_opclass = 128;
		break;
	case NL80211_CHAN_WIDTH_160:
		vht_opclass = 129;
		break;
	case NL80211_CHAN_WIDTH_80P80:
		vht_opclass = 130;
		break;
	case NL80211_CHAN_WIDTH_10:
	case NL80211_CHAN_WIDTH_5:
		return false; /* unsupported for now */
	default:
		vht_opclass = 0;
		break;
	}

	/* 5 GHz, channels 36..48 */
	if (freq >= 5180 && freq <= 5240) {
		if (vht_opclass) {
			*op_class = vht_opclass;
		} else if (chandef->width == NL80211_CHAN_WIDTH_40) {
			if (freq > chandef->chan->center_freq)
				*op_class = 116;
			else
				*op_class = 117;
		} else {
			*op_class = 115;
		}

		return true;
	}

	/* 5 GHz, channels 52..64 */
	if (freq >= 5260 && freq <= 5320) {
		if (vht_opclass) {
			*op_class = vht_opclass;
		} else if (chandef->width == NL80211_CHAN_WIDTH_40) {
			if (freq > chandef->chan->center_freq)
				*op_class = 119;
			else
				*op_class = 120;
		} else {
			*op_class = 118;
		}

		return true;
	}

	/* 5 GHz, channels 100..144 */
	if (freq >= 5500 && freq <= 5720) {
		if (vht_opclass) {
			*op_class = vht_opclass;
		} else if (chandef->width == NL80211_CHAN_WIDTH_40) {
			if (freq > chandef->chan->center_freq)
				*op_class = 122;
			else
				*op_class = 123;
		} else {
			*op_class = 121;
		}

		return true;
	}

	/* 5 GHz, channels 149..169 */
	if (freq >= 5745 && freq <= 5845) {
		if (vht_opclass) {
			*op_class = vht_opclass;
		} else if (chandef->width == NL80211_CHAN_WIDTH_40) {
			if (freq > chandef->chan->center_freq)
				*op_class = 126;
			else
				*op_class = 127;
		} else if (freq <= 5805) {
			*op_class = 124;
		} else {
			*op_class = 125;
		}

		return true;
	}

	/* 56.16 GHz, channel 1..4 */
	if (freq >= 56160 + 2160 * 1 && freq <= 56160 + 2160 * 4) {
		if (chandef->width >= NL80211_CHAN_WIDTH_40)
			return false;

		*op_class = 180;
		return true;
	}

	/* not supported yet */
	return false;
}
#endif

/* backport wiphy_ext_feature_set/_isset
 *
 * To do so, define our own versions thereof that check for a negative
 * feature index and in that case ignore it entirely. That allows us to
 * define the ones that the cfg80211 version doesn't support to -1.
 */
static inline void iwl7000_wiphy_ext_feature_set(struct wiphy *wiphy, int ftidx)
{
	if (ftidx < 0)
		return;
#if CFG80211_VERSION >= KERNEL_VERSION(4,0,0)
	wiphy_ext_feature_set(wiphy, ftidx);
#endif
}

static inline bool iwl7000_wiphy_ext_feature_isset(struct wiphy *wiphy,
						   int ftidx)
{
	if (ftidx < 0)
		return false;
#if CFG80211_VERSION >= KERNEL_VERSION(4,0,0)
	return wiphy_ext_feature_isset(wiphy, ftidx);
#endif
	return false;
}
#define wiphy_ext_feature_set iwl7000_wiphy_ext_feature_set
#define wiphy_ext_feature_isset iwl7000_wiphy_ext_feature_isset

static inline
size_t iwl7000_get_auth_data_len(struct cfg80211_auth_request *req)
{
#if CFG80211_VERSION < KERNEL_VERSION(4,10,0)
	return req->sae_data_len;
#else
	return req->auth_data_len;
#endif
}

static inline
const u8 *iwl7000_get_auth_data(struct cfg80211_auth_request *req)
{
#if CFG80211_VERSION < KERNEL_VERSION(4,10,0)
	return req->sae_data;
#else
	return req->auth_data;
#endif
}

static inline
size_t iwl7000_get_fils_kek_len(struct cfg80211_assoc_request *req)
{
#if CFG80211_VERSION < KERNEL_VERSION(4,10,0)
	return 0;
#else
	return req->fils_kek_len;
#endif
}

static inline
const u8 *iwl7000_get_fils_kek(struct cfg80211_assoc_request *req)
{
#if CFG80211_VERSION < KERNEL_VERSION(4,10,0)
	return NULL;
#else
	return req->fils_kek;
#endif
}

static inline
const u8 *iwl7000_get_fils_nonces(struct cfg80211_assoc_request *req)
{
#if CFG80211_VERSION < KERNEL_VERSION(4,10,0)
	return NULL;
#else
	return req->fils_nonces;
#endif
}

#if CFG80211_VERSION < KERNEL_VERSION(4,1,0)
size_t ieee80211_ie_split_ric(const u8 *ies, size_t ielen,
			      const u8 *ids, int n_ids,
			      const u8 *after_ric, int n_after_ric,
			      size_t offset);
size_t ieee80211_ie_split(const u8 *ies, size_t ielen,
			  const u8 *ids, int n_ids, size_t offset);
#define NL80211_EXT_FEATURE_VHT_IBSS -1
#endif

#if CFG80211_VERSION < KERNEL_VERSION(4,3,0)
#define cfg80211_reg_can_beacon_relax(wiphy, chandef, iftype) \
	cfg80211_reg_can_beacon(wiphy, chandef, iftype)
#endif

#if CFG80211_VERSION < KERNEL_VERSION(4,4,0)
#define CFG80211_STA_AP_CLIENT_UNASSOC CFG80211_STA_AP_CLIENT
#define NL80211_FEATURE_FULL_AP_CLIENT_STATE 0

struct cfg80211_sched_scan_plan {
	u32 interval;
	u32 iterations;
};
#endif

struct backport_sinfo {
	u32 filled;
	u32 connected_time;
	u32 inactive_time;
	u64 rx_bytes;
	u64 tx_bytes;
	u16 llid;
	u16 plid;
	u8 plink_state;
	s8 signal;
	s8 signal_avg;

	u8 chains;
	s8 chain_signal[IEEE80211_MAX_CHAINS];
	s8 chain_signal_avg[IEEE80211_MAX_CHAINS];

	struct rate_info txrate;
	struct rate_info rxrate;
	u32 rx_packets;
	u32 tx_packets;
	u32 tx_retries;
	u32 tx_failed;
	u32 rx_dropped_misc;
	struct sta_bss_parameters bss_param;
	struct nl80211_sta_flag_update sta_flags;

	int generation;

	const u8 *assoc_req_ies;
	size_t assoc_req_ies_len;

	u32 beacon_loss_count;
	s64 t_offset;
	enum nl80211_mesh_power_mode local_pm;
	enum nl80211_mesh_power_mode peer_pm;
	enum nl80211_mesh_power_mode nonpeer_pm;

	u32 expected_throughput;

	u64 tx_duration;
	u64 rx_duration;
	u64 rx_beacon;
	u8 rx_beacon_signal_avg;
#if CFG80211_VERSION < KERNEL_VERSION(4,18,0)
	/*
	 * With < 4.18 we use an array here, like before, so we don't
	 * need to alloc/free it
	 */
	struct cfg80211_tid_stats pertid[IEEE80211_NUM_TIDS + 1];
#else
	struct cfg80211_tid_stats *pertid;
#endif
	s8 ack_signal;
	s8 avg_ack_signal;

	u16 airtime_weight;

	u32 rx_mpdu_count;
	u32 fcs_err_count;

	u32 airtime_link_metric;

	u64 assoc_at;
};

/* these are constants in nl80211.h, so it's
 * harmless to define them unconditionally
 */
#define NL80211_STA_INFO_RX_DROP_MISC		28
#define NL80211_STA_INFO_BEACON_RX		29
#define NL80211_STA_INFO_BEACON_SIGNAL_AVG	30
#define NL80211_STA_INFO_TID_STATS		31
#define NL80211_TID_STATS_RX_MSDU		1
#define NL80211_TID_STATS_TX_MSDU		2
#define NL80211_TID_STATS_TX_MSDU_RETRIES	3
#define NL80211_TID_STATS_TX_MSDU_FAILED	4

static inline void iwl7000_convert_sinfo(struct backport_sinfo *bpsinfo,
					 struct station_info *sinfo)
{
	memset(sinfo, 0, sizeof(*sinfo));
#define COPY(x)	sinfo->x = bpsinfo->x
#define MCPY(x)	memcpy(&sinfo->x, &bpsinfo->x, sizeof(sinfo->x))
	COPY(connected_time);
	COPY(inactive_time);
	COPY(rx_bytes);
	COPY(tx_bytes);
	COPY(llid);
	COPY(plid);
	COPY(plink_state);
	COPY(signal);
	COPY(signal_avg);
	COPY(chains);
	MCPY(chain_signal);
	MCPY(chain_signal_avg);
	COPY(txrate);
	COPY(rxrate);
	COPY(rx_packets);
	COPY(tx_packets);
	COPY(tx_retries);
	COPY(tx_failed);
	COPY(rx_dropped_misc);
	COPY(bss_param);
	COPY(sta_flags);
	COPY(generation);
	COPY(assoc_req_ies);
	COPY(assoc_req_ies_len);
	COPY(beacon_loss_count);
	COPY(t_offset);
	COPY(local_pm);
	COPY(peer_pm);
	COPY(nonpeer_pm);
	COPY(expected_throughput);
#if CFG80211_VERSION >= KERNEL_VERSION(4,18,0)
	COPY(ack_signal);
	COPY(avg_ack_signal);
#if CFG80211_VERSION >= KERNEL_VERSION(4,10,0)
	COPY(rx_duration);
#endif
#if CFG80211_VERSION >= KERNEL_VERSION(4,20,0)
	COPY(rx_mpdu_count);
	COPY(fcs_err_count);
#endif
#endif
#if CFG80211_VERSION >= KERNEL_VERSION(5,1,0)
	COPY(tx_duration);
	COPY(airtime_weight);
#endif
#if CFG80211_VERSION >= KERNEL_VERSION(5,2,0)
	COPY(airtime_link_metric);
#endif
#if CFG80211_VERSION >= KERNEL_VERSION(4,0,0)
	COPY(rx_beacon);
	COPY(rx_beacon_signal_avg);
	MCPY(pertid);
	COPY(filled);
#else
#define RENAMED_FLAG(n, o)						\
	do {								\
		if (bpsinfo->filled & BIT(NL80211_STA_INFO_ ## n))	\
			sinfo->filled |= STATION_INFO_ ## o;		\
	} while (0)
#define FLAG(flg)	RENAMED_FLAG(flg, flg)
	FLAG(INACTIVE_TIME);
	FLAG(RX_BYTES);
	FLAG(TX_BYTES);
	FLAG(LLID);
	FLAG(PLID);
	FLAG(PLINK_STATE);
	FLAG(SIGNAL);
	FLAG(TX_BITRATE);
	FLAG(RX_PACKETS);
	FLAG(TX_PACKETS);
	FLAG(TX_RETRIES);
	FLAG(TX_FAILED);
	FLAG(RX_DROP_MISC);
	FLAG(SIGNAL_AVG);
	FLAG(RX_BITRATE);
	FLAG(BSS_PARAM);
	FLAG(CONNECTED_TIME);
	if (bpsinfo->assoc_req_ies_len)
		sinfo->filled |= STATION_INFO_ASSOC_REQ_IES;
	FLAG(STA_FLAGS);
	RENAMED_FLAG(BEACON_LOSS, BEACON_LOSS_COUNT);
	FLAG(T_OFFSET);
	FLAG(LOCAL_PM);
	FLAG(PEER_PM);
	FLAG(NONPEER_PM);
	FLAG(RX_BYTES64);
	FLAG(TX_BYTES64);
	FLAG(CHAIN_SIGNAL);
	FLAG(CHAIN_SIGNAL_AVG);
	FLAG(EXPECTED_THROUGHPUT);
#undef RENAMED_FLAG
#undef FLAG
#endif
#undef COPY
}
typedef struct station_info cfg_station_info_t;
#define station_info backport_sinfo

static inline void
backport_cfg80211_new_sta(struct net_device *dev, const u8 *mac_addr,
			  struct station_info *sinfo, gfp_t gfp)
{
	cfg_station_info_t cfg_info;

	iwl7000_convert_sinfo(sinfo, &cfg_info);
	cfg80211_new_sta(dev, mac_addr, &cfg_info, gfp);
}
#define cfg80211_new_sta backport_cfg80211_new_sta

static inline void
backport_cfg80211_del_sta_sinfo(struct net_device *dev, const u8 *mac_addr,
				struct station_info *sinfo, gfp_t gfp)
{
	cfg_station_info_t cfg_info;

	iwl7000_convert_sinfo(sinfo, &cfg_info);
	cfg80211_del_sta_sinfo(dev, mac_addr, &cfg_info, gfp);
}
#define cfg80211_del_sta_sinfo backport_cfg80211_del_sta_sinfo

typedef struct survey_info cfg_survey_info_t;
#if CFG80211_VERSION < KERNEL_VERSION(4,0,0)
#define survey_info bp_survey_info
struct survey_info {
	struct ieee80211_channel *channel;
	u64 time;
	u64 time_busy;
	u64 time_ext_busy;
	u64 time_rx;
	u64 time_tx;
	u64 time_scan;
	u32 filled;
	s8 noise;
};
#define SURVEY_INFO_TIME SURVEY_INFO_CHANNEL_TIME
#define SURVEY_INFO_TIME_BUSY SURVEY_INFO_CHANNEL_TIME_BUSY
#define SURVEY_INFO_TIME_EXT_BUSY SURVEY_INFO_CHANNEL_TIME_EXT_BUSY
#define SURVEY_INFO_TIME_RX SURVEY_INFO_CHANNEL_TIME_RX
#define SURVEY_INFO_TIME_TX SURVEY_INFO_CHANNEL_TIME_TX
#define SURVEY_INFO_TIME_SCAN 0
static inline void iwl7000_convert_survey_info(struct survey_info *survey,
					       cfg_survey_info_t *cfg)
{
	cfg->channel = survey->channel;
	cfg->channel_time = survey->time;
	cfg->channel_time_busy = survey->time_busy;
	cfg->channel_time_ext_busy = survey->time_ext_busy;
	cfg->channel_time_rx = survey->time_rx;
	cfg->channel_time_tx = survey->time_tx;
	cfg->noise = survey->noise;
	cfg->filled = survey->filled;
}
#else
static inline void iwl7000_convert_survey_info(struct survey_info *survey,
					       cfg_survey_info_t *cfg)
{
	memcpy(cfg, survey, sizeof(*cfg));
}
#endif

#if CFG80211_VERSION < KERNEL_VERSION(4,4,0)
struct cfg80211_inform_bss {
	struct ieee80211_channel *chan;
	enum nl80211_bss_scan_width scan_width;
	s32 signal;
	u64 boottime_ns;
};

static inline struct cfg80211_bss *
cfg80211_inform_bss_frame_data(struct wiphy *wiphy,
			       struct cfg80211_inform_bss *data,
			       struct ieee80211_mgmt *mgmt, size_t len,
			       gfp_t gfp)

{
	return cfg80211_inform_bss_width_frame(wiphy, data->chan,
					       data->scan_width, mgmt,
					       len, data->signal, gfp);
}
#endif /* CFG80211_VERSION < KERNEL_VERSION(4,4,0) */

#if CFG80211_VERSION < KERNEL_VERSION(4,12,0)
#define mon_opts_flags(p)	flags
#define mon_opts_params(p)	(!flags ? 0 :				    \
				 *flags | 1 << __NL80211_MNTR_FLAG_INVALID),\
				p

#define vif_params_vht_mumimo_groups(p) NULL
#define vif_params_vht_mumimo_follow_addr(p) NULL

#define cfg80211_sched_scan_results(wiphy, reqid)	\
	cfg80211_sched_scan_results(wiphy)
#define cfg80211_sched_scan_stopped(wiphy, reqid)	\
	cfg80211_sched_scan_stopped(wiphy)

#ifndef cfg80211_sched_scan_stopped_rtnl
#define cfg80211_sched_scan_stopped_rtnl(wiphy, reqid)	\
	cfg80211_sched_scan_stopped_rtnl(wiphy)
#endif

#else  /* CFG80211_VERSION < KERNEL_VERSION(4,12,0) */

#define mon_opts_flags(p)	((p)->flags)
#define mon_opts_params(p)	p

#define vif_params_vht_mumimo_groups(p) ((p)->vht_mumimo_groups)
#define vif_params_vht_mumimo_follow_addr(p) ((p)->vht_mumimo_follow_addr)

#endif /* CFG80211_VERSION < KERNEL_VERSION(4,12,0) */

#if CFG80211_VERSION < KERNEL_VERSION(4,9,0)
static inline bool ieee80211_viftype_nan(unsigned int iftype)
{
	return false;
}

static inline bool ieee80211_has_nan_iftype(unsigned int iftype)
{
	return false;
}

#if CFG80211_VERSION < KERNEL_VERSION(4,4,0)
struct cfg80211_nan_conf {
	u8 master_pref;
	u8 bands;
};

enum nl80211_nan_function_type {
	NL80211_NAN_FUNC_PUBLISH,
	NL80211_NAN_FUNC_SUBSCRIBE,
	NL80211_NAN_FUNC_FOLLOW_UP,

	/* keep last */
	__NL80211_NAN_FUNC_TYPE_AFTER_LAST,
	NL80211_NAN_FUNC_MAX_TYPE = __NL80211_NAN_FUNC_TYPE_AFTER_LAST - 1,
};

struct cfg80211_nan_func_filter {
	const u8 *filter;
	u8 len;
};

enum nl80211_nan_func_term_reason {
	NL80211_NAN_FUNC_TERM_REASON_USER_REQUEST,
	NL80211_NAN_FUNC_TERM_REASON_TTL_EXPIRED,
	NL80211_NAN_FUNC_TERM_REASON_ERROR,
};

#define NL80211_NAN_FUNC_SERVICE_ID_LEN 6

struct cfg80211_nan_func {
	enum nl80211_nan_function_type type;
	u8 service_id[NL80211_NAN_FUNC_SERVICE_ID_LEN];
	u8 publish_type;
	bool close_range;
	bool publish_bcast;
	bool subscribe_active;
	u8 followup_id;
	u8 followup_reqid;
	struct mac_address followup_dest;
	u32 ttl;
	const u8 *serv_spec_info;
	u8 serv_spec_info_len;
	bool srf_include;
	const u8 *srf_bf;
	u8 srf_bf_len;
	u8 srf_bf_idx;
	struct mac_address *srf_macs;
	int srf_num_macs;
	struct cfg80211_nan_func_filter *rx_filters;
	struct cfg80211_nan_func_filter *tx_filters;
	u8 num_tx_filters;
	u8 num_rx_filters;
	u8 instance_id;
	u64 cookie;
};

static inline void cfg80211_free_nan_func(struct cfg80211_nan_func *f)
{
}

struct cfg80211_nan_match_params {
	enum nl80211_nan_function_type type;
	u8 inst_id;
	u8 peer_inst_id;
	const u8 *addr;
	u8 info_len;
	const u8 *info;
	u64 cookie;
};

static inline bool cfg80211_nan_started(struct wireless_dev *wdev)
{
	return false;
}

enum nl80211_nan_publish_type {
	NL80211_NAN_SOLICITED_PUBLISH = 1 << 0,
	NL80211_NAN_UNSOLICITED_PUBLISH = 1 << 1,
};
#endif /* CFG80211_VERSION < KERNEL_VERSION(4,4,0) */
#else
static inline bool ieee80211_viftype_nan(unsigned int iftype)
{
	return iftype == NL80211_IFTYPE_NAN;
}

static inline
bool ieee80211_has_nan_iftype(unsigned int iftype)
{
	return iftype & BIT(NL80211_IFTYPE_NAN);
}
#endif /* CFG80211_VERSION < KERNEL_VERSION(4,9,0) */

#if CFG80211_VERSION < KERNEL_VERSION(4,20,0)
#define beacon_ftm_len(beacon, m) 0
#else
#define beacon_ftm_len(beacon, m) ((beacon)->m)
#endif

#if LINUX_VERSION_CODE < KERNEL_VERSION(3,19,0)
static inline long ktime_get_seconds(void)
{
	struct timespec uptime;

	ktime_get_ts(&uptime);
	return uptime.tv_sec;
}
#endif /* LINUX_VERSION_CODE < KERNEL_VERSION(3,19,0) */

#if CFG80211_VERSION < KERNEL_VERSION(4,6,0)
#define NL80211_EXT_FEATURE_RRM -1
#endif

static inline int
cfg80211_sta_support_p2p_ps(struct station_parameters *params, bool p2p_go)
{
#if CFG80211_VERSION >= KERNEL_VERSION(4,7,0)
	return params->support_p2p_ps;
#endif
	return p2p_go;
}

#if LINUX_VERSION_IS_LESS(4,4,0)
int match_string(const char * const *array, size_t n, const char *string);
#endif /* LINUX_VERSION_IS_LESS(4,4,0) */

/* this was added in v3.2.79, v3.18.30, v4.1.21, v4.4.6 and 4.5 */
#if !(LINUX_VERSION_IS_GEQ(4,4,6) || \
      (LINUX_VERSION_IS_GEQ(4,1,21) && \
       LINUX_VERSION_IS_LESS(4,2,0)) || \
      (LINUX_VERSION_IS_GEQ(3,18,30) && \
       LINUX_VERSION_IS_LESS(3,19,0)) || \
      (LINUX_VERSION_IS_GEQ(3,2,79) && \
       LINUX_VERSION_IS_LESS(3,3,0)))
/* we don't have wext */
static inline void wireless_nlevent_flush(void) {}
#endif

static inline u8*
cfg80211_scan_req_bssid(struct cfg80211_scan_request *scan_req)
{
#if CFG80211_VERSION >= KERNEL_VERSION(4,7,0)
	return scan_req->bssid;
#endif
	return NULL;
}

#if CFG80211_VERSION < KERNEL_VERSION(4,7,0)
/* this was originally in 3.10, but causes nasty warnings
 * due to the enum ieee80211_band removal - use the inline
 * to avoid that.
 */
#define ieee80211_operating_class_to_band iwl7000_ieee80211_operating_class_to_band
static inline bool
ieee80211_operating_class_to_band(u8 operating_class,
				  enum nl80211_band *band)
{
	switch (operating_class) {
	case 112:
	case 115 ... 127:
	case 128 ... 130:
		*band = NL80211_BAND_5GHZ;
		return true;
	case 81:
	case 82:
	case 83:
	case 84:
		*band = NL80211_BAND_2GHZ;
		return true;
	case 180:
		*band = NL80211_BAND_60GHZ;
		return true;
	}

	/* stupid compiler */
	*band = NL80211_BAND_2GHZ;

	return false;
}

#define NUM_NL80211_BANDS ((enum nl80211_band)IEEE80211_NUM_BANDS)
#endif

#if CFG80211_VERSION < KERNEL_VERSION(4,4,0)
struct cfg80211_scan_info {
	u64 scan_start_tsf;
	u8 tsf_bssid[ETH_ALEN] __aligned(2);
	bool aborted;
};

static inline void
backport_cfg80211_scan_done(struct cfg80211_scan_request *request,
			    struct cfg80211_scan_info *info)
{
	cfg80211_scan_done(request, info->aborted);
}
#define cfg80211_scan_done backport_cfg80211_scan_done

#define NL80211_EXT_FEATURE_SCAN_START_TIME -1
#define NL80211_EXT_FEATURE_BSS_PARENT_TSF -1
#define NL80211_EXT_FEATURE_SET_SCAN_DWELL -1
#endif /* CFG80211_VERSION < KERNEL_VERSION(4,4,0) */

#if CFG80211_VERSION < KERNEL_VERSION(4,9,0)
static inline
const u8 *bp_cfg80211_find_ie_match(u8 eid, const u8 *ies, int len,
				    const u8 *match, int match_len,
				    int match_offset)
{
	/* match_offset can't be smaller than 2, unless match_len is
	 * zero, in which case match_offset must be zero as well.
	 */
	if (WARN_ON((match_len && match_offset < 2) ||
		    (!match_len && match_offset)))
		return NULL;

	while (len >= 2 && len >= ies[1] + 2) {
		if ((ies[0] == eid) &&
		    (ies[1] + 2 >= match_offset + match_len) &&
		    !memcmp(ies + match_offset, match, match_len))
			return ies;

		len -= ies[1] + 2;
		ies += ies[1] + 2;
	}

	return NULL;
}

#define cfg80211_find_ie_match bp_cfg80211_find_ie_match

#define NL80211_EXT_FEATURE_MU_MIMO_AIR_SNIFFER -1

int ieee80211_data_to_8023_exthdr(struct sk_buff *skb, struct ethhdr *ehdr,
				  const u8 *addr, enum nl80211_iftype iftype);
/* manually renamed to avoid symbol issues with cfg80211 */
#define ieee80211_amsdu_to_8023s iwl7000_ieee80211_amsdu_to_8023s
void ieee80211_amsdu_to_8023s(struct sk_buff *skb, struct sk_buff_head *list,
			      const u8 *addr, enum nl80211_iftype iftype,
			      const unsigned int extra_headroom,
			      const u8 *check_da, const u8 *check_sa);
#endif /* CFG80211_VERSION < KERNEL_VERSION(4,9,0) */

#ifndef IEEE80211_RADIOTAP_TIMESTAMP_UNIT_MASK
#define IEEE80211_RADIOTAP_TIMESTAMP 22
#define IEEE80211_RADIOTAP_TIMESTAMP_UNIT_MASK			0x000F
#define IEEE80211_RADIOTAP_TIMESTAMP_UNIT_MS			0x0000
#define IEEE80211_RADIOTAP_TIMESTAMP_UNIT_US			0x0001
#define IEEE80211_RADIOTAP_TIMESTAMP_UNIT_NS			0x0003
#define IEEE80211_RADIOTAP_TIMESTAMP_SPOS_MASK			0x00F0
#define IEEE80211_RADIOTAP_TIMESTAMP_SPOS_BEGIN_MDPU		0x0000
#define IEEE80211_RADIOTAP_TIMESTAMP_SPOS_PLCP_SIG_ACQ		0x0010
#define IEEE80211_RADIOTAP_TIMESTAMP_SPOS_EO_PPDU		0x0020
#define IEEE80211_RADIOTAP_TIMESTAMP_SPOS_EO_MPDU		0x0030
#define IEEE80211_RADIOTAP_TIMESTAMP_SPOS_UNKNOWN		0x00F0
#define IEEE80211_RADIOTAP_TIMESTAMP_FLAG_64BIT			0x00
#define IEEE80211_RADIOTAP_TIMESTAMP_FLAG_32BIT			0x01
#define IEEE80211_RADIOTAP_TIMESTAMP_FLAG_ACCURACY		0x02
#endif /* IEEE80211_RADIOTAP_TIMESTAMP_UNIT_MASK */

#if CFG80211_VERSION < KERNEL_VERSION(4,4,0)
/*
 * NB: upstream this only landed in 4.10, but it was backported
 * to almost every kernel, including 4.4 (at least in ChromeOS)
 * If you see a compilation failure on this function you should
 * backport the fix:
 * e6f462df9acd ("cfg80211/mac80211: fix BSS leaks when abandoning assoc attempts")
 */
static inline void cfg80211_abandon_assoc(struct net_device *dev,
					  struct cfg80211_bss *bss)
{
	/*
	 * We can't really do anything better - we used to leak in
	 * this scenario forever, and we can't backport the cfg80211
	 * function since it needs access to the *internal* BSS to
	 * remove the pinning (internal_bss->hold).
	 * Just warn, and hope that ChromeOS will pick up the fix
	 * from upstream at which point we can remove this inline.
	 */
	WARN_ONCE(1, "BSS entry for %pM leaked\n", bss->bssid);
}
#endif /* CFG80211_VERSION < KERNEL_VERSION(4,4,0) */

#if CFG80211_VERSION < KERNEL_VERSION(4,10,0)
#define NL80211_EXT_FEATURE_FILS_STA -1
#define NL80211_EXT_FEATURE_BEACON_RATE_LEGACY -1

static inline bool wdev_running(struct wireless_dev *wdev)
{
	if (wdev->netdev)
		return netif_running(wdev->netdev);
	return wdev->p2p_started;
}

static inline const u8 *cfg80211_find_ext_ie(u8 ext_eid, const u8 *ies, int len)
{
	return cfg80211_find_ie_match(WLAN_EID_EXTENSION, ies, len,
				      &ext_eid, 1, 2);
}
#endif /* CFG80211_VERSION < KERNEL_VERSION(4,10,0) */

#if CFG80211_VERSION < KERNEL_VERSION(4,4,0)
struct iface_combination_params {
	int num_different_channels;
	u8 radar_detect;
	int iftype_num[NUM_NL80211_IFTYPES];
	u32 new_beacon_int;
};

static inline
int iwl7000_check_combinations(struct wiphy *wiphy,
			       struct iface_combination_params *params)
{
	return cfg80211_check_combinations(wiphy,
					   params->num_different_channels,
					   params->radar_detect,
					   params->iftype_num);
}

#define cfg80211_check_combinations iwl7000_check_combinations

static inline
int iwl7000_iter_combinations(struct wiphy *wiphy,
			      struct iface_combination_params *params,
			      void (*iter)(const struct ieee80211_iface_combination *c,
					   void *data),
			      void *data)
{
	return cfg80211_iter_combinations(wiphy, params->num_different_channels,
					  params->radar_detect,
					  params->iftype_num,
					  iter, data);
}

#define cfg80211_iter_combinations iwl7000_iter_combinations
#endif /* CFG80211_VERSION < KERNEL_VERSION(4,4,0) */

#if CFG80211_VERSION >= KERNEL_VERSION(4,11,0) || \
     CFG80211_VERSION < KERNEL_VERSION(4,9,0)
static inline
bool ieee80211_nan_has_band(struct cfg80211_nan_conf *conf, u8 band)
{
	return conf->bands & BIT(band);
}

static inline
void ieee80211_nan_set_band(struct cfg80211_nan_conf *conf, u8 band)
{
	conf->bands |= BIT(band);
}

static inline u8 ieee80211_nan_bands(struct cfg80211_nan_conf *conf)
{
	return conf->bands;
}
#else
static inline
bool ieee80211_nan_has_band(struct cfg80211_nan_conf *conf, u8 band)
{
	return (band == NL80211_BAND_2GHZ) ||
		(band == NL80211_BAND_5GHZ && conf->dual);
}

static inline
void ieee80211_nan_set_band(struct cfg80211_nan_conf *conf, u8 band)
{
	if (band == NL80211_BAND_2GHZ)
		return;

	conf->dual = (band == NL80211_BAND_5GHZ);
}

static inline u8 ieee80211_nan_bands(struct cfg80211_nan_conf *conf)
{
	return BIT(NL80211_BAND_2GHZ) |
		(conf->dual ? BIT(NL80211_BAND_5GHZ) : 0);
}

#define CFG80211_NAN_CONF_CHANGED_BANDS CFG80211_NAN_CONF_CHANGED_DUAL
#endif

#if CFG80211_VERSION < KERNEL_VERSION(4,11,0)
static inline
void iwl7000_cqm_rssi_notify(struct net_device *dev,
			     enum nl80211_cqm_rssi_threshold_event rssi_event,
			     s32 rssi_level, gfp_t gfp)
{
	cfg80211_cqm_rssi_notify(dev, rssi_event, gfp);
}

#define cfg80211_cqm_rssi_notify iwl7000_cqm_rssi_notify
#endif

#if CFG80211_VERSION < KERNEL_VERSION(4,19,0)
#define IEEE80211_HE_PPE_THRES_MAX_LEN		25
#define RATE_INFO_FLAGS_HE_MCS BIT(4)

/**
 * enum nl80211_he_gi - HE guard interval
 * @NL80211_RATE_INFO_HE_GI_0_8: 0.8 usec
 * @NL80211_RATE_INFO_HE_GI_1_6: 1.6 usec
 * @NL80211_RATE_INFO_HE_GI_3_2: 3.2 usec
 */
enum nl80211_he_gi {
	NL80211_RATE_INFO_HE_GI_0_8,
	NL80211_RATE_INFO_HE_GI_1_6,
	NL80211_RATE_INFO_HE_GI_3_2,
};

/**
 * @enum nl80211_he_ru_alloc - HE RU allocation values
 * @NL80211_RATE_INFO_HE_RU_ALLOC_26: 26-tone RU allocation
 * @NL80211_RATE_INFO_HE_RU_ALLOC_52: 52-tone RU allocation
 * @NL80211_RATE_INFO_HE_RU_ALLOC_106: 106-tone RU allocation
 * @NL80211_RATE_INFO_HE_RU_ALLOC_242: 242-tone RU allocation
 * @NL80211_RATE_INFO_HE_RU_ALLOC_484: 484-tone RU allocation
 * @NL80211_RATE_INFO_HE_RU_ALLOC_996: 996-tone RU allocation
 * @NL80211_RATE_INFO_HE_RU_ALLOC_2x996: 2x996-tone RU allocation
 */
enum nl80211_he_ru_alloc {
	NL80211_RATE_INFO_HE_RU_ALLOC_26,
	NL80211_RATE_INFO_HE_RU_ALLOC_52,
	NL80211_RATE_INFO_HE_RU_ALLOC_106,
	NL80211_RATE_INFO_HE_RU_ALLOC_242,
	NL80211_RATE_INFO_HE_RU_ALLOC_484,
	NL80211_RATE_INFO_HE_RU_ALLOC_996,
	NL80211_RATE_INFO_HE_RU_ALLOC_2x996,
};

#define RATE_INFO_BW_HE_RU	(RATE_INFO_BW_160 + 1)

/**
 * struct ieee80211_sta_he_cap - STA's HE capabilities
 *
 * This structure describes most essential parameters needed
 * to describe 802.11ax HE capabilities for a STA.
 *
 * @has_he: true iff HE data is valid.
 * @he_cap_elem: Fixed portion of the HE capabilities element.
 * @he_mcs_nss_supp: The supported NSS/MCS combinations.
 * @ppe_thres: Holds the PPE Thresholds data.
 */
struct ieee80211_sta_he_cap {
	bool has_he;
	struct ieee80211_he_cap_elem he_cap_elem;
	struct ieee80211_he_mcs_nss_supp he_mcs_nss_supp;
	u8 ppe_thres[IEEE80211_HE_PPE_THRES_MAX_LEN];
};

/**
 * struct ieee80211_sband_iftype_data
 *
 * This structure encapsulates sband data that is relevant for the interface
 * types defined in %types
 *
 * @types_mask: interface types (bits)
 * @he_cap: holds the HE capabilities
 */
struct ieee80211_sband_iftype_data {
	u16 types_mask;
	struct ieee80211_sta_he_cap he_cap;
};

/**
 * ieee80211_get_he_sta_cap - return HE capabilities for an sband's STA
 * @sband: the sband to search for the STA on
 *
 * Return: pointer to the struct ieee80211_sta_he_cap, or NULL is none found
 *	Currently, not supported
 */
static inline const struct ieee80211_sta_he_cap *
ieee80211_get_he_sta_cap(const struct ieee80211_supported_band *sband)
{
	return NULL;
}

#endif

#if CFG80211_VERSION < KERNEL_VERSION(5,8,0)
/**
 * ieee80211_get_he_6ghz_sta_cap - return HE 6GHZ capabilities for an sband's
 * STA
 * @sband: the sband to search for the STA on
 *
 * Return: the 6GHz capabilities
 */
static inline __le16
ieee80211_get_he_6ghz_sta_cap(const struct ieee80211_supported_band *sband)
{
	return 0;
}
#endif /* < 5.8.0 */

#if CFG80211_VERSION < KERNEL_VERSION(5,4,0)
#define RATE_INFO_FLAGS_DMG	BIT(3)
#define RATE_INFO_FLAGS_EDMG	BIT(5)
/* yes, it really has that number upstream */
#define NL80211_STA_INFO_ASSOC_AT_BOOTTIME 42

struct ieee80211_he_obss_pd {
	bool enable;
	u8 min_offset;
	u8 max_offset;
};

static inline const struct ieee80211_sta_he_cap *
ieee80211_get_he_iftype_cap(const struct ieee80211_supported_band *sband,
			    u8 iftype)
{
	return NULL;
}

static inline bool regulatory_pre_cac_allowed(struct wiphy *wiphy)
{
	return false;
}

static inline void
cfg80211_tx_mgmt_expired(struct wireless_dev *wdev, u64 cookie,
			 struct ieee80211_channel *chan, gfp_t gfp)
{
}

#define cfg80211_iftype_allowed iwl7000_cfg80211_iftype_allowed
static inline bool
cfg80211_iftype_allowed(struct wiphy *wiphy, enum nl80211_iftype iftype,
			bool is_4addr, u8 check_swif)

{
	bool is_vlan = iftype == NL80211_IFTYPE_AP_VLAN;

	switch (check_swif) {
	case 0:
		if (is_vlan && is_4addr)
			return wiphy->flags & WIPHY_FLAG_4ADDR_AP;
		return wiphy->interface_modes & BIT(iftype);
	case 1:
		if (!(wiphy->software_iftypes & BIT(iftype)) && is_vlan)
			return wiphy->flags & WIPHY_FLAG_4ADDR_AP;
		return wiphy->software_iftypes & BIT(iftype);
	default:
		break;
	}

	return false;
}
#endif /* < 5.4.0 */

#if CFG80211_VERSION < KERNEL_VERSION(5,5,0)
#define NL80211_EXT_FEATURE_AQL -1

#define IEEE80211_DEFAULT_AQL_TXQ_LIMIT_L	5000
#define IEEE80211_DEFAULT_AQL_TXQ_LIMIT_H	12000
#define IEEE80211_AQL_THRESHOLD			24000
#endif

#if LINUX_VERSION_IS_LESS(4,11,0)
static inline void *backport_idr_remove(struct idr *idr, int id)
{
	void *item = idr_find(idr, id);
	idr_remove(idr, id);
	return item;
}
#define idr_remove     backport_idr_remove
#endif

#ifndef setup_deferrable_timer
#define setup_deferrable_timer(timer, fn, data)                         \
        __setup_timer((timer), (fn), (data), TIMER_DEFERRABLE)
#endif

#if LINUX_VERSION_IS_LESS(4,1,0)
typedef struct {
#ifdef CONFIG_NET_NS
	struct net *net;
#endif
} possible_net_t;

static inline void possible_write_pnet(possible_net_t *pnet, struct net *net)
{
#ifdef CONFIG_NET_NS
	pnet->net = net;
#endif
}

static inline struct net *possible_read_pnet(const possible_net_t *pnet)
{
#ifdef CONFIG_NET_NS
	return pnet->net;
#else
	return &init_net;
#endif
}
#else
#define possible_write_pnet(pnet, net) write_pnet(pnet, net)
#define possible_read_pnet(pnet) read_pnet(pnet)
#endif /* LINUX_VERSION_IS_LESS(4,1,0) */

#if LINUX_VERSION_IS_LESS(4,12,0) &&		\
	!LINUX_VERSION_IN_RANGE(4,11,9, 4,12,0)
#define netdev_set_priv_destructor(_dev, _destructor) \
	(_dev)->destructor = __ ## _destructor
#define netdev_set_def_destructor(_dev) \
	(_dev)->destructor = free_netdev
#else
#define netdev_set_priv_destructor(_dev, _destructor) \
	(_dev)->needs_free_netdev = true; \
	(_dev)->priv_destructor = (_destructor);
#define netdev_set_def_destructor(_dev) \
	(_dev)->needs_free_netdev = true;
#endif

/*
 * ChromeOS cherry-picked this in 3.8, 3.14 and 3.18.  And it is also
 * in 4.4 (inherited from stable).  Let's keep the check for 4.8 check
 * still here for the unlikely case that they branch out before
 * 4.8.13 and don't cherry-pick it.
 */
#if LINUX_VERSION_IS_LESS(4,9,0) &&			\
	!LINUX_VERSION_IN_RANGE(3,8,0, 3,9,0) &&	\
	!LINUX_VERSION_IN_RANGE(3,14,0, 3,15,0) &&	\
	!LINUX_VERSION_IN_RANGE(3,18,0, 3,19,0) &&	\
	!LINUX_VERSION_IN_RANGE(4,4,37, 4,5,0) &&	\
	!LINUX_VERSION_IN_RANGE(4,8,13, 4,9,0)

#define pcie_find_root_port iwl7000_pcie_find_root_port
static inline struct pci_dev *pcie_find_root_port(struct pci_dev *dev)
{
	while (1) {
		if (!pci_is_pcie(dev))
			break;
		if (pci_pcie_type(dev) == PCI_EXP_TYPE_ROOT_PORT)
			return dev;
		if (!dev->bus->self)
			break;
		dev = dev->bus->self;
	}
	return NULL;
}
#endif

#ifndef from_timer
#define TIMER_DATA_TYPE          unsigned long
#define TIMER_FUNC_TYPE          void (*)(TIMER_DATA_TYPE)

static inline void timer_setup(struct timer_list *timer,
			       void (*callback) (struct timer_list *),
			       unsigned int flags)
{
	__setup_timer(timer, (TIMER_FUNC_TYPE) callback,
		      (TIMER_DATA_TYPE) timer, flags);
}

#define from_timer(var, callback_timer, timer_fieldname) \
	container_of(callback_timer, typeof(*var), timer_fieldname)
#endif

#if CFG80211_VERSION < KERNEL_VERSION(4,0,0)
/* must be after the (potential) definition of RATE_INFO_BW_HE_RU */
static inline void set_rate_info_bw(struct rate_info *ri, int bw)
{
	switch (bw) {
	case RATE_INFO_BW_20:
		break;
	case RATE_INFO_BW_5:
	case RATE_INFO_BW_10:
	case RATE_INFO_BW_HE_RU:
		WARN_ONCE(1, "Unsupported bandwidth (%d) on this cfg80211 version\n",
			  bw);
		break;
	case RATE_INFO_BW_40:
		ri->flags |= RATE_INFO_FLAGS_40_MHZ_WIDTH;
		break;
	case RATE_INFO_BW_80:
		ri->flags |= RATE_INFO_FLAGS_80_MHZ_WIDTH;
		break;
	case RATE_INFO_BW_160:
		ri->flags |= RATE_INFO_FLAGS_160_MHZ_WIDTH;
		break;
	}
}

static inline int get_rate_info_bw(struct rate_info *ri)
{
	if (ri->flags & RATE_INFO_FLAGS_40_MHZ_WIDTH)
		return RATE_INFO_BW_40;

	if (ri->flags & RATE_INFO_FLAGS_80_MHZ_WIDTH)
		return RATE_INFO_BW_80;

	if (ri->flags & RATE_INFO_FLAGS_160_MHZ_WIDTH)
		return RATE_INFO_BW_160;

	return RATE_INFO_BW_20;
}
#else
static inline void set_rate_info_bw(struct rate_info *ri, int bw)
{
	ri->bw = bw;
}

static inline int get_rate_info_bw(struct rate_info *ri)
{
	return ri->bw;
}
#endif /* CFG80211_VERSION < KERNEL_VERSION(4,0,0) */

#if LINUX_VERSION_IS_LESS(4,11,0)
static inline u32 get_random_u32(void)
{
	return get_random_int();
}
#endif

#if LINUX_VERSION_IS_LESS(4,13,0)
static inline void *backport_skb_put(struct sk_buff *skb, unsigned int len)
{
	return skb_put(skb, len);
}
#define skb_put LINUX_BACKPORT(skb_put)

static inline void *backport_skb_push(struct sk_buff *skb, unsigned int len)
{
	return skb_push(skb, len);
}
#define skb_push LINUX_BACKPORT(skb_push)

static inline void *backport___skb_push(struct sk_buff *skb, unsigned int len)
{
	return __skb_push(skb, len);
}
#define __skb_push LINUX_BACKPORT(__skb_push)

static inline void *skb_put_zero(struct sk_buff *skb, unsigned int len)
{
	void *tmp = skb_put(skb, len);

	memset(tmp, 0, len);

	return tmp;
}

static inline void *skb_put_data(struct sk_buff *skb, const void *data,
				 unsigned int len)
{
	void *tmp = skb_put(skb, len);

	memcpy(tmp, data, len);

	return tmp;
}

static inline void skb_put_u8(struct sk_buff *skb, u8 val)
{
	*(u8 *)skb_put(skb, 1) = val;
}
#endif

#if LINUX_VERSION_IS_LESS(4,20,0) && !LINUX_VERSION_IN_RANGE(4,19,10, 4,20,0)
static inline void skb_mark_not_on_list(struct sk_buff *skb)
{
	skb->next = NULL;
}
#endif /* < 4.20 || 4.19.10 <= x < 4.20 */

#if LINUX_VERSION_IS_LESS(4,20,0)
static inline struct sk_buff *__skb_peek(const struct sk_buff_head *list_)
{
	return list_->next;
}
#endif

#if LINUX_VERSION_IS_LESS(4,19,0)
static inline void skb_list_del_init(struct sk_buff *skb)
{
	__list_del_entry((struct list_head *)&skb->next);
	skb_mark_not_on_list(skb);
}
#endif

#if LINUX_VERSION_IS_LESS(4,15,0)
#define NL80211_EXT_FEATURE_FILS_MAX_CHANNEL_TIME -1
#define NL80211_EXT_FEATURE_ACCEPT_BCAST_PROBE_RESP -1
#define NL80211_EXT_FEATURE_OCE_PROBE_REQ_HIGH_TX_RATE -1
#define NL80211_EXT_FEATURE_OCE_PROBE_REQ_DEFERRAL_SUPPRESSION -1
#define NL80211_SCAN_FLAG_FILS_MAX_CHANNEL_TIME BIT(4)
#define NL80211_SCAN_FLAG_ACCEPT_BCAST_PROBE_RESP BIT(5)
#define NL80211_SCAN_FLAG_OCE_PROBE_REQ_HIGH_TX_RATE BIT(6)
#define NL80211_SCAN_FLAG_OCE_PROBE_REQ_DEFERRAL_SUPPRESSION BIT(7)
#endif

#if CFG80211_VERSION < KERNEL_VERSION(4,4,0) ||		\
	(CFG80211_VERSION >= KERNEL_VERSION(4,5,0) &&	\
	 CFG80211_VERSION < KERNEL_VERSION(4,17,0))
struct ieee80211_wmm_ac {
	u16 cw_min;
	u16 cw_max;
	u16 cot;
	u8 aifsn;
};

struct ieee80211_wmm_rule {
	struct ieee80211_wmm_ac client[IEEE80211_NUM_ACS];
	struct ieee80211_wmm_ac ap[IEEE80211_NUM_ACS];
};

static inline int
reg_query_regdb_wmm(char *alpha2, int freq, u32 *ptr,
		    struct ieee80211_wmm_rule *rule)
{
	pr_debug_once(KERN_DEBUG
		      "iwl7000: ETSI WMM data not implemented yet!\n");
	return -ENODATA;
}
#endif /* < 4.4.0 || (>= 4.5.0 && < 4.17.0) */

#if CFG80211_VERSION < KERNEL_VERSION(99,0,0)
/* not yet upstream */
static inline int
cfg80211_crypto_n_ciphers_group(struct cfg80211_crypto_settings *crypto)
{
	return 1;
}

static inline u32
cfg80211_crypto_ciphers_group(struct cfg80211_crypto_settings *crypto,
			      int idx)
{
	WARN_ON(idx != 0);
	return crypto->cipher_group;
}
#else
static inline int
cfg80211_crypto_n_ciphers_group(struct cfg80211_crypto_settings *crypto)
{
	return crypto->n_ciphers_group;
}

static inline u32
cfg80211_crypto_ciphers_group(struct cfg80211_crypto_settings *crypto,
			      int idx)
{
	return crypto->cipher_groups[idx];
}
#endif

#ifndef VHT_MUMIMO_GROUPS_DATA_LEN
#define VHT_MUMIMO_GROUPS_DATA_LEN (WLAN_MEMBERSHIP_LEN +\
				    WLAN_USER_POSITION_LEN)
#endif

#if CFG80211_VERSION >= KERNEL_VERSION(5,7,0)
#define cfg_he_oper(params) params->he_oper
#else
#define cfg_he_oper(params) ((struct ieee80211_he_operation *)NULL)
#endif /* >= 5.7 */

#if CFG80211_VERSION >= KERNEL_VERSION(4,20,0)
#define cfg_he_cap(params) params->he_cap
#else
#define cfg_he_cap(params) ((struct ieee80211_he_cap_elem *)NULL)

/* Layer 2 Update frame (802.2 Type 1 LLC XID Update response) */
struct iapp_layer2_update {
	u8 da[ETH_ALEN];	/* broadcast */
	u8 sa[ETH_ALEN];	/* STA addr */
	__be16 len;		/* 6 */
	u8 dsap;		/* 0 */
	u8 ssap;		/* 0 */
	u8 control;
	u8 xid_info[3];
} __packed;

static inline
void cfg80211_send_layer2_update(struct net_device *dev, const u8 *addr)
{
	struct iapp_layer2_update *msg;
	struct sk_buff *skb;

	/* Send Level 2 Update Frame to update forwarding tables in layer 2
	 * bridge devices */

	skb = dev_alloc_skb(sizeof(*msg));
	if (!skb)
		return;
	msg = skb_put(skb, sizeof(*msg));

	/* 802.2 Type 1 Logical Link Control (LLC) Exchange Identifier (XID)
	 * Update response frame; IEEE Std 802.2-1998, 5.4.1.2.1 */

	eth_broadcast_addr(msg->da);
	ether_addr_copy(msg->sa, addr);
	msg->len = htons(6);
	msg->dsap = 0;
	msg->ssap = 0x01;	/* NULL LSAP, CR Bit: Response */
	msg->control = 0xaf;	/* XID response lsb.1111F101.
				 * F=0 (no poll command; unsolicited frame) */
	msg->xid_info[0] = 0x81;	/* XID format identifier */
	msg->xid_info[1] = 1;	/* LLC types/classes: Type 1 LLC */
	msg->xid_info[2] = 0;	/* XID sender's receive window size (RW) */

	skb->dev = dev;
	skb->protocol = eth_type_trans(skb, dev);
	memset(skb->cb, 0, sizeof(skb->cb));
	netif_rx_ni(skb);
}

#define NL80211_EXT_FEATURE_CAN_REPLACE_PTK0 -1
#endif /* >= 4.20 */

/*
 * Upstream this is on 4.16+, but it was backported to chromeos 4.4
 * and 4.14.
 */
#if LINUX_VERSION_IS_LESS(4,4,0)
static inline void sk_pacing_shift_update(struct sock *sk, int val)
{
#if LINUX_VERSION_IS_GEQ(4,4,0)
	if (!sk || !sk_fullsock(sk) || sk->sk_pacing_shift == val)
		return;
	sk->sk_pacing_shift = val;
#endif /* >= 4.4 */
}
#endif /* < 4.4 */

#if CFG80211_VERSION < KERNEL_VERSION(4,19,0)
#define NL80211_EXT_FEATURE_SCAN_RANDOM_SN		-1
#define NL80211_EXT_FEATURE_SCAN_MIN_PREQ_CONTENT	-1
#endif

#if CFG80211_VERSION < KERNEL_VERSION(4,20,0)
#define NL80211_EXT_FEATURE_ENABLE_FTM_RESPONDER	-1
#endif

#if CFG80211_VERSION < KERNEL_VERSION(4,17,0)
#define NL80211_EXT_FEATURE_CONTROL_PORT_OVER_NL80211	-1

/* define it here so we can set the values in mac80211... */
struct sta_opmode_info {
	u32 changed;
	enum nl80211_smps_mode smps_mode;
	enum nl80211_chan_width bw;
	u8 rx_nss;
};

#define STA_OPMODE_MAX_BW_CHANGED	0
#define STA_OPMODE_SMPS_MODE_CHANGED	0
#define STA_OPMODE_N_SS_CHANGED		0

/* ...but make the user an empty function, since we don't have it in cfg80211 */
#define cfg80211_sta_opmode_change_notify(...)  do { } while (0)

/*
 * we should never call this function since we force
 * cfg_control_port_over_nl80211 to be 0.
 */
#define cfg80211_rx_control_port(...) do { } while (0)

#define cfg_control_port_over_nl80211(params) 0
#else
#if CFG80211_VERSION >= KERNEL_VERSION(4,17,0) && \
	CFG80211_VERSION < KERNEL_VERSION(4,18,0)
static inline bool iwl7000_cfg80211_rx_control_port(struct net_device *dev,
				    struct sk_buff *skb, bool unencrypted)
{
	struct ethhdr *ehdr;

	/*
	 * Try to linearize the skb, because in 4.17
	 * cfg80211_rx_control_port() is broken and needs it to be
	 * linear.  If it fails, too bad, we fail too.
	 */
	if (skb_linearize(skb))
		return false;

	ehdr = eth_hdr(skb);

	return cfg80211_rx_control_port(dev, skb->data, skb->len,
				ehdr->h_source,
				be16_to_cpu(skb->protocol), unencrypted);
}
#define cfg80211_rx_control_port iwl7000_cfg80211_rx_control_port
#endif
#define cfg_control_port_over_nl80211(params) (params)->control_port_over_nl80211
#endif

#if CFG80211_VERSION < KERNEL_VERSION(4,18,0)
#define NL80211_EXT_FEATURE_TXQS -1

/*
 * This function just allocates tidstats and returns 0 if it
 * succeeded.  Since pre-4.18 tidstats is pre-allocated as part of
 * sinfo, we can simply return 0 because it's already allocated.
 */
#define cfg80211_sinfo_alloc_tid_stats(...) 0

#define WIPHY_PARAM_TXQ_LIMIT		0
#define WIPHY_PARAM_TXQ_MEMORY_LIMIT	0
#define WIPHY_PARAM_TXQ_QUANTUM		0

#define ieee80211_data_to_8023_exthdr iwl7000_ieee80211_data_to_8023_exthdr
int ieee80211_data_to_8023_exthdr(struct sk_buff *skb, struct ethhdr *ehdr,
				  const u8 *addr, enum nl80211_iftype iftype,
				  u8 data_offset);
#else
static inline int
backport_cfg80211_sinfo_alloc_tid_stats(struct station_info *sinfo, gfp_t gfp)
{
	int ret;
	cfg_station_info_t cfg_info = {};

	ret = cfg80211_sinfo_alloc_tid_stats(&cfg_info, gfp);
	if (ret)
		return ret;

	sinfo->pertid = cfg_info.pertid;

	return 0;
}
#define cfg80211_sinfo_alloc_tid_stats backport_cfg80211_sinfo_alloc_tid_stats
#endif

#if CFG80211_VERSION < KERNEL_VERSION(4,19,0)
#define NL80211_SCAN_FLAG_RANDOM_SN		0
#define NL80211_SCAN_FLAG_MIN_PREQ_CONTENT	0
#endif /* CFG80211_VERSION < KERNEL_VERSION(4,19,0) */

#if CFG80211_VERSION < KERNEL_VERSION(4,20,0)
enum nl80211_ftm_responder_stats {
	__NL80211_FTM_STATS_INVALID,
	NL80211_FTM_STATS_SUCCESS_NUM,
	NL80211_FTM_STATS_PARTIAL_NUM,
	NL80211_FTM_STATS_FAILED_NUM,
	NL80211_FTM_STATS_ASAP_NUM,
	NL80211_FTM_STATS_NON_ASAP_NUM,
	NL80211_FTM_STATS_TOTAL_DURATION_MSEC,
	NL80211_FTM_STATS_UNKNOWN_TRIGGERS_NUM,
	NL80211_FTM_STATS_RESCHEDULE_REQUESTS_NUM,
	NL80211_FTM_STATS_OUT_OF_WINDOW_TRIGGERS_NUM,
	NL80211_FTM_STATS_PAD,

	/* keep last */
	__NL80211_FTM_STATS_AFTER_LAST,
	NL80211_FTM_STATS_MAX = __NL80211_FTM_STATS_AFTER_LAST - 1
};

struct cfg80211_ftm_responder_stats {
	u32 filled;
	u32 success_num;
	u32 partial_num;
	u32 failed_num;
	u32 asap_num;
	u32 non_asap_num;
	u64 total_duration_ms;
	u32 unknown_triggers_num;
	u32 reschedule_requests_num;
	u32 out_of_window_triggers_num;
};
#endif /* CFG80211_VERSION < KERNEL_VERSION(4,20,0) */

#ifndef ETH_P_PREAUTH
#define ETH_P_PREAUTH  0x88C7	/* 802.11 Preauthentication */
#endif

#if CFG80211_VERSION < KERNEL_VERSION(4,21,0)
enum nl80211_preamble {
	NL80211_PREAMBLE_LEGACY,
	NL80211_PREAMBLE_HT,
	NL80211_PREAMBLE_VHT,
	NL80211_PREAMBLE_DMG,
};

enum nl80211_peer_measurement_status {
	NL80211_PMSR_STATUS_SUCCESS,
	NL80211_PMSR_STATUS_REFUSED,
	NL80211_PMSR_STATUS_TIMEOUT,
	NL80211_PMSR_STATUS_FAILURE,
};

enum nl80211_peer_measurement_type {
	NL80211_PMSR_TYPE_INVALID,

	NL80211_PMSR_TYPE_FTM,

	NUM_NL80211_PMSR_TYPES,
	NL80211_PMSR_TYPE_MAX = NUM_NL80211_PMSR_TYPES - 1
};

enum nl80211_peer_measurement_ftm_failure_reasons {
	NL80211_PMSR_FTM_FAILURE_UNSPECIFIED,
	NL80211_PMSR_FTM_FAILURE_NO_RESPONSE,
	NL80211_PMSR_FTM_FAILURE_REJECTED,
	NL80211_PMSR_FTM_FAILURE_WRONG_CHANNEL,
	NL80211_PMSR_FTM_FAILURE_PEER_NOT_CAPABLE,
	NL80211_PMSR_FTM_FAILURE_INVALID_TIMESTAMP,
	NL80211_PMSR_FTM_FAILURE_PEER_BUSY,
	NL80211_PMSR_FTM_FAILURE_BAD_CHANGED_PARAMS,
};

struct cfg80211_pmsr_ftm_result {
	const u8 *lci;
	const u8 *civicloc;
	unsigned int lci_len;
	unsigned int civicloc_len;
	enum nl80211_peer_measurement_ftm_failure_reasons failure_reason;
	u32 num_ftmr_attempts, num_ftmr_successes;
	s16 burst_index;
	u8 busy_retry_time;
	u8 num_bursts_exp;
	u8 burst_duration;
	u8 ftms_per_burst;
	s32 rssi_avg;
	s32 rssi_spread;
	struct rate_info tx_rate, rx_rate;
	s64 rtt_avg;
	s64 rtt_variance;
	s64 rtt_spread;
	s64 dist_avg;
	s64 dist_variance;
	s64 dist_spread;

	u16 num_ftmr_attempts_valid:1,
	    num_ftmr_successes_valid:1,
	    rssi_avg_valid:1,
	    rssi_spread_valid:1,
	    tx_rate_valid:1,
	    rx_rate_valid:1,
	    rtt_avg_valid:1,
	    rtt_variance_valid:1,
	    rtt_spread_valid:1,
	    dist_avg_valid:1,
	    dist_variance_valid:1,
	    dist_spread_valid:1;
};

struct cfg80211_pmsr_result {
	u64 host_time, ap_tsf;
	enum nl80211_peer_measurement_status status;

	u8 addr[ETH_ALEN];

	u8 final:1,
	   ap_tsf_valid:1;

	enum nl80211_peer_measurement_type type;

	union {
		struct cfg80211_pmsr_ftm_result ftm;
	};
};

struct cfg80211_pmsr_ftm_request_peer {
	enum nl80211_preamble preamble;
	u16 burst_period;
	u8 requested:1,
	   asap:1,
	   request_lci:1,
	   request_civicloc:1;
	u8 num_bursts_exp;
	u8 burst_duration;
	u8 ftms_per_burst;
	u8 ftmr_retries;
};

struct cfg80211_pmsr_request_peer {
	u8 addr[ETH_ALEN];
	struct cfg80211_chan_def chandef;
	u8 report_ap_tsf:1;
	struct cfg80211_pmsr_ftm_request_peer ftm;
};

struct cfg80211_pmsr_request {
	u64 cookie;
	void *drv_data;
	u32 n_peers;
	u32 nl_portid;

	u32 timeout;

	u8 mac_addr[ETH_ALEN] __aligned(2);
	u8 mac_addr_mask[ETH_ALEN] __aligned(2);

	struct list_head list;

	struct cfg80211_pmsr_request_peer peers[];
};

static inline void cfg80211_pmsr_report(struct wireless_dev *wdev,
					struct cfg80211_pmsr_request *req,
					struct cfg80211_pmsr_result *result,
					gfp_t gfp)
{
	/* nothing */
}

static inline void cfg80211_pmsr_complete(struct wireless_dev *wdev,
					  struct cfg80211_pmsr_request *req,
					  gfp_t gfp)
{
	kfree(req);
}

#endif /* CFG80211_VERSION < KERNEL_VERSION(4,21,0) */

#if LINUX_VERSION_CODE < KERNEL_VERSION(4, 11, 0)
static inline u64 ether_addr_to_u64(const u8 *addr)
{
	u64 u = 0;
	int i;

	for (i = 0; i < ETH_ALEN; i++)
		u = u << 8 | addr[i];

	return u;
}

static inline void u64_to_ether_addr(u64 u, u8 *addr)
{
	int i;

	for (i = ETH_ALEN - 1; i >= 0; i--) {
		addr[i] = u & 0xff;
		u = u >> 8;
	}
}
#endif /* < 4,11,0 */

#if CFG80211_VERSION < KERNEL_VERSION(4, 19, 0)
static inline void
ieee80211_sband_set_num_iftypes_data(struct ieee80211_supported_band *sband,
				     u16 n)
{
}

static inline u16
ieee80211_sband_get_num_iftypes_data(struct ieee80211_supported_band *sband)
{
	return 0;
}

static inline void
ieee80211_sband_set_iftypes_data(struct ieee80211_supported_band *sband,
				 const struct ieee80211_sband_iftype_data *data)
{
}

static inline struct ieee80211_sband_iftype_data *
ieee80211_sband_get_iftypes_data(struct ieee80211_supported_band *sband)
{
	return NULL;
}

static inline struct ieee80211_sband_iftype_data *
ieee80211_sband_get_iftypes_data_entry(struct ieee80211_supported_band *sband,
				       u16 i)
{
	WARN_ONCE(1,
		  "Tried to use unsupported sband iftype data\n");
	return NULL;
}

static inline const struct ieee80211_sband_iftype_data *
ieee80211_get_sband_iftype_data(const struct ieee80211_supported_band *sband,
				u8 iftype)
{
	return NULL;
}
#else  /* CFG80211_VERSION < KERNEL_VERSION(4,19,0) */
static inline void
ieee80211_sband_set_num_iftypes_data(struct ieee80211_supported_band *sband,
				     u16 n)
{
	sband->n_iftype_data = n;
}

static inline u16
ieee80211_sband_get_num_iftypes_data(struct ieee80211_supported_band *sband)
{
	return sband->n_iftype_data;
}

static inline void
ieee80211_sband_set_iftypes_data(struct ieee80211_supported_band *sband,
				 const struct ieee80211_sband_iftype_data *data)
{
	sband->iftype_data = data;
}

static inline const struct ieee80211_sband_iftype_data *
ieee80211_sband_get_iftypes_data(struct ieee80211_supported_band *sband)
{
	return sband->iftype_data;
}

static inline const struct ieee80211_sband_iftype_data *
ieee80211_sband_get_iftypes_data_entry(struct ieee80211_supported_band *sband,
				       u16 i)
{
	return &sband->iftype_data[i];
}
#endif /* CFG80211_VERSION < KERNEL_VERSION(4,19,0) */

#if CFG80211_VERSION < KERNEL_VERSION(5,1,0)
static inline int cfg80211_vendor_cmd_get_sender(struct wiphy *wiphy)
{
	/* cfg80211 doesn't really let us backport this */
	return 0;
}

static inline struct sk_buff *
cfg80211_vendor_event_alloc_ucast(struct wiphy *wiphy,
				  struct wireless_dev *wdev,
				  unsigned int portid, int approxlen,
				  int event_idx, gfp_t gfp)
{
	/*
	 * We might be able to fake backporting this, but not the
	 * associated changes to __cfg80211_send_event_skb(), at
	 * least not without duplicating all that code.
	 * And in any case, we cannot backport the get_sender()
	 * function above properly, so we might as well ignore
	 * this all.
	 */
	return NULL;
}

static inline const struct element *
cfg80211_find_elem(u8 eid, const u8 *ies, int len)
{
	return (void *)cfg80211_find_ie(eid, ies, len);
}

static inline const struct element *
cfg80211_find_ext_elem(u8 ext_eid, const u8 *ies, int len)
{
	return (void *)cfg80211_find_ext_ie(ext_eid, ies, len);
}

#define IEEE80211_DEFAULT_AIRTIME_WEIGHT       256

#endif /* CFG80211_VERSION < KERNEL_VERSION(5,1,0) */

#if CFG80211_VERSION < KERNEL_VERSION(5,2,0)
#define NL80211_EXT_FEATURE_EXT_KEY_ID -1
#define NL80211_EXT_FEATURE_AIRTIME_FAIRNESS -1
#endif /* CFG80211_VERSION < KERNEL_VERSION(5,2,0) */

#if CFG80211_VERSION < KERNEL_VERSION(5,3,0)
static inline void cfg80211_bss_iter(struct wiphy *wiphy,
				     struct cfg80211_chan_def *chandef,
				     void (*iter)(struct wiphy *wiphy,
						  struct cfg80211_bss *bss,
						  void *data),
				     void *iter_data)
{
	/*
	 * It might be possible to backport this function, but that would
	 * require duplicating large portions of data structure/code, so
	 * leave it empty for now.
	 */
}
#define NL80211_EXT_FEATURE_SAE_OFFLOAD -1
#endif /* CFG80211_VERSION < KERNEL_VERSION(5,3,0) */

#if CFG80211_VERSION < KERNEL_VERSION(5,4,0)
static inline bool nl80211_is_6ghz(enum nl80211_band band)
{
	return false;
}
#else
static inline bool nl80211_is_6ghz(enum nl80211_band band)
{
	return band == NL80211_BAND_6GHZ;
}
#endif /* CFG80211_VERSION < KERNEL_VERSION(5,4,0) */

#if CFG80211_VERSION < KERNEL_VERSION(5,7,0)
#define ieee80211_preamble_he() 0
#define ftm_non_trigger_based(peer)	0
#define ftm_trigger_based(peer)	0
#else
#define ftm_non_trigger_based(peer)	((peer)->ftm.non_trigger_based)
#define ftm_trigger_based(peer)	((peer)->ftm.trigger_based)
#define ieee80211_preamble_he() BIT(NL80211_PREAMBLE_HE)
#endif

#if CFG80211_VERSION < KERNEL_VERSION(5,6,0)
int ieee80211_get_vht_max_nss(struct ieee80211_vht_cap *cap,
			      enum ieee80211_vht_chanwidth bw,
			      int mcs, bool ext_nss_bw_capable,
			      unsigned int max_vht_nss);
#endif

#if CFG80211_VERSION < KERNEL_VERSION(5,8,0)
#define NL80211_EXT_FEATURE_BEACON_PROTECTION_CLIENT -1
#endif

#if CFG80211_VERSION < KERNEL_VERSION(5,7,0)
#define NL80211_EXT_FEATURE_PROTECTED_TWT -1
#endif

static inline size_t cfg80211_rekey_get_kek_len(struct cfg80211_gtk_rekey_data *data)
{
#if CFG80211_VERSION < KERNEL_VERSION(5,8,0)
	return NL80211_KEK_LEN;
#else
	return data->kek_len;
#endif
}

static inline size_t cfg80211_rekey_get_kck_len(struct cfg80211_gtk_rekey_data *data)
{
#if CFG80211_VERSION < KERNEL_VERSION(5,8,0)
	return NL80211_KCK_LEN;
#else
	return data->kck_len;
#endif
}

static inline size_t cfg80211_rekey_akm(struct cfg80211_gtk_rekey_data *data)
{
#if CFG80211_VERSION < KERNEL_VERSION(5,8,0)
	/* we dont really use this */
	return 0;
#else
	return data->akm;
#endif
}

#if CFG80211_VERSION < KERNEL_VERSION(5,7,0)
/**
 * struct cfg80211_he_bss_color - AP settings for BSS coloring
 *
 * @color: the current color.
 * @disabled: is the feature disabled.
 * @partial: define the AID equation.
 */
struct cfg80211_he_bss_color {
	u8 color;
	bool disabled;
	bool partial;
};

/**
 * enum nl80211_tid_config - TID config state
 * @NL80211_TID_CONFIG_ENABLE: Enable config for the TID
 * @NL80211_TID_CONFIG_DISABLE: Disable config for the TID
 */
enum nl80211_tid_config {
	NL80211_TID_CONFIG_ENABLE,
	NL80211_TID_CONFIG_DISABLE,
};

/**
 * struct cfg80211_tid_cfg - TID specific configuration
 * @config_override: Flag to notify driver to reset TID configuration
 *	of the peer.
 * @tids: bitmap of TIDs to modify
 * @mask: bitmap of attributes indicating which parameter changed,
 *	similar to &nl80211_tid_config_supp.
 * @noack: noack configuration value for the TID
 * @retry_long: retry count value
 * @retry_short: retry count value
 * @ampdu: Enable/Disable aggregation
 * @rtscts: Enable/Disable RTS/CTS
 */
struct cfg80211_tid_cfg {
	bool config_override;
	u8 tids;
	u32 mask;
	enum nl80211_tid_config noack;
	u8 retry_long, retry_short;
	enum nl80211_tid_config ampdu;
	enum nl80211_tid_config rtscts;
};

/**
 * struct cfg80211_tid_config - TID configuration
 * @peer: Station's MAC address
 * @n_tid_conf: Number of TID specific configurations to be applied
 * @tid_conf: Configuration change info
 */
struct cfg80211_tid_config {
	const u8 *peer;
	u32 n_tid_conf;
	struct cfg80211_tid_cfg tid_conf[];
};

#define NL80211_EXT_FEATURE_CONTROL_PORT_NO_PREAUTH -1
#define NL80211_EXT_FEATURE_DEL_IBSS_STA -1

static inline bool
cfg80211_crypto_control_port_no_preauth(struct cfg80211_crypto_settings *crypto)
{
	return false;
}

static inline unsigned long
cfg80211_wiphy_tx_queue_len(struct wiphy *wiphy)
{
	return 0;
}
#else /* < 5.7 */
static inline bool
cfg80211_crypto_control_port_no_preauth(struct cfg80211_crypto_settings *crypto)
{
	return crypto->control_port_no_preauth;
}

static inline unsigned long
cfg80211_wiphy_tx_queue_len(struct wiphy *wiphy)
{
	return wiphy->tx_queue_len;
}
#endif /* < 5.7 */

#if CFG80211_VERSION < KERNEL_VERSION(5,8,0)
#define NL80211_EXT_FEATURE_CONTROL_PORT_OVER_NL80211_TX_STATUS -1
#define NL80211_EXT_FEATURE_SCAN_FREQ_KHZ -1

static inline int
cfg80211_chan_freq_offset(struct ieee80211_channel *chan)
{
	return 0;
}

static inline void
cfg80211_chandef_freq1_offset_set(struct cfg80211_chan_def *chandef, u16 e)
{
}

static inline u16
cfg80211_chandef_freq1_offset(struct cfg80211_chan_def *chandef)
{
	return 0;
}

static inline void
cfg80211_control_port_tx_status(struct wireless_dev *wdev, u64 cookie,
				const u8 *buf, size_t len, bool ack,
				gfp_t gfp)
{
}

static inline __le16
ieee80211_get_he_6ghz_capa(const struct ieee80211_supported_band *sband,
			   enum nl80211_iftype iftype)
{
	return 0;
}
void ieee80211_mgmt_frame_register(struct wiphy *wiphy,
				   struct wireless_dev *wdev,
				   u16 frame_type, bool reg);
static inline __le16
cfg80211_iftd_he_6ghz_capa(const struct ieee80211_sband_iftype_data *iftd)
{
	return 0;
}

static inline void
cfg80211_iftd_set_he_6ghz_capa(struct ieee80211_sband_iftype_data *iftd,
			       __le16 capa)
{
}

int ieee80211_tx_control_port(struct wiphy *wiphy, struct net_device *dev,
			      const u8 *buf, size_t len,
			      const u8 *dest, __be16 proto, bool unencrypted,
			      u64 *cookie);
static inline int
bp_ieee80211_tx_control_port(struct wiphy *wiphy, struct net_device *dev,
			     const u8 *buf, size_t len,
			     const u8 *dest, __be16 proto, bool unencrypted)
{
	return ieee80211_tx_control_port(wiphy, dev, buf, len, dest, proto,
					 unencrypted, NULL);
}
#else /* < 5.8 */
static inline int
cfg80211_chan_freq_offset(struct ieee80211_channel *chan)
{
	return chan->freq_offset;
}

static inline void
cfg80211_chandef_freq1_offset_set(struct cfg80211_chan_def *chandef, u16 e)
{
	chandef->freq1_offset = e;
}

static inline u16
cfg80211_chandef_freq1_offset(struct cfg80211_chan_def *chandef)
{
	return chandef->freq1_offset;
}

static inline __le16
cfg80211_iftd_he_6ghz_capa(const struct ieee80211_sband_iftype_data *iftd)
{
	return iftd->he_6ghz_capa.capa;
}

static inline void
cfg80211_iftd_set_he_6ghz_capa(struct ieee80211_sband_iftype_data *iftd,
			       __le16 capa)
{
	iftd->he_6ghz_capa.capa = capa;
}
#endif /* < 5.8 */

#if LINUX_VERSION_IS_GEQ(4,20,0)
#include <linux/compiler_attributes.h>
#endif

#ifndef __has_attribute
# define __has_attribute(x) __GCC4_has_attribute_##x
#endif

#ifndef __GCC4_has_attribute___fallthrough__
# define __GCC4_has_attribute___fallthrough__         0
#endif /* __GCC4_has_attribute___fallthrough__ */

#ifndef fallthrough
/*
 * Add the pseudo keyword 'fallthrough' so case statement blocks
 * must end with any of these keywords:
 *   break;
 *   fallthrough;
 *   goto <label>;
 *   return [expression];
 *
 *  gcc: https://gcc.gnu.org/onlinedocs/gcc/Statement-Attributes.html#Statement-Attributes
 */
#if __has_attribute(__fallthrough__)
# define fallthrough                    __attribute__((__fallthrough__))
#else
# define fallthrough                    do {} while (0)  /* fallthrough */
#endif
#endif /* fallthrough */

#if CFG80211_VERSION < KERNEL_VERSION(5,10,0)
#define WIPHY_FLAG_SPLIT_SCAN_6GHZ 0
#define NL80211_SCAN_FLAG_COLOCATED_6GHZ 0
#endif /* < 5.10 */

#if CFG80211_VERSION < KERNEL_VERSION(5,11,0)
static inline void
LINUX_BACKPORT(cfg80211_ch_switch_started_notify)(struct net_device *dev,
						  struct cfg80211_chan_def *chandef,
						  u8 count, bool quiet)
{
	cfg80211_ch_switch_started_notify(dev, chandef, count);
}
#define cfg80211_ch_switch_started_notify LINUX_BACKPORT(cfg80211_ch_switch_started_notify)

#define cfg80211_tx_mlme_mgmt(netdev, buf, len, reconnect) cfg80211_tx_mlme_mgmt(netdev, buf, len)
#endif /* < 5.11 */

#ifndef ETH_TLEN
#define ETH_TLEN	2		/* Octets in ethernet type field */
#endif

#if CFG80211_VERSION < KERNEL_VERSION(5,4,0)
static inline bool cfg80211_channel_is_psc(struct ieee80211_channel *chan)
{
	return false;
}
#elif CFG80211_VERSION < KERNEL_VERSION(5,8,0)
/**
 * cfg80211_channel_is_psc - Check if the channel is a 6 GHz PSC
 * @chan: control channel to check
 *
 * The Preferred Scanning Channels (PSC) are defined in
 * Draft IEEE P802.11ax/D5.0, 26.17.2.3.3
 */
#
static inline bool cfg80211_channel_is_psc(struct ieee80211_channel *chan)
{
	if (chan->band != NL80211_BAND_6GHZ)
		return false;

	return ieee80211_frequency_to_channel(chan->center_freq) % 16 == 5;
}

#endif /* < 5.8.0 */

#if LINUX_VERSION_IS_LESS(5,9,0)

#define kfree_sensitive(p) kzfree(p)

#include <linux/thermal.h>
#ifdef CONFIG_THERMAL
static inline int thermal_zone_device_enable(struct thermal_zone_device *tz)
{ return 0; }
#else /* CONFIG_THERMAL */
static inline int thermal_zone_device_enable(struct thermal_zone_device *tz)
{ return -ENODEV; }
#endif /* CONFIG_THERMAL */
#endif /* < 5.9.0 */

#if CFG80211_VERSION < KERNEL_VERSION(5,9,0)
static inline bool nl80211_is_s1ghz(enum nl80211_band band)
{
	return false;
}

#define NL80211_CHAN_WIDTH_1 8
#define NL80211_CHAN_WIDTH_2 9
#define NL80211_CHAN_WIDTH_4 10
#define NL80211_CHAN_WIDTH_8 11
#define NL80211_CHAN_WIDTH_16 12

static inline bool nl80211_is_s1ghz_width(enum nl80211_chan_width w1,
					  enum nl80211_chan_width w2)
{
	return false;
}
#else /* CFG80211_VERSION < 5.9.0 */
<<<<<<< HEAD
static inline bool nl80211_is_s1ghz(enum nl80211_band band)
{
	return band == NL80211_BAND_S1GHZ;
}

=======
>>>>>>> b7a7ab1e
static inline bool nl80211_is_s1ghz_width(enum nl80211_chan_width w1,
					  enum nl80211_chan_width w2)
{
	return w1 == w2;
}
#endif /* CFG80211_VERSION < 5.9.0 */

#if LINUX_VERSION_IS_LESS(4,19,0)
static inline void netif_receive_skb_list(struct list_head *head)
{
	struct sk_buff *skb;
	struct list_head *l, *next;

	if (list_empty(head))
		return;

	list_for_each_safe(l, next, head) {
		skb = (void *)l;

		skb_list_del_init(skb);
		netif_receive_skb(skb);
	}
}

static inline u8 cfg80211_he_gi(struct rate_info *ri)
{
	return 0;
}

#else /* < 4.19.0 */

static inline u8 cfg80211_he_gi(struct rate_info *ri)
{
	return ri->he_gi;
}

#endif /* < 4.19.0 */

#if CFG80211_VERSION < KERNEL_VERSION(5,10,0)
static inline enum nl80211_chan_width
ieee80211_s1g_channel_width(const struct ieee80211_channel *chan)
{
	return NL80211_CHAN_WIDTH_20_NOHT;
}

#define NL80211_BSS_CHAN_WIDTH_1	3
#define NL80211_BSS_CHAN_WIDTH_2	4

#endif /* CFG80211_VERSION < KERNEL_VERSION(5,10,0) */

#if LINUX_VERSION_IS_LESS(5,10,0)
/**
 *      dev_fetch_sw_netstats - get per-cpu network device statistics
 *      @s: place to store stats
 *      @netstats: per-cpu network stats to read from
 *
 *      Read per-cpu network statistics and populate the related fields in @s.
 */
static inline
void dev_fetch_sw_netstats(struct rtnl_link_stats64 *s,
                           const struct pcpu_sw_netstats __percpu *netstats)
{
        int cpu;

        for_each_possible_cpu(cpu) {
                const struct pcpu_sw_netstats *stats;
                struct pcpu_sw_netstats tmp;
                unsigned int start;

                stats = per_cpu_ptr(netstats, cpu);
                do {
                        start = u64_stats_fetch_begin_irq(&stats->syncp);
                        tmp.rx_packets = stats->rx_packets;
                        tmp.rx_bytes   = stats->rx_bytes;
                        tmp.tx_packets = stats->tx_packets;
                        tmp.tx_bytes   = stats->tx_bytes;
                } while (u64_stats_fetch_retry_irq(&stats->syncp, start));

                s->rx_packets += tmp.rx_packets;
                s->rx_bytes   += tmp.rx_bytes;
                s->tx_packets += tmp.tx_packets;
                s->tx_bytes   += tmp.tx_bytes;
        }
}

#define bp_ieee80211_set_unsol_bcast_probe_resp(sdata, params) 0
#define bp_unsol_bcast_probe_resp_interval(params) 0

#else /* < 5.10 */

#define bp_ieee80211_set_unsol_bcast_probe_resp(sdata, params) \
	ieee80211_set_unsol_bcast_probe_resp(sdata, params)
#define bp_unsol_bcast_probe_resp_interval(params) \
	(params->unsol_bcast_probe_resp.interval)

#endif /* < 5.10 */<|MERGE_RESOLUTION|>--- conflicted
+++ resolved
@@ -1491,25 +1491,23 @@
 }
 #endif
 
-#if LINUX_VERSION_IS_LESS(4,20,0) && !LINUX_VERSION_IN_RANGE(4,19,10, 4,20,0)
+#if LINUX_VERSION_IS_LESS(4,14,0)
 static inline void skb_mark_not_on_list(struct sk_buff *skb)
 {
 	skb->next = NULL;
 }
-#endif /* < 4.20 || 4.19.10 <= x < 4.20 */
+
+static inline void skb_list_del_init(struct sk_buff *skb)
+{
+	__list_del_entry((struct list_head *)&skb->next);
+	skb_mark_not_on_list(skb);
+}
+#endif /* < 4.14 */
 
 #if LINUX_VERSION_IS_LESS(4,20,0)
 static inline struct sk_buff *__skb_peek(const struct sk_buff_head *list_)
 {
 	return list_->next;
-}
-#endif
-
-#if LINUX_VERSION_IS_LESS(4,19,0)
-static inline void skb_list_del_init(struct sk_buff *skb)
-{
-	__list_del_entry((struct list_head *)&skb->next);
-	skb_mark_not_on_list(skb);
 }
 #endif
 
@@ -2451,14 +2449,11 @@
 	return false;
 }
 #else /* CFG80211_VERSION < 5.9.0 */
-<<<<<<< HEAD
 static inline bool nl80211_is_s1ghz(enum nl80211_band band)
 {
 	return band == NL80211_BAND_S1GHZ;
 }
 
-=======
->>>>>>> b7a7ab1e
 static inline bool nl80211_is_s1ghz_width(enum nl80211_chan_width w1,
 					  enum nl80211_chan_width w2)
 {
