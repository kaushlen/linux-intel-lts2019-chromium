 /*
  * iio/adc/max1027.c
  * Copyright (C) 2014 Philippe Reynes
  *
  * based on linux/drivers/iio/ad7923.c
  * Copyright 2011 Analog Devices Inc (from AD7923 Driver)
  * Copyright 2012 CS Systemes d'Information
  *
  * This program is free software; you can redistribute it and/or modify
  * it under the terms of the GNU General Public License version 2 as
  * published by the Free Software Foundation.
  *
  * max1027.c
  *
  * Partial support for max1027 and similar chips.
  */

#include <linux/kernel.h>
#include <linux/module.h>
#include <linux/spi/spi.h>
#include <linux/delay.h>

#include <linux/iio/iio.h>
#include <linux/iio/buffer.h>
#include <linux/iio/trigger.h>
#include <linux/iio/trigger_consumer.h>
#include <linux/iio/triggered_buffer.h>

#define MAX1027_CONV_REG  BIT(7)
#define MAX1027_SETUP_REG BIT(6)
#define MAX1027_AVG_REG   BIT(5)
#define MAX1027_RST_REG   BIT(4)

/* conversion register */
#define MAX1027_TEMP      BIT(0)
#define MAX1027_SCAN_0_N  (0x00 << 1)
#define MAX1027_SCAN_N_M  (0x01 << 1)
#define MAX1027_SCAN_N    (0x02 << 1)
#define MAX1027_NOSCAN    (0x03 << 1)
#define MAX1027_CHAN(n)   ((n) << 3)

/* setup register */
#define MAX1027_UNIPOLAR  0x02
#define MAX1027_BIPOLAR   0x03
#define MAX1027_REF_MODE0 (0x00 << 2)
#define MAX1027_REF_MODE1 (0x01 << 2)
#define MAX1027_REF_MODE2 (0x02 << 2)
#define MAX1027_REF_MODE3 (0x03 << 2)
#define MAX1027_CKS_MODE0 (0x00 << 4)
#define MAX1027_CKS_MODE1 (0x01 << 4)
#define MAX1027_CKS_MODE2 (0x02 << 4)
#define MAX1027_CKS_MODE3 (0x03 << 4)

/* averaging register */
#define MAX1027_NSCAN_4   0x00
#define MAX1027_NSCAN_8   0x01
#define MAX1027_NSCAN_12  0x02
#define MAX1027_NSCAN_16  0x03
#define MAX1027_NAVG_4    (0x00 << 2)
#define MAX1027_NAVG_8    (0x01 << 2)
#define MAX1027_NAVG_16   (0x02 << 2)
#define MAX1027_NAVG_32   (0x03 << 2)
#define MAX1027_AVG_EN    BIT(4)

enum max1027_id {
	max1027,
	max1029,
	max1031,
};

static const struct spi_device_id max1027_id[] = {
	{"max1027", max1027},
	{"max1029", max1029},
	{"max1031", max1031},
	{}
};
MODULE_DEVICE_TABLE(spi, max1027_id);

#ifdef CONFIG_OF
static const struct of_device_id max1027_adc_dt_ids[] = {
	{ .compatible = "maxim,max1027" },
	{ .compatible = "maxim,max1029" },
	{ .compatible = "maxim,max1031" },
	{},
};
MODULE_DEVICE_TABLE(of, max1027_adc_dt_ids);
#endif

#define MAX1027_V_CHAN(index)						\
	{								\
		.type = IIO_VOLTAGE,					\
		.indexed = 1,						\
		.channel = index,					\
		.info_mask_separate = BIT(IIO_CHAN_INFO_RAW),		\
		.info_mask_shared_by_type = BIT(IIO_CHAN_INFO_SCALE),	\
		.scan_index = index + 1,				\
		.scan_type = {						\
			.sign = 'u',					\
			.realbits = 10,					\
			.storagebits = 16,				\
			.shift = 2,					\
			.endianness = IIO_BE,				\
		},							\
	}

#define MAX1027_T_CHAN							\
	{								\
		.type = IIO_TEMP,					\
		.channel = 0,						\
		.info_mask_separate = BIT(IIO_CHAN_INFO_RAW),		\
		.info_mask_shared_by_type = BIT(IIO_CHAN_INFO_SCALE),	\
		.scan_index = 0,					\
		.scan_type = {						\
			.sign = 'u',					\
			.realbits = 12,					\
			.storagebits = 16,				\
			.endianness = IIO_BE,				\
		},							\
	}

static const struct iio_chan_spec max1027_channels[] = {
	MAX1027_T_CHAN,
	MAX1027_V_CHAN(0),
	MAX1027_V_CHAN(1),
	MAX1027_V_CHAN(2),
	MAX1027_V_CHAN(3),
	MAX1027_V_CHAN(4),
	MAX1027_V_CHAN(5),
	MAX1027_V_CHAN(6),
	MAX1027_V_CHAN(7)
};

static const struct iio_chan_spec max1029_channels[] = {
	MAX1027_T_CHAN,
	MAX1027_V_CHAN(0),
	MAX1027_V_CHAN(1),
	MAX1027_V_CHAN(2),
	MAX1027_V_CHAN(3),
	MAX1027_V_CHAN(4),
	MAX1027_V_CHAN(5),
	MAX1027_V_CHAN(6),
	MAX1027_V_CHAN(7),
	MAX1027_V_CHAN(8),
	MAX1027_V_CHAN(9),
	MAX1027_V_CHAN(10),
	MAX1027_V_CHAN(11)
};

static const struct iio_chan_spec max1031_channels[] = {
	MAX1027_T_CHAN,
	MAX1027_V_CHAN(0),
	MAX1027_V_CHAN(1),
	MAX1027_V_CHAN(2),
	MAX1027_V_CHAN(3),
	MAX1027_V_CHAN(4),
	MAX1027_V_CHAN(5),
	MAX1027_V_CHAN(6),
	MAX1027_V_CHAN(7),
	MAX1027_V_CHAN(8),
	MAX1027_V_CHAN(9),
	MAX1027_V_CHAN(10),
	MAX1027_V_CHAN(11),
	MAX1027_V_CHAN(12),
	MAX1027_V_CHAN(13),
	MAX1027_V_CHAN(14),
	MAX1027_V_CHAN(15)
};

static const unsigned long max1027_available_scan_masks[] = {
	0x000001ff,
	0x00000000,
};

static const unsigned long max1029_available_scan_masks[] = {
	0x00001fff,
	0x00000000,
};

static const unsigned long max1031_available_scan_masks[] = {
	0x0001ffff,
	0x00000000,
};

struct max1027_chip_info {
	const struct iio_chan_spec *channels;
	unsigned int num_channels;
	const unsigned long *available_scan_masks;
};

static const struct max1027_chip_info max1027_chip_info_tbl[] = {
	[max1027] = {
		.channels = max1027_channels,
		.num_channels = ARRAY_SIZE(max1027_channels),
		.available_scan_masks = max1027_available_scan_masks,
	},
	[max1029] = {
		.channels = max1029_channels,
		.num_channels = ARRAY_SIZE(max1029_channels),
		.available_scan_masks = max1029_available_scan_masks,
	},
	[max1031] = {
		.channels = max1031_channels,
		.num_channels = ARRAY_SIZE(max1031_channels),
		.available_scan_masks = max1031_available_scan_masks,
	},
};

struct max1027_state {
	const struct max1027_chip_info	*info;
	struct spi_device		*spi;
	struct iio_trigger		*trig;
	__be16				*buffer;
	struct mutex			lock;

	u8				reg ____cacheline_aligned;
};

static int max1027_read_single_value(struct iio_dev *indio_dev,
				     struct iio_chan_spec const *chan,
				     int *val)
{
	int ret;
	struct max1027_state *st = iio_priv(indio_dev);

	if (iio_buffer_enabled(indio_dev)) {
		dev_warn(&indio_dev->dev, "trigger mode already enabled");
		return -EBUSY;
	}

	/* Start acquisition on conversion register write */
	st->reg = MAX1027_SETUP_REG | MAX1027_REF_MODE2 | MAX1027_CKS_MODE2;
	ret = spi_write(st->spi, &st->reg, 1);
	if (ret < 0) {
		dev_err(&indio_dev->dev,
			"Failed to configure setup register\n");
		return ret;
	}

	/* Configure conversion register with the requested chan */
	st->reg = MAX1027_CONV_REG | MAX1027_CHAN(chan->channel) |
		  MAX1027_NOSCAN | !!(chan->type == IIO_TEMP);
	ret = spi_write(st->spi, &st->reg, 1);
	if (ret < 0) {
		dev_err(&indio_dev->dev,
			"Failed to configure conversion register\n");
		return ret;
	}

	/*
	 * For an unknown reason, when we use the mode "10" (write
	 * conversion register), the interrupt doesn't occur every time.
	 * So we just wait 1 ms.
	 */
	mdelay(1);

	/* Read result */
	ret = spi_read(st->spi, st->buffer, (chan->type == IIO_TEMP) ? 4 : 2);
	if (ret < 0)
		return ret;

	*val = be16_to_cpu(st->buffer[0]);

	return IIO_VAL_INT;
}

static int max1027_read_raw(struct iio_dev *indio_dev,
			    struct iio_chan_spec const *chan,
			    int *val, int *val2, long mask)
{
	int ret = 0;
	struct max1027_state *st = iio_priv(indio_dev);

	mutex_lock(&st->lock);

	switch (mask) {
	case IIO_CHAN_INFO_RAW:
		ret = max1027_read_single_value(indio_dev, chan, val);
		break;
	case IIO_CHAN_INFO_SCALE:
		switch (chan->type) {
		case IIO_TEMP:
			*val = 1;
			*val2 = 8;
			ret = IIO_VAL_FRACTIONAL;
			break;
		case IIO_VOLTAGE:
			*val = 2500;
			*val2 = 10;
			ret = IIO_VAL_FRACTIONAL_LOG2;
			break;
		default:
			ret = -EINVAL;
			break;
		}
		break;
	default:
		ret = -EINVAL;
		break;
	}

	mutex_unlock(&st->lock);

	return ret;
}

static int max1027_debugfs_reg_access(struct iio_dev *indio_dev,
				      unsigned reg, unsigned writeval,
				      unsigned *readval)
{
	struct max1027_state *st = iio_priv(indio_dev);
	u8 *val = (u8 *)st->buffer;

	if (readval != NULL)
		return -EINVAL;

	*val = (u8)writeval;
	return spi_write(st->spi, val, 1);
}

static int max1027_validate_trigger(struct iio_dev *indio_dev,
				    struct iio_trigger *trig)
{
	struct max1027_state *st = iio_priv(indio_dev);

	if (st->trig != trig)
		return -EINVAL;

	return 0;
}

static int max1027_set_trigger_state(struct iio_trigger *trig, bool state)
{
	struct iio_dev *indio_dev = iio_trigger_get_drvdata(trig);
	struct max1027_state *st = iio_priv(indio_dev);
	int ret;

	if (state) {
		/* Start acquisition on cnvst */
		st->reg = MAX1027_SETUP_REG | MAX1027_CKS_MODE0 |
			  MAX1027_REF_MODE2;
		ret = spi_write(st->spi, &st->reg, 1);
		if (ret < 0)
			return ret;

		/* Scan from 0 to max */
		st->reg = MAX1027_CONV_REG | MAX1027_CHAN(0) |
			  MAX1027_SCAN_N_M | MAX1027_TEMP;
		ret = spi_write(st->spi, &st->reg, 1);
		if (ret < 0)
			return ret;
	} else {
		/* Start acquisition on conversion register write */
		st->reg = MAX1027_SETUP_REG | MAX1027_CKS_MODE2	|
			  MAX1027_REF_MODE2;
		ret = spi_write(st->spi, &st->reg, 1);
		if (ret < 0)
			return ret;
	}

	return 0;
}

static int max1027_validate_device(struct iio_trigger *trig,
				   struct iio_dev *indio_dev)
{
	struct iio_dev *indio = iio_trigger_get_drvdata(trig);

	if (indio != indio_dev)
		return -EINVAL;

	return 0;
}

static irqreturn_t max1027_trigger_handler(int irq, void *private)
{
	struct iio_poll_func *pf = (struct iio_poll_func *)private;
	struct iio_dev *indio_dev = pf->indio_dev;
	struct max1027_state *st = iio_priv(indio_dev);

	pr_debug("%s(irq=%d, private=0x%p)\n", __func__, irq, private);

	/* fill buffer with all channel */
	spi_read(st->spi, st->buffer, indio_dev->masklength * 2);

	iio_push_to_buffers(indio_dev, st->buffer);

	iio_trigger_notify_done(indio_dev->trig);

	return IRQ_HANDLED;
}

static const struct iio_trigger_ops max1027_trigger_ops = {
	.owner = THIS_MODULE,
	.validate_device = &max1027_validate_device,
	.set_trigger_state = &max1027_set_trigger_state,
};

static const struct iio_info max1027_info = {
	.driver_module = THIS_MODULE,
	.read_raw = &max1027_read_raw,
	.validate_trigger = &max1027_validate_trigger,
	.debugfs_reg_access = &max1027_debugfs_reg_access,
};

static int max1027_probe(struct spi_device *spi)
{
	int ret;
	struct iio_dev *indio_dev;
	struct max1027_state *st;

	pr_debug("%s: probe(spi = 0x%p)\n", __func__, spi);

	indio_dev = devm_iio_device_alloc(&spi->dev, sizeof(*st));
	if (indio_dev == NULL) {
		pr_err("Can't allocate iio device\n");
		return -ENOMEM;
	}

	spi_set_drvdata(spi, indio_dev);

	st = iio_priv(indio_dev);
	st->spi = spi;
	st->info = &max1027_chip_info_tbl[spi_get_device_id(spi)->driver_data];

	mutex_init(&st->lock);

	indio_dev->name = spi_get_device_id(spi)->name;
	indio_dev->dev.parent = &spi->dev;
	indio_dev->info = &max1027_info;
	indio_dev->modes = INDIO_DIRECT_MODE;
	indio_dev->channels = st->info->channels;
	indio_dev->num_channels = st->info->num_channels;
	indio_dev->available_scan_masks = st->info->available_scan_masks;

	st->buffer = devm_kmalloc(&indio_dev->dev,
				  indio_dev->num_channels * 2,
				  GFP_KERNEL);
	if (st->buffer == NULL) {
		dev_err(&indio_dev->dev, "Can't allocate buffer\n");
		return -ENOMEM;
	}

	ret = iio_triggered_buffer_setup(indio_dev, &iio_pollfunc_store_time,
					 &max1027_trigger_handler, NULL);
	if (ret < 0) {
		dev_err(&indio_dev->dev, "Failed to setup buffer\n");
		return ret;
	}

	st->trig = devm_iio_trigger_alloc(&spi->dev, "%s-trigger",
							indio_dev->name);
	if (st->trig == NULL) {
		ret = -ENOMEM;
		dev_err(&indio_dev->dev, "Failed to allocate iio trigger\n");
		goto fail_trigger_alloc;
	}

	st->trig->ops = &max1027_trigger_ops;
	st->trig->dev.parent = &spi->dev;
	iio_trigger_set_drvdata(st->trig, indio_dev);
	iio_trigger_register(st->trig);

	ret = devm_request_threaded_irq(&spi->dev, spi->irq,
					iio_trigger_generic_data_rdy_poll,
					NULL,
					IRQF_TRIGGER_FALLING,
					spi->dev.driver->name, st->trig);
	if (ret < 0) {
		dev_err(&indio_dev->dev, "Failed to allocate IRQ.\n");
		goto fail_dev_register;
	}

	/* Disable averaging */
	st->reg = MAX1027_AVG_REG;
	ret = spi_write(st->spi, &st->reg, 1);
	if (ret < 0) {
		dev_err(&indio_dev->dev, "Failed to configure averaging register\n");
		goto fail_dev_register;
	}

	ret = iio_device_register(indio_dev);
	if (ret < 0) {
		dev_err(&indio_dev->dev, "Failed to register iio device\n");
		goto fail_dev_register;
	}

	return 0;

fail_dev_register:
fail_trigger_alloc:
	iio_triggered_buffer_cleanup(indio_dev);

	return ret;
}

static int max1027_remove(struct spi_device *spi)
{
	struct iio_dev *indio_dev = spi_get_drvdata(spi);

	pr_debug("%s: remove(spi = 0x%p)\n", __func__, spi);

	iio_device_unregister(indio_dev);
	iio_triggered_buffer_cleanup(indio_dev);

	return 0;
}

static struct spi_driver max1027_driver = {
	.driver = {
		.name	= "max1027",
<<<<<<< HEAD
		.of_match_table = of_match_ptr(max1027_adc_dt_ids),
		.owner	= THIS_MODULE,
=======
>>>>>>> c70efb85
	},
	.probe		= max1027_probe,
	.remove		= max1027_remove,
	.id_table	= max1027_id,
};
module_spi_driver(max1027_driver);

MODULE_AUTHOR("Philippe Reynes <tremyfr@yahoo.fr>");
MODULE_DESCRIPTION("MAX1027/MAX1029/MAX1031 ADC");
MODULE_LICENSE("GPL v2");<|MERGE_RESOLUTION|>--- conflicted
+++ resolved
@@ -508,11 +508,7 @@
 static struct spi_driver max1027_driver = {
 	.driver = {
 		.name	= "max1027",
-<<<<<<< HEAD
 		.of_match_table = of_match_ptr(max1027_adc_dt_ids),
-		.owner	= THIS_MODULE,
-=======
->>>>>>> c70efb85
 	},
 	.probe		= max1027_probe,
 	.remove		= max1027_remove,
