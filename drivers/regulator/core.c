// SPDX-License-Identifier: GPL-2.0-or-later
//
// core.c  --  Voltage/Current Regulator framework.
//
// Copyright 2007, 2008 Wolfson Microelectronics PLC.
// Copyright 2008 SlimLogic Ltd.
//
// Author: Liam Girdwood <lrg@slimlogic.co.uk>

#include <linux/kernel.h>
#include <linux/init.h>
#include <linux/debugfs.h>
#include <linux/device.h>
#include <linux/slab.h>
#include <linux/async.h>
#include <linux/err.h>
#include <linux/mutex.h>
#include <linux/suspend.h>
#include <linux/delay.h>
#include <linux/gpio/consumer.h>
#include <linux/of.h>
#include <linux/regmap.h>
#include <linux/regulator/of_regulator.h>
#include <linux/regulator/consumer.h>
#include <linux/regulator/coupler.h>
#include <linux/regulator/driver.h>
#include <linux/regulator/machine.h>
#include <linux/module.h>

#define CREATE_TRACE_POINTS
#include <trace/events/regulator.h>

#include "dummy.h"
#include "internal.h"

#define rdev_crit(rdev, fmt, ...)					\
	pr_crit("%s: " fmt, rdev_get_name(rdev), ##__VA_ARGS__)
#define rdev_err(rdev, fmt, ...)					\
	pr_err("%s: " fmt, rdev_get_name(rdev), ##__VA_ARGS__)
#define rdev_warn(rdev, fmt, ...)					\
	pr_warn("%s: " fmt, rdev_get_name(rdev), ##__VA_ARGS__)
#define rdev_info(rdev, fmt, ...)					\
	pr_info("%s: " fmt, rdev_get_name(rdev), ##__VA_ARGS__)
#define rdev_dbg(rdev, fmt, ...)					\
	pr_debug("%s: " fmt, rdev_get_name(rdev), ##__VA_ARGS__)

static DEFINE_WW_CLASS(regulator_ww_class);
static DEFINE_MUTEX(regulator_nesting_mutex);
static DEFINE_MUTEX(regulator_list_mutex);
static LIST_HEAD(regulator_map_list);
static LIST_HEAD(regulator_ena_gpio_list);
static LIST_HEAD(regulator_supply_alias_list);
static LIST_HEAD(regulator_coupler_list);
static bool has_full_constraints;

static struct dentry *debugfs_root;

/*
 * struct regulator_map
 *
 * Used to provide symbolic supply names to devices.
 */
struct regulator_map {
	struct list_head list;
	const char *dev_name;   /* The dev_name() for the consumer */
	const char *supply;
	struct regulator_dev *regulator;
};

/*
 * struct regulator_enable_gpio
 *
 * Management for shared enable GPIO pin
 */
struct regulator_enable_gpio {
	struct list_head list;
	struct gpio_desc *gpiod;
	u32 enable_count;	/* a number of enabled shared GPIO */
	u32 request_count;	/* a number of requested shared GPIO */
};

/*
 * struct regulator_supply_alias
 *
 * Used to map lookups for a supply onto an alternative device.
 */
struct regulator_supply_alias {
	struct list_head list;
	struct device *src_dev;
	const char *src_supply;
	struct device *alias_dev;
	const char *alias_supply;
};

static int _regulator_is_enabled(struct regulator_dev *rdev);
static int _regulator_disable(struct regulator *regulator);
static int _regulator_get_current_limit(struct regulator_dev *rdev);
static unsigned int _regulator_get_mode(struct regulator_dev *rdev);
static int _notifier_call_chain(struct regulator_dev *rdev,
				  unsigned long event, void *data);
static int _regulator_do_set_voltage(struct regulator_dev *rdev,
				     int min_uV, int max_uV);
static int regulator_balance_voltage(struct regulator_dev *rdev,
				     suspend_state_t state);
static struct regulator *create_regulator(struct regulator_dev *rdev,
					  struct device *dev,
					  const char *supply_name);
static void _regulator_put(struct regulator *regulator);

const char *rdev_get_name(struct regulator_dev *rdev)
{
	if (rdev->constraints && rdev->constraints->name)
		return rdev->constraints->name;
	else if (rdev->desc->name)
		return rdev->desc->name;
	else
		return "";
}

static bool have_full_constraints(void)
{
	return has_full_constraints || of_have_populated_dt();
}

static bool regulator_ops_is_valid(struct regulator_dev *rdev, int ops)
{
	if (!rdev->constraints) {
		rdev_err(rdev, "no constraints\n");
		return false;
	}

	if (rdev->constraints->valid_ops_mask & ops)
		return true;

	return false;
}

/**
 * regulator_lock_nested - lock a single regulator
 * @rdev:		regulator source
 * @ww_ctx:		w/w mutex acquire context
 *
 * This function can be called many times by one task on
 * a single regulator and its mutex will be locked only
 * once. If a task, which is calling this function is other
 * than the one, which initially locked the mutex, it will
 * wait on mutex.
 */
static inline int regulator_lock_nested(struct regulator_dev *rdev,
					struct ww_acquire_ctx *ww_ctx)
{
	bool lock = false;
	int ret = 0;

	mutex_lock(&regulator_nesting_mutex);

	if (ww_ctx || !ww_mutex_trylock(&rdev->mutex)) {
		if (rdev->mutex_owner == current)
			rdev->ref_cnt++;
		else
			lock = true;

		if (lock) {
			mutex_unlock(&regulator_nesting_mutex);
			ret = ww_mutex_lock(&rdev->mutex, ww_ctx);
			mutex_lock(&regulator_nesting_mutex);
		}
	} else {
		lock = true;
	}

	if (lock && ret != -EDEADLK) {
		rdev->ref_cnt++;
		rdev->mutex_owner = current;
	}

	mutex_unlock(&regulator_nesting_mutex);

	return ret;
}

/**
 * regulator_lock - lock a single regulator
 * @rdev:		regulator source
 *
 * This function can be called many times by one task on
 * a single regulator and its mutex will be locked only
 * once. If a task, which is calling this function is other
 * than the one, which initially locked the mutex, it will
 * wait on mutex.
 */
void regulator_lock(struct regulator_dev *rdev)
{
	regulator_lock_nested(rdev, NULL);
}
EXPORT_SYMBOL_GPL(regulator_lock);

/**
 * regulator_unlock - unlock a single regulator
 * @rdev:		regulator_source
 *
 * This function unlocks the mutex when the
 * reference counter reaches 0.
 */
void regulator_unlock(struct regulator_dev *rdev)
{
	mutex_lock(&regulator_nesting_mutex);

	if (--rdev->ref_cnt == 0) {
		rdev->mutex_owner = NULL;
		ww_mutex_unlock(&rdev->mutex);
	}

	WARN_ON_ONCE(rdev->ref_cnt < 0);

	mutex_unlock(&regulator_nesting_mutex);
}
EXPORT_SYMBOL_GPL(regulator_unlock);

static bool regulator_supply_is_couple(struct regulator_dev *rdev)
{
	struct regulator_dev *c_rdev;
	int i;

	for (i = 1; i < rdev->coupling_desc.n_coupled; i++) {
		c_rdev = rdev->coupling_desc.coupled_rdevs[i];

		if (rdev->supply->rdev == c_rdev)
			return true;
	}

	return false;
}

static void regulator_unlock_recursive(struct regulator_dev *rdev,
				       unsigned int n_coupled)
{
	struct regulator_dev *c_rdev;
	int i;

	for (i = n_coupled; i > 0; i--) {
		c_rdev = rdev->coupling_desc.coupled_rdevs[i - 1];

		if (!c_rdev)
			continue;

		if (c_rdev->supply && !regulator_supply_is_couple(c_rdev))
			regulator_unlock_recursive(
					c_rdev->supply->rdev,
					c_rdev->coupling_desc.n_coupled);

		regulator_unlock(c_rdev);
	}
}

static int regulator_lock_recursive(struct regulator_dev *rdev,
				    struct regulator_dev **new_contended_rdev,
				    struct regulator_dev **old_contended_rdev,
				    struct ww_acquire_ctx *ww_ctx)
{
	struct regulator_dev *c_rdev;
	int i, err;

	for (i = 0; i < rdev->coupling_desc.n_coupled; i++) {
		c_rdev = rdev->coupling_desc.coupled_rdevs[i];

		if (!c_rdev)
			continue;

		if (c_rdev != *old_contended_rdev) {
			err = regulator_lock_nested(c_rdev, ww_ctx);
			if (err) {
				if (err == -EDEADLK) {
					*new_contended_rdev = c_rdev;
					goto err_unlock;
				}

				/* shouldn't happen */
				WARN_ON_ONCE(err != -EALREADY);
			}
		} else {
			*old_contended_rdev = NULL;
		}

		if (c_rdev->supply && !regulator_supply_is_couple(c_rdev)) {
			err = regulator_lock_recursive(c_rdev->supply->rdev,
						       new_contended_rdev,
						       old_contended_rdev,
						       ww_ctx);
			if (err) {
				regulator_unlock(c_rdev);
				goto err_unlock;
			}
		}
	}

	return 0;

err_unlock:
	regulator_unlock_recursive(rdev, i);

	return err;
}

/**
 * regulator_unlock_dependent - unlock regulator's suppliers and coupled
 *				regulators
 * @rdev:			regulator source
 * @ww_ctx:			w/w mutex acquire context
 *
 * Unlock all regulators related with rdev by coupling or supplying.
 */
static void regulator_unlock_dependent(struct regulator_dev *rdev,
				       struct ww_acquire_ctx *ww_ctx)
{
	regulator_unlock_recursive(rdev, rdev->coupling_desc.n_coupled);
	ww_acquire_fini(ww_ctx);
}

/**
 * regulator_lock_dependent - lock regulator's suppliers and coupled regulators
 * @rdev:			regulator source
 * @ww_ctx:			w/w mutex acquire context
 *
 * This function as a wrapper on regulator_lock_recursive(), which locks
 * all regulators related with rdev by coupling or supplying.
 */
static void regulator_lock_dependent(struct regulator_dev *rdev,
				     struct ww_acquire_ctx *ww_ctx)
{
	struct regulator_dev *new_contended_rdev = NULL;
	struct regulator_dev *old_contended_rdev = NULL;
	int err;

	mutex_lock(&regulator_list_mutex);

	ww_acquire_init(ww_ctx, &regulator_ww_class);

	do {
		if (new_contended_rdev) {
			ww_mutex_lock_slow(&new_contended_rdev->mutex, ww_ctx);
			old_contended_rdev = new_contended_rdev;
			old_contended_rdev->ref_cnt++;
		}

		err = regulator_lock_recursive(rdev,
					       &new_contended_rdev,
					       &old_contended_rdev,
					       ww_ctx);

		if (old_contended_rdev)
			regulator_unlock(old_contended_rdev);

	} while (err == -EDEADLK);

	ww_acquire_done(ww_ctx);

	mutex_unlock(&regulator_list_mutex);
}

/**
 * of_get_child_regulator - get a child regulator device node
 * based on supply name
 * @parent: Parent device node
 * @prop_name: Combination regulator supply name and "-supply"
 *
 * Traverse all child nodes.
 * Extract the child regulator device node corresponding to the supply name.
 * returns the device node corresponding to the regulator if found, else
 * returns NULL.
 */
static struct device_node *of_get_child_regulator(struct device_node *parent,
						  const char *prop_name)
{
	struct device_node *regnode = NULL;
	struct device_node *child = NULL;

	for_each_child_of_node(parent, child) {
		regnode = of_parse_phandle(child, prop_name, 0);

		if (!regnode) {
			regnode = of_get_child_regulator(child, prop_name);
			if (regnode)
				goto err_node_put;
		} else {
			goto err_node_put;
		}
	}
	return NULL;

err_node_put:
	of_node_put(child);
	return regnode;
}

/**
 * of_get_regulator - get a regulator device node based on supply name
 * @dev: Device pointer for the consumer (of regulator) device
 * @supply: regulator supply name
 *
 * Extract the regulator device node corresponding to the supply name.
 * returns the device node corresponding to the regulator if found, else
 * returns NULL.
 */
static struct device_node *of_get_regulator(struct device *dev, const char *supply)
{
	struct device_node *regnode = NULL;
	char prop_name[32]; /* 32 is max size of property name */

	dev_dbg(dev, "Looking up %s-supply from device tree\n", supply);

	snprintf(prop_name, 32, "%s-supply", supply);
	regnode = of_parse_phandle(dev->of_node, prop_name, 0);

	if (!regnode) {
		regnode = of_get_child_regulator(dev->of_node, prop_name);
		if (regnode)
			return regnode;

		dev_dbg(dev, "Looking up %s property in node %pOF failed\n",
				prop_name, dev->of_node);
		return NULL;
	}
	return regnode;
}

/* Platform voltage constraint check */
int regulator_check_voltage(struct regulator_dev *rdev,
			    int *min_uV, int *max_uV)
{
	BUG_ON(*min_uV > *max_uV);

	if (!regulator_ops_is_valid(rdev, REGULATOR_CHANGE_VOLTAGE)) {
		rdev_err(rdev, "voltage operation not allowed\n");
		return -EPERM;
	}

	if (*max_uV > rdev->constraints->max_uV)
		*max_uV = rdev->constraints->max_uV;
	if (*min_uV < rdev->constraints->min_uV)
		*min_uV = rdev->constraints->min_uV;

	if (*min_uV > *max_uV) {
		rdev_err(rdev, "unsupportable voltage range: %d-%duV\n",
			 *min_uV, *max_uV);
		return -EINVAL;
	}

	return 0;
}

/* return 0 if the state is valid */
static int regulator_check_states(suspend_state_t state)
{
	return (state > PM_SUSPEND_MAX || state == PM_SUSPEND_TO_IDLE);
}

/* Make sure we select a voltage that suits the needs of all
 * regulator consumers
 */
int regulator_check_consumers(struct regulator_dev *rdev,
			      int *min_uV, int *max_uV,
			      suspend_state_t state)
{
	struct regulator *regulator;
	struct regulator_voltage *voltage;

	list_for_each_entry(regulator, &rdev->consumer_list, list) {
		voltage = &regulator->voltage[state];
		/*
		 * Assume consumers that didn't say anything are OK
		 * with anything in the constraint range.
		 */
		if (!voltage->min_uV && !voltage->max_uV)
			continue;

		if (*max_uV > voltage->max_uV)
			*max_uV = voltage->max_uV;
		if (*min_uV < voltage->min_uV)
			*min_uV = voltage->min_uV;
	}

	if (*min_uV > *max_uV) {
		rdev_err(rdev, "Restricting voltage, %u-%uuV\n",
			*min_uV, *max_uV);
		return -EINVAL;
	}

	return 0;
}

/* current constraint check */
static int regulator_check_current_limit(struct regulator_dev *rdev,
					int *min_uA, int *max_uA)
{
	BUG_ON(*min_uA > *max_uA);

	if (!regulator_ops_is_valid(rdev, REGULATOR_CHANGE_CURRENT)) {
		rdev_err(rdev, "current operation not allowed\n");
		return -EPERM;
	}

	if (*max_uA > rdev->constraints->max_uA)
		*max_uA = rdev->constraints->max_uA;
	if (*min_uA < rdev->constraints->min_uA)
		*min_uA = rdev->constraints->min_uA;

	if (*min_uA > *max_uA) {
		rdev_err(rdev, "unsupportable current range: %d-%duA\n",
			 *min_uA, *max_uA);
		return -EINVAL;
	}

	return 0;
}

/* operating mode constraint check */
static int regulator_mode_constrain(struct regulator_dev *rdev,
				    unsigned int *mode)
{
	switch (*mode) {
	case REGULATOR_MODE_FAST:
	case REGULATOR_MODE_NORMAL:
	case REGULATOR_MODE_IDLE:
	case REGULATOR_MODE_STANDBY:
		break;
	default:
		rdev_err(rdev, "invalid mode %x specified\n", *mode);
		return -EINVAL;
	}

	if (!regulator_ops_is_valid(rdev, REGULATOR_CHANGE_MODE)) {
		rdev_err(rdev, "mode operation not allowed\n");
		return -EPERM;
	}

	/* The modes are bitmasks, the most power hungry modes having
	 * the lowest values. If the requested mode isn't supported
	 * try higher modes. */
	while (*mode) {
		if (rdev->constraints->valid_modes_mask & *mode)
			return 0;
		*mode /= 2;
	}

	return -EINVAL;
}

static inline struct regulator_state *
regulator_get_suspend_state(struct regulator_dev *rdev, suspend_state_t state)
{
	if (rdev->constraints == NULL)
		return NULL;

	switch (state) {
	case PM_SUSPEND_STANDBY:
		return &rdev->constraints->state_standby;
	case PM_SUSPEND_MEM:
		return &rdev->constraints->state_mem;
	case PM_SUSPEND_MAX:
		return &rdev->constraints->state_disk;
	default:
		return NULL;
	}
}

static ssize_t regulator_uV_show(struct device *dev,
				struct device_attribute *attr, char *buf)
{
	struct regulator_dev *rdev = dev_get_drvdata(dev);
	int uV;

	regulator_lock(rdev);
	uV = regulator_get_voltage_rdev(rdev);
	regulator_unlock(rdev);

	if (uV < 0)
		return uV;
	return sprintf(buf, "%d\n", uV);
}
static DEVICE_ATTR(microvolts, 0444, regulator_uV_show, NULL);

static ssize_t regulator_uA_show(struct device *dev,
				struct device_attribute *attr, char *buf)
{
	struct regulator_dev *rdev = dev_get_drvdata(dev);

	return sprintf(buf, "%d\n", _regulator_get_current_limit(rdev));
}
static DEVICE_ATTR(microamps, 0444, regulator_uA_show, NULL);

static ssize_t name_show(struct device *dev, struct device_attribute *attr,
			 char *buf)
{
	struct regulator_dev *rdev = dev_get_drvdata(dev);

	return sprintf(buf, "%s\n", rdev_get_name(rdev));
}
static DEVICE_ATTR_RO(name);

static const char *regulator_opmode_to_str(int mode)
{
	switch (mode) {
	case REGULATOR_MODE_FAST:
		return "fast";
	case REGULATOR_MODE_NORMAL:
		return "normal";
	case REGULATOR_MODE_IDLE:
		return "idle";
	case REGULATOR_MODE_STANDBY:
		return "standby";
	}
	return "unknown";
}

static ssize_t regulator_print_opmode(char *buf, int mode)
{
	return sprintf(buf, "%s\n", regulator_opmode_to_str(mode));
}

static ssize_t regulator_opmode_show(struct device *dev,
				    struct device_attribute *attr, char *buf)
{
	struct regulator_dev *rdev = dev_get_drvdata(dev);

	return regulator_print_opmode(buf, _regulator_get_mode(rdev));
}
static DEVICE_ATTR(opmode, 0444, regulator_opmode_show, NULL);

static ssize_t regulator_print_state(char *buf, int state)
{
	if (state > 0)
		return sprintf(buf, "enabled\n");
	else if (state == 0)
		return sprintf(buf, "disabled\n");
	else
		return sprintf(buf, "unknown\n");
}

static ssize_t regulator_state_show(struct device *dev,
				   struct device_attribute *attr, char *buf)
{
	struct regulator_dev *rdev = dev_get_drvdata(dev);
	ssize_t ret;

	regulator_lock(rdev);
	ret = regulator_print_state(buf, _regulator_is_enabled(rdev));
	regulator_unlock(rdev);

	return ret;
}
static DEVICE_ATTR(state, 0444, regulator_state_show, NULL);

static ssize_t regulator_status_show(struct device *dev,
				   struct device_attribute *attr, char *buf)
{
	struct regulator_dev *rdev = dev_get_drvdata(dev);
	int status;
	char *label;

	status = rdev->desc->ops->get_status(rdev);
	if (status < 0)
		return status;

	switch (status) {
	case REGULATOR_STATUS_OFF:
		label = "off";
		break;
	case REGULATOR_STATUS_ON:
		label = "on";
		break;
	case REGULATOR_STATUS_ERROR:
		label = "error";
		break;
	case REGULATOR_STATUS_FAST:
		label = "fast";
		break;
	case REGULATOR_STATUS_NORMAL:
		label = "normal";
		break;
	case REGULATOR_STATUS_IDLE:
		label = "idle";
		break;
	case REGULATOR_STATUS_STANDBY:
		label = "standby";
		break;
	case REGULATOR_STATUS_BYPASS:
		label = "bypass";
		break;
	case REGULATOR_STATUS_UNDEFINED:
		label = "undefined";
		break;
	default:
		return -ERANGE;
	}

	return sprintf(buf, "%s\n", label);
}
static DEVICE_ATTR(status, 0444, regulator_status_show, NULL);

static ssize_t regulator_min_uA_show(struct device *dev,
				    struct device_attribute *attr, char *buf)
{
	struct regulator_dev *rdev = dev_get_drvdata(dev);

	if (!rdev->constraints)
		return sprintf(buf, "constraint not defined\n");

	return sprintf(buf, "%d\n", rdev->constraints->min_uA);
}
static DEVICE_ATTR(min_microamps, 0444, regulator_min_uA_show, NULL);

static ssize_t regulator_max_uA_show(struct device *dev,
				    struct device_attribute *attr, char *buf)
{
	struct regulator_dev *rdev = dev_get_drvdata(dev);

	if (!rdev->constraints)
		return sprintf(buf, "constraint not defined\n");

	return sprintf(buf, "%d\n", rdev->constraints->max_uA);
}
static DEVICE_ATTR(max_microamps, 0444, regulator_max_uA_show, NULL);

static ssize_t regulator_min_uV_show(struct device *dev,
				    struct device_attribute *attr, char *buf)
{
	struct regulator_dev *rdev = dev_get_drvdata(dev);

	if (!rdev->constraints)
		return sprintf(buf, "constraint not defined\n");

	return sprintf(buf, "%d\n", rdev->constraints->min_uV);
}
static DEVICE_ATTR(min_microvolts, 0444, regulator_min_uV_show, NULL);

static ssize_t regulator_max_uV_show(struct device *dev,
				    struct device_attribute *attr, char *buf)
{
	struct regulator_dev *rdev = dev_get_drvdata(dev);

	if (!rdev->constraints)
		return sprintf(buf, "constraint not defined\n");

	return sprintf(buf, "%d\n", rdev->constraints->max_uV);
}
static DEVICE_ATTR(max_microvolts, 0444, regulator_max_uV_show, NULL);

static ssize_t regulator_total_uA_show(struct device *dev,
				      struct device_attribute *attr, char *buf)
{
	struct regulator_dev *rdev = dev_get_drvdata(dev);
	struct regulator *regulator;
	int uA = 0;

	regulator_lock(rdev);
	list_for_each_entry(regulator, &rdev->consumer_list, list) {
		if (regulator->enable_count)
			uA += regulator->uA_load;
	}
	regulator_unlock(rdev);
	return sprintf(buf, "%d\n", uA);
}
static DEVICE_ATTR(requested_microamps, 0444, regulator_total_uA_show, NULL);

static ssize_t num_users_show(struct device *dev, struct device_attribute *attr,
			      char *buf)
{
	struct regulator_dev *rdev = dev_get_drvdata(dev);
	return sprintf(buf, "%d\n", rdev->use_count);
}
static DEVICE_ATTR_RO(num_users);

static ssize_t type_show(struct device *dev, struct device_attribute *attr,
			 char *buf)
{
	struct regulator_dev *rdev = dev_get_drvdata(dev);

	switch (rdev->desc->type) {
	case REGULATOR_VOLTAGE:
		return sprintf(buf, "voltage\n");
	case REGULATOR_CURRENT:
		return sprintf(buf, "current\n");
	}
	return sprintf(buf, "unknown\n");
}
static DEVICE_ATTR_RO(type);

static ssize_t regulator_suspend_mem_uV_show(struct device *dev,
				struct device_attribute *attr, char *buf)
{
	struct regulator_dev *rdev = dev_get_drvdata(dev);

	return sprintf(buf, "%d\n", rdev->constraints->state_mem.uV);
}
static DEVICE_ATTR(suspend_mem_microvolts, 0444,
		regulator_suspend_mem_uV_show, NULL);

static ssize_t regulator_suspend_disk_uV_show(struct device *dev,
				struct device_attribute *attr, char *buf)
{
	struct regulator_dev *rdev = dev_get_drvdata(dev);

	return sprintf(buf, "%d\n", rdev->constraints->state_disk.uV);
}
static DEVICE_ATTR(suspend_disk_microvolts, 0444,
		regulator_suspend_disk_uV_show, NULL);

static ssize_t regulator_suspend_standby_uV_show(struct device *dev,
				struct device_attribute *attr, char *buf)
{
	struct regulator_dev *rdev = dev_get_drvdata(dev);

	return sprintf(buf, "%d\n", rdev->constraints->state_standby.uV);
}
static DEVICE_ATTR(suspend_standby_microvolts, 0444,
		regulator_suspend_standby_uV_show, NULL);

static ssize_t regulator_suspend_mem_mode_show(struct device *dev,
				struct device_attribute *attr, char *buf)
{
	struct regulator_dev *rdev = dev_get_drvdata(dev);

	return regulator_print_opmode(buf,
		rdev->constraints->state_mem.mode);
}
static DEVICE_ATTR(suspend_mem_mode, 0444,
		regulator_suspend_mem_mode_show, NULL);

static ssize_t regulator_suspend_disk_mode_show(struct device *dev,
				struct device_attribute *attr, char *buf)
{
	struct regulator_dev *rdev = dev_get_drvdata(dev);

	return regulator_print_opmode(buf,
		rdev->constraints->state_disk.mode);
}
static DEVICE_ATTR(suspend_disk_mode, 0444,
		regulator_suspend_disk_mode_show, NULL);

static ssize_t regulator_suspend_standby_mode_show(struct device *dev,
				struct device_attribute *attr, char *buf)
{
	struct regulator_dev *rdev = dev_get_drvdata(dev);

	return regulator_print_opmode(buf,
		rdev->constraints->state_standby.mode);
}
static DEVICE_ATTR(suspend_standby_mode, 0444,
		regulator_suspend_standby_mode_show, NULL);

static ssize_t regulator_suspend_mem_state_show(struct device *dev,
				   struct device_attribute *attr, char *buf)
{
	struct regulator_dev *rdev = dev_get_drvdata(dev);

	return regulator_print_state(buf,
			rdev->constraints->state_mem.enabled);
}
static DEVICE_ATTR(suspend_mem_state, 0444,
		regulator_suspend_mem_state_show, NULL);

static ssize_t regulator_suspend_disk_state_show(struct device *dev,
				   struct device_attribute *attr, char *buf)
{
	struct regulator_dev *rdev = dev_get_drvdata(dev);

	return regulator_print_state(buf,
			rdev->constraints->state_disk.enabled);
}
static DEVICE_ATTR(suspend_disk_state, 0444,
		regulator_suspend_disk_state_show, NULL);

static ssize_t regulator_suspend_standby_state_show(struct device *dev,
				   struct device_attribute *attr, char *buf)
{
	struct regulator_dev *rdev = dev_get_drvdata(dev);

	return regulator_print_state(buf,
			rdev->constraints->state_standby.enabled);
}
static DEVICE_ATTR(suspend_standby_state, 0444,
		regulator_suspend_standby_state_show, NULL);

static ssize_t regulator_bypass_show(struct device *dev,
				     struct device_attribute *attr, char *buf)
{
	struct regulator_dev *rdev = dev_get_drvdata(dev);
	const char *report;
	bool bypass;
	int ret;

	ret = rdev->desc->ops->get_bypass(rdev, &bypass);

	if (ret != 0)
		report = "unknown";
	else if (bypass)
		report = "enabled";
	else
		report = "disabled";

	return sprintf(buf, "%s\n", report);
}
static DEVICE_ATTR(bypass, 0444,
		   regulator_bypass_show, NULL);

/* Calculate the new optimum regulator operating mode based on the new total
 * consumer load. All locks held by caller */
static int drms_uA_update(struct regulator_dev *rdev)
{
	struct regulator *sibling;
	int current_uA = 0, output_uV, input_uV, err;
	unsigned int mode;

	/*
	 * first check to see if we can set modes at all, otherwise just
	 * tell the consumer everything is OK.
	 */
	if (!regulator_ops_is_valid(rdev, REGULATOR_CHANGE_DRMS)) {
		rdev_dbg(rdev, "DRMS operation not allowed\n");
		return 0;
	}

	if (!rdev->desc->ops->get_optimum_mode &&
	    !rdev->desc->ops->set_load)
		return 0;

	if (!rdev->desc->ops->set_mode &&
	    !rdev->desc->ops->set_load)
		return -EINVAL;

	/* calc total requested load */
	list_for_each_entry(sibling, &rdev->consumer_list, list) {
		if (sibling->enable_count)
			current_uA += sibling->uA_load;
	}

	current_uA += rdev->constraints->system_load;

	if (rdev->desc->ops->set_load) {
		/* set the optimum mode for our new total regulator load */
		err = rdev->desc->ops->set_load(rdev, current_uA);
		if (err < 0)
			rdev_err(rdev, "failed to set load %d\n", current_uA);
	} else {
		/* get output voltage */
		output_uV = regulator_get_voltage_rdev(rdev);
		if (output_uV <= 0) {
			rdev_err(rdev, "invalid output voltage found\n");
			return -EINVAL;
		}

		/* get input voltage */
		input_uV = 0;
		if (rdev->supply)
			input_uV = regulator_get_voltage(rdev->supply);
		if (input_uV <= 0)
			input_uV = rdev->constraints->input_uV;
		if (input_uV <= 0) {
			rdev_err(rdev, "invalid input voltage found\n");
			return -EINVAL;
		}

		/* now get the optimum mode for our new total regulator load */
		mode = rdev->desc->ops->get_optimum_mode(rdev, input_uV,
							 output_uV, current_uA);

		/* check the new mode is allowed */
		err = regulator_mode_constrain(rdev, &mode);
		if (err < 0) {
			rdev_err(rdev, "failed to get optimum mode @ %d uA %d -> %d uV\n",
				 current_uA, input_uV, output_uV);
			return err;
		}

		err = rdev->desc->ops->set_mode(rdev, mode);
		if (err < 0)
			rdev_err(rdev, "failed to set optimum mode %x\n", mode);
	}

	return err;
}

static int suspend_set_state(struct regulator_dev *rdev,
				    suspend_state_t state)
{
	int ret = 0;
	struct regulator_state *rstate;

	rstate = regulator_get_suspend_state(rdev, state);
	if (rstate == NULL)
		return 0;

	/* If we have no suspend mode configuration don't set anything;
	 * only warn if the driver implements set_suspend_voltage or
	 * set_suspend_mode callback.
	 */
	if (rstate->enabled != ENABLE_IN_SUSPEND &&
	    rstate->enabled != DISABLE_IN_SUSPEND) {
		if (rdev->desc->ops->set_suspend_voltage ||
		    rdev->desc->ops->set_suspend_mode)
			rdev_warn(rdev, "No configuration\n");
		return 0;
	}

	if (rstate->enabled == ENABLE_IN_SUSPEND &&
		rdev->desc->ops->set_suspend_enable)
		ret = rdev->desc->ops->set_suspend_enable(rdev);
	else if (rstate->enabled == DISABLE_IN_SUSPEND &&
		rdev->desc->ops->set_suspend_disable)
		ret = rdev->desc->ops->set_suspend_disable(rdev);
	else /* OK if set_suspend_enable or set_suspend_disable is NULL */
		ret = 0;

	if (ret < 0) {
		rdev_err(rdev, "failed to enabled/disable\n");
		return ret;
	}

	if (rdev->desc->ops->set_suspend_voltage && rstate->uV > 0) {
		ret = rdev->desc->ops->set_suspend_voltage(rdev, rstate->uV);
		if (ret < 0) {
			rdev_err(rdev, "failed to set voltage\n");
			return ret;
		}
	}

	if (rdev->desc->ops->set_suspend_mode && rstate->mode > 0) {
		ret = rdev->desc->ops->set_suspend_mode(rdev, rstate->mode);
		if (ret < 0) {
			rdev_err(rdev, "failed to set mode\n");
			return ret;
		}
	}

	return ret;
}

static void print_constraints(struct regulator_dev *rdev)
{
	struct regulation_constraints *constraints = rdev->constraints;
	char buf[160] = "";
	size_t len = sizeof(buf) - 1;
	int count = 0;
	int ret;

	if (constraints->min_uV && constraints->max_uV) {
		if (constraints->min_uV == constraints->max_uV)
			count += scnprintf(buf + count, len - count, "%d mV ",
					   constraints->min_uV / 1000);
		else
			count += scnprintf(buf + count, len - count,
					   "%d <--> %d mV ",
					   constraints->min_uV / 1000,
					   constraints->max_uV / 1000);
	}

	if (!constraints->min_uV ||
	    constraints->min_uV != constraints->max_uV) {
		ret = regulator_get_voltage_rdev(rdev);
		if (ret > 0)
			count += scnprintf(buf + count, len - count,
					   "at %d mV ", ret / 1000);
	}

	if (constraints->uV_offset)
		count += scnprintf(buf + count, len - count, "%dmV offset ",
				   constraints->uV_offset / 1000);

	if (constraints->min_uA && constraints->max_uA) {
		if (constraints->min_uA == constraints->max_uA)
			count += scnprintf(buf + count, len - count, "%d mA ",
					   constraints->min_uA / 1000);
		else
			count += scnprintf(buf + count, len - count,
					   "%d <--> %d mA ",
					   constraints->min_uA / 1000,
					   constraints->max_uA / 1000);
	}

	if (!constraints->min_uA ||
	    constraints->min_uA != constraints->max_uA) {
		ret = _regulator_get_current_limit(rdev);
		if (ret > 0)
			count += scnprintf(buf + count, len - count,
					   "at %d mA ", ret / 1000);
	}

	if (constraints->valid_modes_mask & REGULATOR_MODE_FAST)
		count += scnprintf(buf + count, len - count, "fast ");
	if (constraints->valid_modes_mask & REGULATOR_MODE_NORMAL)
		count += scnprintf(buf + count, len - count, "normal ");
	if (constraints->valid_modes_mask & REGULATOR_MODE_IDLE)
		count += scnprintf(buf + count, len - count, "idle ");
	if (constraints->valid_modes_mask & REGULATOR_MODE_STANDBY)
		count += scnprintf(buf + count, len - count, "standby");

	if (!count)
		scnprintf(buf, len, "no parameters");

	rdev_dbg(rdev, "%s\n", buf);

	if ((constraints->min_uV != constraints->max_uV) &&
	    !regulator_ops_is_valid(rdev, REGULATOR_CHANGE_VOLTAGE))
		rdev_warn(rdev,
			  "Voltage range but no REGULATOR_CHANGE_VOLTAGE\n");
}

static int machine_constraints_voltage(struct regulator_dev *rdev,
	struct regulation_constraints *constraints)
{
	const struct regulator_ops *ops = rdev->desc->ops;
	int ret;

	/* do we need to apply the constraint voltage */
	if (rdev->constraints->apply_uV &&
	    rdev->constraints->min_uV && rdev->constraints->max_uV) {
		int target_min, target_max;
		int current_uV = regulator_get_voltage_rdev(rdev);

		if (current_uV == -ENOTRECOVERABLE) {
			/* This regulator can't be read and must be initialized */
			rdev_info(rdev, "Setting %d-%duV\n",
				  rdev->constraints->min_uV,
				  rdev->constraints->max_uV);
			_regulator_do_set_voltage(rdev,
						  rdev->constraints->min_uV,
						  rdev->constraints->max_uV);
			current_uV = regulator_get_voltage_rdev(rdev);
		}

		if (current_uV < 0) {
			rdev_err(rdev,
				 "failed to get the current voltage(%d)\n",
				 current_uV);
			return current_uV;
		}

		/*
		 * If we're below the minimum voltage move up to the
		 * minimum voltage, if we're above the maximum voltage
		 * then move down to the maximum.
		 */
		target_min = current_uV;
		target_max = current_uV;

		if (current_uV < rdev->constraints->min_uV) {
			target_min = rdev->constraints->min_uV;
			target_max = rdev->constraints->min_uV;
		}

		if (current_uV > rdev->constraints->max_uV) {
			target_min = rdev->constraints->max_uV;
			target_max = rdev->constraints->max_uV;
		}

		if (target_min != current_uV || target_max != current_uV) {
			rdev_info(rdev, "Bringing %duV into %d-%duV\n",
				  current_uV, target_min, target_max);
			ret = _regulator_do_set_voltage(
				rdev, target_min, target_max);
			if (ret < 0) {
				rdev_err(rdev,
					"failed to apply %d-%duV constraint(%d)\n",
					target_min, target_max, ret);
				return ret;
			}
		}
	}

	/* constrain machine-level voltage specs to fit
	 * the actual range supported by this regulator.
	 */
	if (ops->list_voltage && rdev->desc->n_voltages) {
		int	count = rdev->desc->n_voltages;
		int	i;
		int	min_uV = INT_MAX;
		int	max_uV = INT_MIN;
		int	cmin = constraints->min_uV;
		int	cmax = constraints->max_uV;

		/* it's safe to autoconfigure fixed-voltage supplies
		   and the constraints are used by list_voltage. */
		if (count == 1 && !cmin) {
			cmin = 1;
			cmax = INT_MAX;
			constraints->min_uV = cmin;
			constraints->max_uV = cmax;
		}

		/* voltage constraints are optional */
		if ((cmin == 0) && (cmax == 0))
			return 0;

		/* else require explicit machine-level constraints */
		if (cmin <= 0 || cmax <= 0 || cmax < cmin) {
			rdev_err(rdev, "invalid voltage constraints\n");
			return -EINVAL;
		}

		/* initial: [cmin..cmax] valid, [min_uV..max_uV] not */
		for (i = 0; i < count; i++) {
			int	value;

			value = ops->list_voltage(rdev, i);
			if (value <= 0)
				continue;

			/* maybe adjust [min_uV..max_uV] */
			if (value >= cmin && value < min_uV)
				min_uV = value;
			if (value <= cmax && value > max_uV)
				max_uV = value;
		}

		/* final: [min_uV..max_uV] valid iff constraints valid */
		if (max_uV < min_uV) {
			rdev_err(rdev,
				 "unsupportable voltage constraints %u-%uuV\n",
				 min_uV, max_uV);
			return -EINVAL;
		}

		/* use regulator's subset of machine constraints */
		if (constraints->min_uV < min_uV) {
			rdev_dbg(rdev, "override min_uV, %d -> %d\n",
				 constraints->min_uV, min_uV);
			constraints->min_uV = min_uV;
		}
		if (constraints->max_uV > max_uV) {
			rdev_dbg(rdev, "override max_uV, %d -> %d\n",
				 constraints->max_uV, max_uV);
			constraints->max_uV = max_uV;
		}
	}

	return 0;
}

static int machine_constraints_current(struct regulator_dev *rdev,
	struct regulation_constraints *constraints)
{
	const struct regulator_ops *ops = rdev->desc->ops;
	int ret;

	if (!constraints->min_uA && !constraints->max_uA)
		return 0;

	if (constraints->min_uA > constraints->max_uA) {
		rdev_err(rdev, "Invalid current constraints\n");
		return -EINVAL;
	}

	if (!ops->set_current_limit || !ops->get_current_limit) {
		rdev_warn(rdev, "Operation of current configuration missing\n");
		return 0;
	}

	/* Set regulator current in constraints range */
	ret = ops->set_current_limit(rdev, constraints->min_uA,
			constraints->max_uA);
	if (ret < 0) {
		rdev_err(rdev, "Failed to set current constraint, %d\n", ret);
		return ret;
	}

	return 0;
}

static int _regulator_do_enable(struct regulator_dev *rdev);

/**
 * set_machine_constraints - sets regulator constraints
 * @rdev: regulator source
 * @constraints: constraints to apply
 *
 * Allows platform initialisation code to define and constrain
 * regulator circuits e.g. valid voltage/current ranges, etc.  NOTE:
 * Constraints *must* be set by platform code in order for some
 * regulator operations to proceed i.e. set_voltage, set_current_limit,
 * set_mode.
 */
static int set_machine_constraints(struct regulator_dev *rdev,
	const struct regulation_constraints *constraints)
{
	int ret = 0;
	const struct regulator_ops *ops = rdev->desc->ops;

	if (constraints)
		rdev->constraints = kmemdup(constraints, sizeof(*constraints),
					    GFP_KERNEL);
	else
		rdev->constraints = kzalloc(sizeof(*constraints),
					    GFP_KERNEL);
	if (!rdev->constraints)
		return -ENOMEM;

	ret = machine_constraints_voltage(rdev, rdev->constraints);
	if (ret != 0)
		return ret;

	ret = machine_constraints_current(rdev, rdev->constraints);
	if (ret != 0)
		return ret;

	if (rdev->constraints->ilim_uA && ops->set_input_current_limit) {
		ret = ops->set_input_current_limit(rdev,
						   rdev->constraints->ilim_uA);
		if (ret < 0) {
			rdev_err(rdev, "failed to set input limit\n");
			return ret;
		}
	}

	/* do we need to setup our suspend state */
	if (rdev->constraints->initial_state) {
		ret = suspend_set_state(rdev, rdev->constraints->initial_state);
		if (ret < 0) {
			rdev_err(rdev, "failed to set suspend state\n");
			return ret;
		}
	}

	if (rdev->constraints->initial_mode) {
		if (!ops->set_mode) {
			rdev_err(rdev, "no set_mode operation\n");
			return -EINVAL;
		}

		ret = ops->set_mode(rdev, rdev->constraints->initial_mode);
		if (ret < 0) {
			rdev_err(rdev, "failed to set initial mode: %d\n", ret);
			return ret;
		}
	} else if (rdev->constraints->system_load) {
		/*
		 * We'll only apply the initial system load if an
		 * initial mode wasn't specified.
		 */
		drms_uA_update(rdev);
	}

	if ((rdev->constraints->ramp_delay || rdev->constraints->ramp_disable)
		&& ops->set_ramp_delay) {
		ret = ops->set_ramp_delay(rdev, rdev->constraints->ramp_delay);
		if (ret < 0) {
			rdev_err(rdev, "failed to set ramp_delay\n");
			return ret;
		}
	}

	if (rdev->constraints->pull_down && ops->set_pull_down) {
		ret = ops->set_pull_down(rdev);
		if (ret < 0) {
			rdev_err(rdev, "failed to set pull down\n");
			return ret;
		}
	}

	if (rdev->constraints->soft_start && ops->set_soft_start) {
		ret = ops->set_soft_start(rdev);
		if (ret < 0) {
			rdev_err(rdev, "failed to set soft start\n");
			return ret;
		}
	}

	if (rdev->constraints->over_current_protection
		&& ops->set_over_current_protection) {
		ret = ops->set_over_current_protection(rdev);
		if (ret < 0) {
			rdev_err(rdev, "failed to set over current protection\n");
			return ret;
		}
	}

	if (rdev->constraints->active_discharge && ops->set_active_discharge) {
		bool ad_state = (rdev->constraints->active_discharge ==
			      REGULATOR_ACTIVE_DISCHARGE_ENABLE) ? true : false;

		ret = ops->set_active_discharge(rdev, ad_state);
		if (ret < 0) {
			rdev_err(rdev, "failed to set active discharge\n");
			return ret;
		}
	}

	/* If the constraints say the regulator should be on at this point
	 * and we have control then make sure it is enabled.
	 */
	if (rdev->constraints->always_on || rdev->constraints->boot_on) {
		if (rdev->supply) {
			ret = regulator_enable(rdev->supply);
			if (ret < 0) {
				_regulator_put(rdev->supply);
				rdev->supply = NULL;
				return ret;
			}
		}

		ret = _regulator_do_enable(rdev);
		if (ret < 0 && ret != -EINVAL) {
			rdev_err(rdev, "failed to enable\n");
			return ret;
		}

		if (rdev->constraints->always_on)
			rdev->use_count++;
	}

	print_constraints(rdev);
	return 0;
}

/**
 * set_supply - set regulator supply regulator
 * @rdev: regulator name
 * @supply_rdev: supply regulator name
 *
 * Called by platform initialisation code to set the supply regulator for this
 * regulator. This ensures that a regulators supply will also be enabled by the
 * core if it's child is enabled.
 */
static int set_supply(struct regulator_dev *rdev,
		      struct regulator_dev *supply_rdev)
{
	int err;

	rdev_info(rdev, "supplied by %s\n", rdev_get_name(supply_rdev));

	if (!try_module_get(supply_rdev->owner))
		return -ENODEV;

	rdev->supply = create_regulator(supply_rdev, &rdev->dev, "SUPPLY");
	if (rdev->supply == NULL) {
		err = -ENOMEM;
		return err;
	}
	supply_rdev->open_count++;

	return 0;
}

/**
 * set_consumer_device_supply - Bind a regulator to a symbolic supply
 * @rdev:         regulator source
 * @consumer_dev_name: dev_name() string for device supply applies to
 * @supply:       symbolic name for supply
 *
 * Allows platform initialisation code to map physical regulator
 * sources to symbolic names for supplies for use by devices.  Devices
 * should use these symbolic names to request regulators, avoiding the
 * need to provide board-specific regulator names as platform data.
 */
static int set_consumer_device_supply(struct regulator_dev *rdev,
				      const char *consumer_dev_name,
				      const char *supply)
{
	struct regulator_map *node;
	int has_dev;

	if (supply == NULL)
		return -EINVAL;

	if (consumer_dev_name != NULL)
		has_dev = 1;
	else
		has_dev = 0;

	list_for_each_entry(node, &regulator_map_list, list) {
		if (node->dev_name && consumer_dev_name) {
			if (strcmp(node->dev_name, consumer_dev_name) != 0)
				continue;
		} else if (node->dev_name || consumer_dev_name) {
			continue;
		}

		if (strcmp(node->supply, supply) != 0)
			continue;

		pr_debug("%s: %s/%s is '%s' supply; fail %s/%s\n",
			 consumer_dev_name,
			 dev_name(&node->regulator->dev),
			 node->regulator->desc->name,
			 supply,
			 dev_name(&rdev->dev), rdev_get_name(rdev));
		return -EBUSY;
	}

	node = kzalloc(sizeof(struct regulator_map), GFP_KERNEL);
	if (node == NULL)
		return -ENOMEM;

	node->regulator = rdev;
	node->supply = supply;

	if (has_dev) {
		node->dev_name = kstrdup(consumer_dev_name, GFP_KERNEL);
		if (node->dev_name == NULL) {
			kfree(node);
			return -ENOMEM;
		}
	}

	list_add(&node->list, &regulator_map_list);
	return 0;
}

static void unset_regulator_supplies(struct regulator_dev *rdev)
{
	struct regulator_map *node, *n;

	list_for_each_entry_safe(node, n, &regulator_map_list, list) {
		if (rdev == node->regulator) {
			list_del(&node->list);
			kfree(node->dev_name);
			kfree(node);
		}
	}
}

#ifdef CONFIG_DEBUG_FS
static ssize_t constraint_flags_read_file(struct file *file,
					  char __user *user_buf,
					  size_t count, loff_t *ppos)
{
	const struct regulator *regulator = file->private_data;
	const struct regulation_constraints *c = regulator->rdev->constraints;
	char *buf;
	ssize_t ret;

	if (!c)
		return 0;

	buf = kmalloc(PAGE_SIZE, GFP_KERNEL);
	if (!buf)
		return -ENOMEM;

	ret = snprintf(buf, PAGE_SIZE,
			"always_on: %u\n"
			"boot_on: %u\n"
			"apply_uV: %u\n"
			"ramp_disable: %u\n"
			"soft_start: %u\n"
			"pull_down: %u\n"
			"over_current_protection: %u\n",
			c->always_on,
			c->boot_on,
			c->apply_uV,
			c->ramp_disable,
			c->soft_start,
			c->pull_down,
			c->over_current_protection);

	ret = simple_read_from_buffer(user_buf, count, ppos, buf, ret);
	kfree(buf);

	return ret;
}

#endif

static const struct file_operations constraint_flags_fops = {
#ifdef CONFIG_DEBUG_FS
	.open = simple_open,
	.read = constraint_flags_read_file,
	.llseek = default_llseek,
#endif
};

#define REG_STR_SIZE	64

static struct regulator *create_regulator(struct regulator_dev *rdev,
					  struct device *dev,
					  const char *supply_name)
{
	struct regulator *regulator;
	char buf[REG_STR_SIZE];
	int err, size;

	regulator = kzalloc(sizeof(*regulator), GFP_KERNEL);
	if (regulator == NULL)
		return NULL;

	regulator_lock(rdev);
	regulator->rdev = rdev;
	list_add(&regulator->list, &rdev->consumer_list);

	if (dev) {
		regulator->dev = dev;

		/* Add a link to the device sysfs entry */
		size = snprintf(buf, REG_STR_SIZE, "%s-%s",
				dev->kobj.name, supply_name);
		if (size >= REG_STR_SIZE)
			goto overflow_err;

		regulator->supply_name = kstrdup(buf, GFP_KERNEL);
		if (regulator->supply_name == NULL)
			goto overflow_err;

		err = sysfs_create_link_nowarn(&rdev->dev.kobj, &dev->kobj,
					buf);
		if (err) {
			rdev_dbg(rdev, "could not add device link %s err %d\n",
				  dev->kobj.name, err);
			/* non-fatal */
		}
	} else {
		regulator->supply_name = kstrdup_const(supply_name, GFP_KERNEL);
		if (regulator->supply_name == NULL)
			goto overflow_err;
	}

	regulator->debugfs = debugfs_create_dir(regulator->supply_name,
						rdev->debugfs);
	if (!regulator->debugfs) {
		rdev_dbg(rdev, "Failed to create debugfs directory\n");
	} else {
		debugfs_create_u32("uA_load", 0444, regulator->debugfs,
				   &regulator->uA_load);
		debugfs_create_u32("min_uV", 0444, regulator->debugfs,
				   &regulator->voltage[PM_SUSPEND_ON].min_uV);
		debugfs_create_u32("max_uV", 0444, regulator->debugfs,
				   &regulator->voltage[PM_SUSPEND_ON].max_uV);
		debugfs_create_file("constraint_flags", 0444,
				    regulator->debugfs, regulator,
				    &constraint_flags_fops);
	}

	/*
	 * Check now if the regulator is an always on regulator - if
	 * it is then we don't need to do nearly so much work for
	 * enable/disable calls.
	 */
	if (!regulator_ops_is_valid(rdev, REGULATOR_CHANGE_STATUS) &&
	    _regulator_is_enabled(rdev))
		regulator->always_on = true;

	regulator_unlock(rdev);
	return regulator;
overflow_err:
	list_del(&regulator->list);
	kfree(regulator);
	regulator_unlock(rdev);
	return NULL;
}

static int _regulator_get_enable_time(struct regulator_dev *rdev)
{
	if (rdev->constraints && rdev->constraints->enable_time)
		return rdev->constraints->enable_time;
	if (rdev->desc->ops->enable_time)
		return rdev->desc->ops->enable_time(rdev);
	return rdev->desc->enable_time;
}

static struct regulator_supply_alias *regulator_find_supply_alias(
		struct device *dev, const char *supply)
{
	struct regulator_supply_alias *map;

	list_for_each_entry(map, &regulator_supply_alias_list, list)
		if (map->src_dev == dev && strcmp(map->src_supply, supply) == 0)
			return map;

	return NULL;
}

static void regulator_supply_alias(struct device **dev, const char **supply)
{
	struct regulator_supply_alias *map;

	map = regulator_find_supply_alias(*dev, *supply);
	if (map) {
		dev_dbg(*dev, "Mapping supply %s to %s,%s\n",
				*supply, map->alias_supply,
				dev_name(map->alias_dev));
		*dev = map->alias_dev;
		*supply = map->alias_supply;
	}
}

static int regulator_match(struct device *dev, const void *data)
{
	struct regulator_dev *r = dev_to_rdev(dev);

	return strcmp(rdev_get_name(r), data) == 0;
}

static struct regulator_dev *regulator_lookup_by_name(const char *name)
{
	struct device *dev;

	dev = class_find_device(&regulator_class, NULL, name, regulator_match);

	return dev ? dev_to_rdev(dev) : NULL;
}

/**
 * regulator_dev_lookup - lookup a regulator device.
 * @dev: device for regulator "consumer".
 * @supply: Supply name or regulator ID.
 *
 * If successful, returns a struct regulator_dev that corresponds to the name
 * @supply and with the embedded struct device refcount incremented by one.
 * The refcount must be dropped by calling put_device().
 * On failure one of the following ERR-PTR-encoded values is returned:
 * -ENODEV if lookup fails permanently, -EPROBE_DEFER if lookup could succeed
 * in the future.
 */
static struct regulator_dev *regulator_dev_lookup(struct device *dev,
						  const char *supply)
{
	struct regulator_dev *r = NULL;
	struct device_node *node;
	struct regulator_map *map;
	const char *devname = NULL;

	regulator_supply_alias(&dev, &supply);

	/* first do a dt based lookup */
	if (dev && dev->of_node) {
		node = of_get_regulator(dev, supply);
		if (node) {
			r = of_find_regulator_by_node(node);
			if (r)
				return r;

			/*
			 * We have a node, but there is no device.
			 * assume it has not registered yet.
			 */
			return ERR_PTR(-EPROBE_DEFER);
		}
	}

	/* if not found, try doing it non-dt way */
	if (dev)
		devname = dev_name(dev);

	mutex_lock(&regulator_list_mutex);
	list_for_each_entry(map, &regulator_map_list, list) {
		/* If the mapping has a device set up it must match */
		if (map->dev_name &&
		    (!devname || strcmp(map->dev_name, devname)))
			continue;

		if (strcmp(map->supply, supply) == 0 &&
		    get_device(&map->regulator->dev)) {
			r = map->regulator;
			break;
		}
	}
	mutex_unlock(&regulator_list_mutex);

	if (r)
		return r;

	r = regulator_lookup_by_name(supply);
	if (r)
		return r;

	return ERR_PTR(-ENODEV);
}

static int regulator_resolve_supply(struct regulator_dev *rdev)
{
	struct regulator_dev *r;
	struct device *dev = rdev->dev.parent;
	int ret;

	/* No supply to resolve? */
	if (!rdev->supply_name)
		return 0;

	/* Supply already resolved? */
	if (rdev->supply)
		return 0;

	r = regulator_dev_lookup(dev, rdev->supply_name);
	if (IS_ERR(r)) {
		ret = PTR_ERR(r);

		/* Did the lookup explicitly defer for us? */
		if (ret == -EPROBE_DEFER)
			return ret;

		if (have_full_constraints()) {
			r = dummy_regulator_rdev;
			get_device(&r->dev);
		} else {
			dev_err(dev, "Failed to resolve %s-supply for %s\n",
				rdev->supply_name, rdev->desc->name);
			return -EPROBE_DEFER;
		}
	}

	/*
	 * If the supply's parent device is not the same as the
	 * regulator's parent device, then ensure the parent device
	 * is bound before we resolve the supply, in case the parent
	 * device get probe deferred and unregisters the supply.
	 */
	if (r->dev.parent && r->dev.parent != rdev->dev.parent) {
		if (!device_is_bound(r->dev.parent)) {
			put_device(&r->dev);
			return -EPROBE_DEFER;
		}
	}

	/* Recursively resolve the supply of the supply */
	ret = regulator_resolve_supply(r);
	if (ret < 0) {
		put_device(&r->dev);
		return ret;
	}

	ret = set_supply(rdev, r);
	if (ret < 0) {
		put_device(&r->dev);
		return ret;
	}

	/*
	 * In set_machine_constraints() we may have turned this regulator on
	 * but we couldn't propagate to the supply if it hadn't been resolved
	 * yet.  Do it now.
	 */
	if (rdev->use_count) {
		ret = regulator_enable(rdev->supply);
		if (ret < 0) {
			_regulator_put(rdev->supply);
			rdev->supply = NULL;
			return ret;
		}
	}

	return 0;
}

/* Internal regulator request function */
struct regulator *_regulator_get(struct device *dev, const char *id,
				 enum regulator_get_type get_type)
{
	struct regulator_dev *rdev;
	struct regulator *regulator;
	const char *devname = dev ? dev_name(dev) : "deviceless";
	int ret;

	if (get_type >= MAX_GET_TYPE) {
		dev_err(dev, "invalid type %d in %s\n", get_type, __func__);
		return ERR_PTR(-EINVAL);
	}

	if (id == NULL) {
		pr_err("get() with no identifier\n");
		return ERR_PTR(-EINVAL);
	}

	rdev = regulator_dev_lookup(dev, id);
	if (IS_ERR(rdev)) {
		ret = PTR_ERR(rdev);

		/*
		 * If regulator_dev_lookup() fails with error other
		 * than -ENODEV our job here is done, we simply return it.
		 */
		if (ret != -ENODEV)
			return ERR_PTR(ret);

		if (!have_full_constraints()) {
			dev_warn(dev,
				 "incomplete constraints, dummy supplies not allowed\n");
			return ERR_PTR(-ENODEV);
		}

		switch (get_type) {
		case NORMAL_GET:
			/*
			 * Assume that a regulator is physically present and
			 * enabled, even if it isn't hooked up, and just
			 * provide a dummy.
			 */
			dev_warn(dev,
				 "%s supply %s not found, using dummy regulator\n",
				 devname, id);
			rdev = dummy_regulator_rdev;
			get_device(&rdev->dev);
			break;

		case EXCLUSIVE_GET:
			dev_warn(dev,
				 "dummy supplies not allowed for exclusive requests\n");
			/* fall through */

		default:
			return ERR_PTR(-ENODEV);
		}
	}

	if (rdev->exclusive) {
		regulator = ERR_PTR(-EPERM);
		put_device(&rdev->dev);
		return regulator;
	}

	if (get_type == EXCLUSIVE_GET && rdev->open_count) {
		regulator = ERR_PTR(-EBUSY);
		put_device(&rdev->dev);
		return regulator;
	}

	mutex_lock(&regulator_list_mutex);
	ret = (rdev->coupling_desc.n_resolved != rdev->coupling_desc.n_coupled);
	mutex_unlock(&regulator_list_mutex);

	if (ret != 0) {
		regulator = ERR_PTR(-EPROBE_DEFER);
		put_device(&rdev->dev);
		return regulator;
	}

	ret = regulator_resolve_supply(rdev);
	if (ret < 0) {
		regulator = ERR_PTR(ret);
		put_device(&rdev->dev);
		return regulator;
	}

	if (!try_module_get(rdev->owner)) {
		regulator = ERR_PTR(-EPROBE_DEFER);
		put_device(&rdev->dev);
		return regulator;
	}

	regulator = create_regulator(rdev, dev, id);
	if (regulator == NULL) {
		regulator = ERR_PTR(-ENOMEM);
		module_put(rdev->owner);
		put_device(&rdev->dev);
		return regulator;
	}

	rdev->open_count++;
	if (get_type == EXCLUSIVE_GET) {
		rdev->exclusive = 1;

		ret = _regulator_is_enabled(rdev);
		if (ret > 0)
			rdev->use_count = 1;
		else
			rdev->use_count = 0;
	}

	device_link_add(dev, &rdev->dev, DL_FLAG_STATELESS);

	return regulator;
}

/**
 * regulator_get - lookup and obtain a reference to a regulator.
 * @dev: device for regulator "consumer"
 * @id: Supply name or regulator ID.
 *
 * Returns a struct regulator corresponding to the regulator producer,
 * or IS_ERR() condition containing errno.
 *
 * Use of supply names configured via regulator_set_device_supply() is
 * strongly encouraged.  It is recommended that the supply name used
 * should match the name used for the supply and/or the relevant
 * device pins in the datasheet.
 */
struct regulator *regulator_get(struct device *dev, const char *id)
{
	return _regulator_get(dev, id, NORMAL_GET);
}
EXPORT_SYMBOL_GPL(regulator_get);

/**
 * regulator_get_exclusive - obtain exclusive access to a regulator.
 * @dev: device for regulator "consumer"
 * @id: Supply name or regulator ID.
 *
 * Returns a struct regulator corresponding to the regulator producer,
 * or IS_ERR() condition containing errno.  Other consumers will be
 * unable to obtain this regulator while this reference is held and the
 * use count for the regulator will be initialised to reflect the current
 * state of the regulator.
 *
 * This is intended for use by consumers which cannot tolerate shared
 * use of the regulator such as those which need to force the
 * regulator off for correct operation of the hardware they are
 * controlling.
 *
 * Use of supply names configured via regulator_set_device_supply() is
 * strongly encouraged.  It is recommended that the supply name used
 * should match the name used for the supply and/or the relevant
 * device pins in the datasheet.
 */
struct regulator *regulator_get_exclusive(struct device *dev, const char *id)
{
	return _regulator_get(dev, id, EXCLUSIVE_GET);
}
EXPORT_SYMBOL_GPL(regulator_get_exclusive);

/**
 * regulator_get_optional - obtain optional access to a regulator.
 * @dev: device for regulator "consumer"
 * @id: Supply name or regulator ID.
 *
 * Returns a struct regulator corresponding to the regulator producer,
 * or IS_ERR() condition containing errno.
 *
 * This is intended for use by consumers for devices which can have
 * some supplies unconnected in normal use, such as some MMC devices.
 * It can allow the regulator core to provide stub supplies for other
 * supplies requested using normal regulator_get() calls without
 * disrupting the operation of drivers that can handle absent
 * supplies.
 *
 * Use of supply names configured via regulator_set_device_supply() is
 * strongly encouraged.  It is recommended that the supply name used
 * should match the name used for the supply and/or the relevant
 * device pins in the datasheet.
 */
struct regulator *regulator_get_optional(struct device *dev, const char *id)
{
	return _regulator_get(dev, id, OPTIONAL_GET);
}
EXPORT_SYMBOL_GPL(regulator_get_optional);

/* regulator_list_mutex lock held by regulator_put() */
static void _regulator_put(struct regulator *regulator)
{
	struct regulator_dev *rdev;

	if (IS_ERR_OR_NULL(regulator))
		return;

	lockdep_assert_held_once(&regulator_list_mutex);

	/* Docs say you must disable before calling regulator_put() */
	WARN_ON(regulator->enable_count);

	rdev = regulator->rdev;

	debugfs_remove_recursive(regulator->debugfs);

	if (regulator->dev) {
		device_link_remove(regulator->dev, &rdev->dev);

		/* remove any sysfs entries */
		sysfs_remove_link(&rdev->dev.kobj, regulator->supply_name);
	}

	regulator_lock(rdev);
	list_del(&regulator->list);

	rdev->open_count--;
	rdev->exclusive = 0;
	regulator_unlock(rdev);

	kfree_const(regulator->supply_name);
	kfree(regulator);

	module_put(rdev->owner);
	put_device(&rdev->dev);
}

/**
 * regulator_put - "free" the regulator source
 * @regulator: regulator source
 *
 * Note: drivers must ensure that all regulator_enable calls made on this
 * regulator source are balanced by regulator_disable calls prior to calling
 * this function.
 */
void regulator_put(struct regulator *regulator)
{
	mutex_lock(&regulator_list_mutex);
	_regulator_put(regulator);
	mutex_unlock(&regulator_list_mutex);
}
EXPORT_SYMBOL_GPL(regulator_put);

/**
 * regulator_register_supply_alias - Provide device alias for supply lookup
 *
 * @dev: device that will be given as the regulator "consumer"
 * @id: Supply name or regulator ID
 * @alias_dev: device that should be used to lookup the supply
 * @alias_id: Supply name or regulator ID that should be used to lookup the
 * supply
 *
 * All lookups for id on dev will instead be conducted for alias_id on
 * alias_dev.
 */
int regulator_register_supply_alias(struct device *dev, const char *id,
				    struct device *alias_dev,
				    const char *alias_id)
{
	struct regulator_supply_alias *map;

	map = regulator_find_supply_alias(dev, id);
	if (map)
		return -EEXIST;

	map = kzalloc(sizeof(struct regulator_supply_alias), GFP_KERNEL);
	if (!map)
		return -ENOMEM;

	map->src_dev = dev;
	map->src_supply = id;
	map->alias_dev = alias_dev;
	map->alias_supply = alias_id;

	list_add(&map->list, &regulator_supply_alias_list);

	pr_info("Adding alias for supply %s,%s -> %s,%s\n",
		id, dev_name(dev), alias_id, dev_name(alias_dev));

	return 0;
}
EXPORT_SYMBOL_GPL(regulator_register_supply_alias);

/**
 * regulator_unregister_supply_alias - Remove device alias
 *
 * @dev: device that will be given as the regulator "consumer"
 * @id: Supply name or regulator ID
 *
 * Remove a lookup alias if one exists for id on dev.
 */
void regulator_unregister_supply_alias(struct device *dev, const char *id)
{
	struct regulator_supply_alias *map;

	map = regulator_find_supply_alias(dev, id);
	if (map) {
		list_del(&map->list);
		kfree(map);
	}
}
EXPORT_SYMBOL_GPL(regulator_unregister_supply_alias);

/**
 * regulator_bulk_register_supply_alias - register multiple aliases
 *
 * @dev: device that will be given as the regulator "consumer"
 * @id: List of supply names or regulator IDs
 * @alias_dev: device that should be used to lookup the supply
 * @alias_id: List of supply names or regulator IDs that should be used to
 * lookup the supply
 * @num_id: Number of aliases to register
 *
 * @return 0 on success, an errno on failure.
 *
 * This helper function allows drivers to register several supply
 * aliases in one operation.  If any of the aliases cannot be
 * registered any aliases that were registered will be removed
 * before returning to the caller.
 */
int regulator_bulk_register_supply_alias(struct device *dev,
					 const char *const *id,
					 struct device *alias_dev,
					 const char *const *alias_id,
					 int num_id)
{
	int i;
	int ret;

	for (i = 0; i < num_id; ++i) {
		ret = regulator_register_supply_alias(dev, id[i], alias_dev,
						      alias_id[i]);
		if (ret < 0)
			goto err;
	}

	return 0;

err:
	dev_err(dev,
		"Failed to create supply alias %s,%s -> %s,%s\n",
		id[i], dev_name(dev), alias_id[i], dev_name(alias_dev));

	while (--i >= 0)
		regulator_unregister_supply_alias(dev, id[i]);

	return ret;
}
EXPORT_SYMBOL_GPL(regulator_bulk_register_supply_alias);

/**
 * regulator_bulk_unregister_supply_alias - unregister multiple aliases
 *
 * @dev: device that will be given as the regulator "consumer"
 * @id: List of supply names or regulator IDs
 * @num_id: Number of aliases to unregister
 *
 * This helper function allows drivers to unregister several supply
 * aliases in one operation.
 */
void regulator_bulk_unregister_supply_alias(struct device *dev,
					    const char *const *id,
					    int num_id)
{
	int i;

	for (i = 0; i < num_id; ++i)
		regulator_unregister_supply_alias(dev, id[i]);
}
EXPORT_SYMBOL_GPL(regulator_bulk_unregister_supply_alias);


/* Manage enable GPIO list. Same GPIO pin can be shared among regulators */
static int regulator_ena_gpio_request(struct regulator_dev *rdev,
				const struct regulator_config *config)
{
	struct regulator_enable_gpio *pin;
	struct gpio_desc *gpiod;

	gpiod = config->ena_gpiod;

	list_for_each_entry(pin, &regulator_ena_gpio_list, list) {
		if (pin->gpiod == gpiod) {
			rdev_dbg(rdev, "GPIO is already used\n");
			goto update_ena_gpio_to_rdev;
		}
	}

	pin = kzalloc(sizeof(struct regulator_enable_gpio), GFP_KERNEL);
	if (pin == NULL)
		return -ENOMEM;

	pin->gpiod = gpiod;
	list_add(&pin->list, &regulator_ena_gpio_list);

update_ena_gpio_to_rdev:
	pin->request_count++;
	rdev->ena_pin = pin;
	return 0;
}

static void regulator_ena_gpio_free(struct regulator_dev *rdev)
{
	struct regulator_enable_gpio *pin, *n;

	if (!rdev->ena_pin)
		return;

	/* Free the GPIO only in case of no use */
	list_for_each_entry_safe(pin, n, &regulator_ena_gpio_list, list) {
		if (pin->gpiod == rdev->ena_pin->gpiod) {
			if (pin->request_count <= 1) {
				pin->request_count = 0;
				gpiod_put(pin->gpiod);
				list_del(&pin->list);
				kfree(pin);
				rdev->ena_pin = NULL;
				return;
			} else {
				pin->request_count--;
			}
		}
	}
}

/**
 * regulator_ena_gpio_ctrl - balance enable_count of each GPIO and actual GPIO pin control
 * @rdev: regulator_dev structure
 * @enable: enable GPIO at initial use?
 *
 * GPIO is enabled in case of initial use. (enable_count is 0)
 * GPIO is disabled when it is not shared any more. (enable_count <= 1)
 */
static int regulator_ena_gpio_ctrl(struct regulator_dev *rdev, bool enable)
{
	struct regulator_enable_gpio *pin = rdev->ena_pin;

	if (!pin)
		return -EINVAL;

	if (enable) {
		/* Enable GPIO at initial use */
		if (pin->enable_count == 0)
			gpiod_set_value_cansleep(pin->gpiod, 1);

		pin->enable_count++;
	} else {
		if (pin->enable_count > 1) {
			pin->enable_count--;
			return 0;
		}

		/* Disable GPIO if not used */
		if (pin->enable_count <= 1) {
			gpiod_set_value_cansleep(pin->gpiod, 0);
			pin->enable_count = 0;
		}
	}

	return 0;
}

/**
 * _regulator_enable_delay - a delay helper function
 * @delay: time to delay in microseconds
 *
 * Delay for the requested amount of time as per the guidelines in:
 *
 *     Documentation/timers/timers-howto.rst
 *
 * The assumption here is that regulators will never be enabled in
 * atomic context and therefore sleeping functions can be used.
 */
static void _regulator_enable_delay(unsigned int delay)
{
	unsigned int ms = delay / 1000;
	unsigned int us = delay % 1000;

	if (ms > 0) {
		/*
		 * For small enough values, handle super-millisecond
		 * delays in the usleep_range() call below.
		 */
		if (ms < 20)
			us += ms * 1000;
		else
			msleep(ms);
	}

	/*
	 * Give the scheduler some room to coalesce with any other
	 * wakeup sources. For delays shorter than 10 us, don't even
	 * bother setting up high-resolution timers and just busy-
	 * loop.
	 */
	if (us >= 10)
		usleep_range(us, us + 100);
	else
		udelay(us);
}

static int _regulator_do_enable(struct regulator_dev *rdev)
{
	int ret, delay;

	/* Query before enabling in case configuration dependent.  */
	ret = _regulator_get_enable_time(rdev);
	if (ret >= 0) {
		delay = ret;
	} else {
		rdev_warn(rdev, "enable_time() failed: %d\n", ret);
		delay = 0;
	}

	trace_regulator_enable(rdev_get_name(rdev));

	if (rdev->desc->off_on_delay) {
		/* if needed, keep a distance of off_on_delay from last time
		 * this regulator was disabled.
		 */
		unsigned long start_jiffy = jiffies;
		unsigned long intended, max_delay, remaining;

		max_delay = usecs_to_jiffies(rdev->desc->off_on_delay);
		intended = rdev->last_off_jiffy + max_delay;

		if (time_before(start_jiffy, intended)) {
			/* calc remaining jiffies to deal with one-time
			 * timer wrapping.
			 * in case of multiple timer wrapping, either it can be
			 * detected by out-of-range remaining, or it cannot be
			 * detected and we get a penalty of
			 * _regulator_enable_delay().
			 */
			remaining = intended - start_jiffy;
			if (remaining <= max_delay)
				_regulator_enable_delay(
						jiffies_to_usecs(remaining));
		}
	}

	if (rdev->ena_pin) {
		if (!rdev->ena_gpio_state) {
			ret = regulator_ena_gpio_ctrl(rdev, true);
			if (ret < 0)
				return ret;
			rdev->ena_gpio_state = 1;
		}
	} else if (rdev->desc->ops->enable) {
		ret = rdev->desc->ops->enable(rdev);
		if (ret < 0)
			return ret;
	} else {
		return -EINVAL;
	}

	/* Allow the regulator to ramp; it would be useful to extend
	 * this for bulk operations so that the regulators can ramp
	 * together.  */
	trace_regulator_enable_delay(rdev_get_name(rdev));

	_regulator_enable_delay(delay);

	trace_regulator_enable_complete(rdev_get_name(rdev));

	return 0;
}

/**
 * _regulator_handle_consumer_enable - handle that a consumer enabled
 * @regulator: regulator source
 *
 * Some things on a regulator consumer (like the contribution towards total
 * load on the regulator) only have an effect when the consumer wants the
 * regulator enabled.  Explained in example with two consumers of the same
 * regulator:
 *   consumer A: set_load(100);       => total load = 0
 *   consumer A: regulator_enable();  => total load = 100
 *   consumer B: set_load(1000);      => total load = 100
 *   consumer B: regulator_enable();  => total load = 1100
 *   consumer A: regulator_disable(); => total_load = 1000
 *
 * This function (together with _regulator_handle_consumer_disable) is
 * responsible for keeping track of the refcount for a given regulator consumer
 * and applying / unapplying these things.
 *
 * Returns 0 upon no error; -error upon error.
 */
static int _regulator_handle_consumer_enable(struct regulator *regulator)
{
	struct regulator_dev *rdev = regulator->rdev;

	lockdep_assert_held_once(&rdev->mutex.base);

	regulator->enable_count++;
	if (regulator->uA_load && regulator->enable_count == 1)
		return drms_uA_update(rdev);

	return 0;
}

/**
 * _regulator_handle_consumer_disable - handle that a consumer disabled
 * @regulator: regulator source
 *
 * The opposite of _regulator_handle_consumer_enable().
 *
 * Returns 0 upon no error; -error upon error.
 */
static int _regulator_handle_consumer_disable(struct regulator *regulator)
{
	struct regulator_dev *rdev = regulator->rdev;

	lockdep_assert_held_once(&rdev->mutex.base);

	if (!regulator->enable_count) {
		rdev_err(rdev, "Underflow of regulator enable count\n");
		return -EINVAL;
	}

	regulator->enable_count--;
	if (regulator->uA_load && regulator->enable_count == 0)
		return drms_uA_update(rdev);

	return 0;
}

/* locks held by regulator_enable() */
static int _regulator_enable(struct regulator *regulator)
{
	struct regulator_dev *rdev = regulator->rdev;
	int ret;

	lockdep_assert_held_once(&rdev->mutex.base);

	if (rdev->use_count == 0 && rdev->supply) {
		ret = _regulator_enable(rdev->supply);
		if (ret < 0)
			return ret;
	}

	/* balance only if there are regulators coupled */
	if (rdev->coupling_desc.n_coupled > 1) {
		ret = regulator_balance_voltage(rdev, PM_SUSPEND_ON);
		if (ret < 0)
			goto err_disable_supply;
	}

	ret = _regulator_handle_consumer_enable(regulator);
	if (ret < 0)
		goto err_disable_supply;

	if (rdev->use_count == 0) {
		/* The regulator may on if it's not switchable or left on */
		ret = _regulator_is_enabled(rdev);
		if (ret == -EINVAL || ret == 0) {
			if (!regulator_ops_is_valid(rdev,
					REGULATOR_CHANGE_STATUS)) {
				ret = -EPERM;
				goto err_consumer_disable;
			}

			ret = _regulator_do_enable(rdev);
			if (ret < 0)
				goto err_consumer_disable;

			_notifier_call_chain(rdev, REGULATOR_EVENT_ENABLE,
					     NULL);
		} else if (ret < 0) {
			rdev_err(rdev, "is_enabled() failed: %d\n", ret);
			goto err_consumer_disable;
		}
		/* Fallthrough on positive return values - already enabled */
	}

	rdev->use_count++;

	return 0;

err_consumer_disable:
	_regulator_handle_consumer_disable(regulator);

err_disable_supply:
	if (rdev->use_count == 0 && rdev->supply)
		_regulator_disable(rdev->supply);

	return ret;
}

/**
 * regulator_enable - enable regulator output
 * @regulator: regulator source
 *
 * Request that the regulator be enabled with the regulator output at
 * the predefined voltage or current value.  Calls to regulator_enable()
 * must be balanced with calls to regulator_disable().
 *
 * NOTE: the output value can be set by other drivers, boot loader or may be
 * hardwired in the regulator.
 */
int regulator_enable(struct regulator *regulator)
{
	struct regulator_dev *rdev = regulator->rdev;
	struct ww_acquire_ctx ww_ctx;
	int ret;

	regulator_lock_dependent(rdev, &ww_ctx);
	ret = _regulator_enable(regulator);
	regulator_unlock_dependent(rdev, &ww_ctx);

	return ret;
}
EXPORT_SYMBOL_GPL(regulator_enable);

static int _regulator_do_disable(struct regulator_dev *rdev)
{
	int ret;

	trace_regulator_disable(rdev_get_name(rdev));

	if (rdev->ena_pin) {
		if (rdev->ena_gpio_state) {
			ret = regulator_ena_gpio_ctrl(rdev, false);
			if (ret < 0)
				return ret;
			rdev->ena_gpio_state = 0;
		}

	} else if (rdev->desc->ops->disable) {
		ret = rdev->desc->ops->disable(rdev);
		if (ret != 0)
			return ret;
	}

	/* cares about last_off_jiffy only if off_on_delay is required by
	 * device.
	 */
	if (rdev->desc->off_on_delay)
		rdev->last_off_jiffy = jiffies;

	trace_regulator_disable_complete(rdev_get_name(rdev));

	return 0;
}

/* locks held by regulator_disable() */
static int _regulator_disable(struct regulator *regulator)
{
	struct regulator_dev *rdev = regulator->rdev;
	int ret = 0;

	lockdep_assert_held_once(&rdev->mutex.base);

	if (WARN(rdev->use_count <= 0,
		 "unbalanced disables for %s\n", rdev_get_name(rdev)))
		return -EIO;

	/* are we the last user and permitted to disable ? */
	if (rdev->use_count == 1 &&
	    (rdev->constraints && !rdev->constraints->always_on)) {

		/* we are last user */
		if (regulator_ops_is_valid(rdev, REGULATOR_CHANGE_STATUS)) {
			ret = _notifier_call_chain(rdev,
						   REGULATOR_EVENT_PRE_DISABLE,
						   NULL);
			if (ret & NOTIFY_STOP_MASK)
				return -EINVAL;

			ret = _regulator_do_disable(rdev);
			if (ret < 0) {
				rdev_err(rdev, "failed to disable\n");
				_notifier_call_chain(rdev,
						REGULATOR_EVENT_ABORT_DISABLE,
						NULL);
				return ret;
			}
			_notifier_call_chain(rdev, REGULATOR_EVENT_DISABLE,
					NULL);
		}

		rdev->use_count = 0;
	} else if (rdev->use_count > 1) {
		rdev->use_count--;
	}

	if (ret == 0)
		ret = _regulator_handle_consumer_disable(regulator);

	if (ret == 0 && rdev->coupling_desc.n_coupled > 1)
		ret = regulator_balance_voltage(rdev, PM_SUSPEND_ON);

	if (ret == 0 && rdev->use_count == 0 && rdev->supply)
		ret = _regulator_disable(rdev->supply);

	return ret;
}

/**
 * regulator_disable - disable regulator output
 * @regulator: regulator source
 *
 * Disable the regulator output voltage or current.  Calls to
 * regulator_enable() must be balanced with calls to
 * regulator_disable().
 *
 * NOTE: this will only disable the regulator output if no other consumer
 * devices have it enabled, the regulator device supports disabling and
 * machine constraints permit this operation.
 */
int regulator_disable(struct regulator *regulator)
{
	struct regulator_dev *rdev = regulator->rdev;
	struct ww_acquire_ctx ww_ctx;
	int ret;

	regulator_lock_dependent(rdev, &ww_ctx);
	ret = _regulator_disable(regulator);
	regulator_unlock_dependent(rdev, &ww_ctx);

	return ret;
}
EXPORT_SYMBOL_GPL(regulator_disable);

/* locks held by regulator_force_disable() */
static int _regulator_force_disable(struct regulator_dev *rdev)
{
	int ret = 0;

	lockdep_assert_held_once(&rdev->mutex.base);

	ret = _notifier_call_chain(rdev, REGULATOR_EVENT_FORCE_DISABLE |
			REGULATOR_EVENT_PRE_DISABLE, NULL);
	if (ret & NOTIFY_STOP_MASK)
		return -EINVAL;

	ret = _regulator_do_disable(rdev);
	if (ret < 0) {
		rdev_err(rdev, "failed to force disable\n");
		_notifier_call_chain(rdev, REGULATOR_EVENT_FORCE_DISABLE |
				REGULATOR_EVENT_ABORT_DISABLE, NULL);
		return ret;
	}

	_notifier_call_chain(rdev, REGULATOR_EVENT_FORCE_DISABLE |
			REGULATOR_EVENT_DISABLE, NULL);

	return 0;
}

/**
 * regulator_force_disable - force disable regulator output
 * @regulator: regulator source
 *
 * Forcibly disable the regulator output voltage or current.
 * NOTE: this *will* disable the regulator output even if other consumer
 * devices have it enabled. This should be used for situations when device
 * damage will likely occur if the regulator is not disabled (e.g. over temp).
 */
int regulator_force_disable(struct regulator *regulator)
{
	struct regulator_dev *rdev = regulator->rdev;
	struct ww_acquire_ctx ww_ctx;
	int ret;

	regulator_lock_dependent(rdev, &ww_ctx);

	ret = _regulator_force_disable(regulator->rdev);

	if (rdev->coupling_desc.n_coupled > 1)
		regulator_balance_voltage(rdev, PM_SUSPEND_ON);

	if (regulator->uA_load) {
		regulator->uA_load = 0;
		ret = drms_uA_update(rdev);
	}

	if (rdev->use_count != 0 && rdev->supply)
		_regulator_disable(rdev->supply);

	regulator_unlock_dependent(rdev, &ww_ctx);

	return ret;
}
EXPORT_SYMBOL_GPL(regulator_force_disable);

static void regulator_disable_work(struct work_struct *work)
{
	struct regulator_dev *rdev = container_of(work, struct regulator_dev,
						  disable_work.work);
	struct ww_acquire_ctx ww_ctx;
	int count, i, ret;
	struct regulator *regulator;
	int total_count = 0;

	regulator_lock_dependent(rdev, &ww_ctx);

	/*
	 * Workqueue functions queue the new work instance while the previous
	 * work instance is being processed. Cancel the queued work instance
	 * as the work instance under processing does the job of the queued
	 * work instance.
	 */
	cancel_delayed_work(&rdev->disable_work);

	list_for_each_entry(regulator, &rdev->consumer_list, list) {
		count = regulator->deferred_disables;

		if (!count)
			continue;

		total_count += count;
		regulator->deferred_disables = 0;

		for (i = 0; i < count; i++) {
			ret = _regulator_disable(regulator);
			if (ret != 0)
				rdev_err(rdev, "Deferred disable failed: %d\n", ret);
		}
	}
	WARN_ON(!total_count);

	if (rdev->coupling_desc.n_coupled > 1)
		regulator_balance_voltage(rdev, PM_SUSPEND_ON);

	regulator_unlock_dependent(rdev, &ww_ctx);
}

/**
 * regulator_disable_deferred - disable regulator output with delay
 * @regulator: regulator source
 * @ms: milliseconds until the regulator is disabled
 *
 * Execute regulator_disable() on the regulator after a delay.  This
 * is intended for use with devices that require some time to quiesce.
 *
 * NOTE: this will only disable the regulator output if no other consumer
 * devices have it enabled, the regulator device supports disabling and
 * machine constraints permit this operation.
 */
int regulator_disable_deferred(struct regulator *regulator, int ms)
{
	struct regulator_dev *rdev = regulator->rdev;

	if (!ms)
		return regulator_disable(regulator);

	regulator_lock(rdev);
	regulator->deferred_disables++;
	mod_delayed_work(system_power_efficient_wq, &rdev->disable_work,
			 msecs_to_jiffies(ms));
	regulator_unlock(rdev);

	return 0;
}
EXPORT_SYMBOL_GPL(regulator_disable_deferred);

static int _regulator_is_enabled(struct regulator_dev *rdev)
{
	/* A GPIO control always takes precedence */
	if (rdev->ena_pin)
		return rdev->ena_gpio_state;

	/* If we don't know then assume that the regulator is always on */
	if (!rdev->desc->ops->is_enabled)
		return 1;

	return rdev->desc->ops->is_enabled(rdev);
}

static int _regulator_list_voltage(struct regulator_dev *rdev,
				   unsigned selector, int lock)
{
	const struct regulator_ops *ops = rdev->desc->ops;
	int ret;

	if (rdev->desc->fixed_uV && rdev->desc->n_voltages == 1 && !selector)
		return rdev->desc->fixed_uV;

	if (ops->list_voltage) {
		if (selector >= rdev->desc->n_voltages)
			return -EINVAL;
		if (lock)
			regulator_lock(rdev);
		ret = ops->list_voltage(rdev, selector);
		if (lock)
			regulator_unlock(rdev);
	} else if (rdev->is_switch && rdev->supply) {
		ret = _regulator_list_voltage(rdev->supply->rdev,
					      selector, lock);
	} else {
		return -EINVAL;
	}

	if (ret > 0) {
		if (ret < rdev->constraints->min_uV)
			ret = 0;
		else if (ret > rdev->constraints->max_uV)
			ret = 0;
	}

	return ret;
}

/**
 * regulator_is_enabled - is the regulator output enabled
 * @regulator: regulator source
 *
 * Returns positive if the regulator driver backing the source/client
 * has requested that the device be enabled, zero if it hasn't, else a
 * negative errno code.
 *
 * Note that the device backing this regulator handle can have multiple
 * users, so it might be enabled even if regulator_enable() was never
 * called for this particular source.
 */
int regulator_is_enabled(struct regulator *regulator)
{
	int ret;

	if (regulator->always_on)
		return 1;

	regulator_lock(regulator->rdev);
	ret = _regulator_is_enabled(regulator->rdev);
	regulator_unlock(regulator->rdev);

	return ret;
}
EXPORT_SYMBOL_GPL(regulator_is_enabled);

/**
 * regulator_count_voltages - count regulator_list_voltage() selectors
 * @regulator: regulator source
 *
 * Returns number of selectors, or negative errno.  Selectors are
 * numbered starting at zero, and typically correspond to bitfields
 * in hardware registers.
 */
int regulator_count_voltages(struct regulator *regulator)
{
	struct regulator_dev	*rdev = regulator->rdev;

	if (rdev->desc->n_voltages)
		return rdev->desc->n_voltages;

	if (!rdev->is_switch || !rdev->supply)
		return -EINVAL;

	return regulator_count_voltages(rdev->supply);
}
EXPORT_SYMBOL_GPL(regulator_count_voltages);

/**
 * regulator_list_voltage - enumerate supported voltages
 * @regulator: regulator source
 * @selector: identify voltage to list
 * Context: can sleep
 *
 * Returns a voltage that can be passed to @regulator_set_voltage(),
 * zero if this selector code can't be used on this system, or a
 * negative errno.
 */
int regulator_list_voltage(struct regulator *regulator, unsigned selector)
{
	return _regulator_list_voltage(regulator->rdev, selector, 1);
}
EXPORT_SYMBOL_GPL(regulator_list_voltage);

/**
 * regulator_get_regmap - get the regulator's register map
 * @regulator: regulator source
 *
 * Returns the register map for the given regulator, or an ERR_PTR value
 * if the regulator doesn't use regmap.
 */
struct regmap *regulator_get_regmap(struct regulator *regulator)
{
	struct regmap *map = regulator->rdev->regmap;

	return map ? map : ERR_PTR(-EOPNOTSUPP);
}

/**
 * regulator_get_hardware_vsel_register - get the HW voltage selector register
 * @regulator: regulator source
 * @vsel_reg: voltage selector register, output parameter
 * @vsel_mask: mask for voltage selector bitfield, output parameter
 *
 * Returns the hardware register offset and bitmask used for setting the
 * regulator voltage. This might be useful when configuring voltage-scaling
 * hardware or firmware that can make I2C requests behind the kernel's back,
 * for example.
 *
 * On success, the output parameters @vsel_reg and @vsel_mask are filled in
 * and 0 is returned, otherwise a negative errno is returned.
 */
int regulator_get_hardware_vsel_register(struct regulator *regulator,
					 unsigned *vsel_reg,
					 unsigned *vsel_mask)
{
	struct regulator_dev *rdev = regulator->rdev;
	const struct regulator_ops *ops = rdev->desc->ops;

	if (ops->set_voltage_sel != regulator_set_voltage_sel_regmap)
		return -EOPNOTSUPP;

	*vsel_reg = rdev->desc->vsel_reg;
	*vsel_mask = rdev->desc->vsel_mask;

	 return 0;
}
EXPORT_SYMBOL_GPL(regulator_get_hardware_vsel_register);

/**
 * regulator_list_hardware_vsel - get the HW-specific register value for a selector
 * @regulator: regulator source
 * @selector: identify voltage to list
 *
 * Converts the selector to a hardware-specific voltage selector that can be
 * directly written to the regulator registers. The address of the voltage
 * register can be determined by calling @regulator_get_hardware_vsel_register.
 *
 * On error a negative errno is returned.
 */
int regulator_list_hardware_vsel(struct regulator *regulator,
				 unsigned selector)
{
	struct regulator_dev *rdev = regulator->rdev;
	const struct regulator_ops *ops = rdev->desc->ops;

	if (selector >= rdev->desc->n_voltages)
		return -EINVAL;
	if (ops->set_voltage_sel != regulator_set_voltage_sel_regmap)
		return -EOPNOTSUPP;

	return selector;
}
EXPORT_SYMBOL_GPL(regulator_list_hardware_vsel);

/**
 * regulator_get_linear_step - return the voltage step size between VSEL values
 * @regulator: regulator source
 *
 * Returns the voltage step size between VSEL values for linear
 * regulators, or return 0 if the regulator isn't a linear regulator.
 */
unsigned int regulator_get_linear_step(struct regulator *regulator)
{
	struct regulator_dev *rdev = regulator->rdev;

	return rdev->desc->uV_step;
}
EXPORT_SYMBOL_GPL(regulator_get_linear_step);

/**
 * regulator_is_supported_voltage - check if a voltage range can be supported
 *
 * @regulator: Regulator to check.
 * @min_uV: Minimum required voltage in uV.
 * @max_uV: Maximum required voltage in uV.
 *
 * Returns a boolean.
 */
int regulator_is_supported_voltage(struct regulator *regulator,
				   int min_uV, int max_uV)
{
	struct regulator_dev *rdev = regulator->rdev;
	int i, voltages, ret;

	/* If we can't change voltage check the current voltage */
	if (!regulator_ops_is_valid(rdev, REGULATOR_CHANGE_VOLTAGE)) {
		ret = regulator_get_voltage(regulator);
		if (ret >= 0)
			return min_uV <= ret && ret <= max_uV;
		else
			return ret;
	}

	/* Any voltage within constrains range is fine? */
	if (rdev->desc->continuous_voltage_range)
		return min_uV >= rdev->constraints->min_uV &&
				max_uV <= rdev->constraints->max_uV;

	ret = regulator_count_voltages(regulator);
	if (ret < 0)
		return 0;
	voltages = ret;

	for (i = 0; i < voltages; i++) {
		ret = regulator_list_voltage(regulator, i);

		if (ret >= min_uV && ret <= max_uV)
			return 1;
	}

	return 0;
}
EXPORT_SYMBOL_GPL(regulator_is_supported_voltage);

static int regulator_map_voltage(struct regulator_dev *rdev, int min_uV,
				 int max_uV)
{
	const struct regulator_desc *desc = rdev->desc;

	if (desc->ops->map_voltage)
		return desc->ops->map_voltage(rdev, min_uV, max_uV);

	if (desc->ops->list_voltage == regulator_list_voltage_linear)
		return regulator_map_voltage_linear(rdev, min_uV, max_uV);

	if (desc->ops->list_voltage == regulator_list_voltage_linear_range)
		return regulator_map_voltage_linear_range(rdev, min_uV, max_uV);

	if (desc->ops->list_voltage ==
		regulator_list_voltage_pickable_linear_range)
		return regulator_map_voltage_pickable_linear_range(rdev,
							min_uV, max_uV);

	return regulator_map_voltage_iterate(rdev, min_uV, max_uV);
}

static int _regulator_call_set_voltage(struct regulator_dev *rdev,
				       int min_uV, int max_uV,
				       unsigned *selector)
{
	struct pre_voltage_change_data data;
	int ret;

	data.old_uV = regulator_get_voltage_rdev(rdev);
	data.min_uV = min_uV;
	data.max_uV = max_uV;
	ret = _notifier_call_chain(rdev, REGULATOR_EVENT_PRE_VOLTAGE_CHANGE,
				   &data);
	if (ret & NOTIFY_STOP_MASK)
		return -EINVAL;

	ret = rdev->desc->ops->set_voltage(rdev, min_uV, max_uV, selector);
	if (ret >= 0)
		return ret;

	_notifier_call_chain(rdev, REGULATOR_EVENT_ABORT_VOLTAGE_CHANGE,
			     (void *)data.old_uV);

	return ret;
}

static int _regulator_call_set_voltage_sel(struct regulator_dev *rdev,
					   int uV, unsigned selector)
{
	struct pre_voltage_change_data data;
	int ret;

	data.old_uV = regulator_get_voltage_rdev(rdev);
	data.min_uV = uV;
	data.max_uV = uV;
	ret = _notifier_call_chain(rdev, REGULATOR_EVENT_PRE_VOLTAGE_CHANGE,
				   &data);
	if (ret & NOTIFY_STOP_MASK)
		return -EINVAL;

	ret = rdev->desc->ops->set_voltage_sel(rdev, selector);
	if (ret >= 0)
		return ret;

	_notifier_call_chain(rdev, REGULATOR_EVENT_ABORT_VOLTAGE_CHANGE,
			     (void *)data.old_uV);

	return ret;
}

static int _regulator_set_voltage_sel_step(struct regulator_dev *rdev,
					   int uV, int new_selector)
{
	const struct regulator_ops *ops = rdev->desc->ops;
	int diff, old_sel, curr_sel, ret;

	/* Stepping is only needed if the regulator is enabled. */
	if (!_regulator_is_enabled(rdev))
		goto final_set;

	if (!ops->get_voltage_sel)
		return -EINVAL;

	old_sel = ops->get_voltage_sel(rdev);
	if (old_sel < 0)
		return old_sel;

	diff = new_selector - old_sel;
	if (diff == 0)
		return 0; /* No change needed. */

	if (diff > 0) {
		/* Stepping up. */
		for (curr_sel = old_sel + rdev->desc->vsel_step;
		     curr_sel < new_selector;
		     curr_sel += rdev->desc->vsel_step) {
			/*
			 * Call the callback directly instead of using
			 * _regulator_call_set_voltage_sel() as we don't
			 * want to notify anyone yet. Same in the branch
			 * below.
			 */
			ret = ops->set_voltage_sel(rdev, curr_sel);
			if (ret)
				goto try_revert;
		}
	} else {
		/* Stepping down. */
		for (curr_sel = old_sel - rdev->desc->vsel_step;
		     curr_sel > new_selector;
		     curr_sel -= rdev->desc->vsel_step) {
			ret = ops->set_voltage_sel(rdev, curr_sel);
			if (ret)
				goto try_revert;
		}
	}

final_set:
	/* The final selector will trigger the notifiers. */
	return _regulator_call_set_voltage_sel(rdev, uV, new_selector);

try_revert:
	/*
	 * At least try to return to the previous voltage if setting a new
	 * one failed.
	 */
	(void)ops->set_voltage_sel(rdev, old_sel);
	return ret;
}

static int _regulator_set_voltage_time(struct regulator_dev *rdev,
				       int old_uV, int new_uV)
{
	unsigned int ramp_delay = 0;

	if (rdev->constraints->ramp_delay)
		ramp_delay = rdev->constraints->ramp_delay;
	else if (rdev->desc->ramp_delay)
		ramp_delay = rdev->desc->ramp_delay;
	else if (rdev->constraints->settling_time)
		return rdev->constraints->settling_time;
	else if (rdev->constraints->settling_time_up &&
		 (new_uV > old_uV))
		return rdev->constraints->settling_time_up;
	else if (rdev->constraints->settling_time_down &&
		 (new_uV < old_uV))
		return rdev->constraints->settling_time_down;

	if (ramp_delay == 0) {
		rdev_dbg(rdev, "ramp_delay not set\n");
		return 0;
	}

	return DIV_ROUND_UP(abs(new_uV - old_uV), ramp_delay);
}

static int _regulator_do_set_voltage(struct regulator_dev *rdev,
				     int min_uV, int max_uV)
{
	int ret;
	int delay = 0;
	int best_val = 0;
	unsigned int selector;
	int old_selector = -1;
	const struct regulator_ops *ops = rdev->desc->ops;
	int old_uV = regulator_get_voltage_rdev(rdev);

	trace_regulator_set_voltage(rdev_get_name(rdev), min_uV, max_uV);

	min_uV += rdev->constraints->uV_offset;
	max_uV += rdev->constraints->uV_offset;

	/*
	 * If we can't obtain the old selector there is not enough
	 * info to call set_voltage_time_sel().
	 */
	if (_regulator_is_enabled(rdev) &&
	    ops->set_voltage_time_sel && ops->get_voltage_sel) {
		old_selector = ops->get_voltage_sel(rdev);
		if (old_selector < 0)
			return old_selector;
	}

	if (ops->set_voltage) {
		ret = _regulator_call_set_voltage(rdev, min_uV, max_uV,
						  &selector);

		if (ret >= 0) {
			if (ops->list_voltage)
				best_val = ops->list_voltage(rdev,
							     selector);
			else
				best_val = regulator_get_voltage_rdev(rdev);
		}

	} else if (ops->set_voltage_sel) {
		ret = regulator_map_voltage(rdev, min_uV, max_uV);
		if (ret >= 0) {
			best_val = ops->list_voltage(rdev, ret);
			if (min_uV <= best_val && max_uV >= best_val) {
				selector = ret;
				if (old_selector == selector)
					ret = 0;
				else if (rdev->desc->vsel_step)
					ret = _regulator_set_voltage_sel_step(
						rdev, best_val, selector);
				else
					ret = _regulator_call_set_voltage_sel(
						rdev, best_val, selector);
			} else {
				ret = -EINVAL;
			}
		}
	} else {
		ret = -EINVAL;
	}

	if (ret)
		goto out;

	if (ops->set_voltage_time_sel) {
		/*
		 * Call set_voltage_time_sel if successfully obtained
		 * old_selector
		 */
		if (old_selector >= 0 && old_selector != selector)
			delay = ops->set_voltage_time_sel(rdev, old_selector,
							  selector);
	} else {
		if (old_uV != best_val) {
			if (ops->set_voltage_time)
				delay = ops->set_voltage_time(rdev, old_uV,
							      best_val);
			else
				delay = _regulator_set_voltage_time(rdev,
								    old_uV,
								    best_val);
		}
	}

	if (delay < 0) {
		rdev_warn(rdev, "failed to get delay: %d\n", delay);
		delay = 0;
	}

	/* Insert any necessary delays */
	if (delay >= 1000) {
		mdelay(delay / 1000);
		udelay(delay % 1000);
	} else if (delay) {
		udelay(delay);
	}

	if (best_val >= 0) {
		unsigned long data = best_val;

		_notifier_call_chain(rdev, REGULATOR_EVENT_VOLTAGE_CHANGE,
				     (void *)data);
	}

out:
	trace_regulator_set_voltage_complete(rdev_get_name(rdev), best_val);

	return ret;
}

static int _regulator_do_set_suspend_voltage(struct regulator_dev *rdev,
				  int min_uV, int max_uV, suspend_state_t state)
{
	struct regulator_state *rstate;
	int uV, sel;

	rstate = regulator_get_suspend_state(rdev, state);
	if (rstate == NULL)
		return -EINVAL;

	if (min_uV < rstate->min_uV)
		min_uV = rstate->min_uV;
	if (max_uV > rstate->max_uV)
		max_uV = rstate->max_uV;

	sel = regulator_map_voltage(rdev, min_uV, max_uV);
	if (sel < 0)
		return sel;

	uV = rdev->desc->ops->list_voltage(rdev, sel);
	if (uV >= min_uV && uV <= max_uV)
		rstate->uV = uV;

	return 0;
}

static int regulator_set_voltage_unlocked(struct regulator *regulator,
					  int min_uV, int max_uV,
					  suspend_state_t state)
{
	struct regulator_dev *rdev = regulator->rdev;
	struct regulator_voltage *voltage = &regulator->voltage[state];
	int ret = 0;
	int old_min_uV, old_max_uV;
	int current_uV;

	/* If we're setting the same range as last time the change
	 * should be a noop (some cpufreq implementations use the same
	 * voltage for multiple frequencies, for example).
	 */
	if (voltage->min_uV == min_uV && voltage->max_uV == max_uV)
		goto out;

	/* If we're trying to set a range that overlaps the current voltage,
	 * return successfully even though the regulator does not support
	 * changing the voltage.
	 */
	if (!regulator_ops_is_valid(rdev, REGULATOR_CHANGE_VOLTAGE)) {
		current_uV = regulator_get_voltage_rdev(rdev);
		if (min_uV <= current_uV && current_uV <= max_uV) {
			voltage->min_uV = min_uV;
			voltage->max_uV = max_uV;
			goto out;
		}
	}

	/* sanity check */
	if (!rdev->desc->ops->set_voltage &&
	    !rdev->desc->ops->set_voltage_sel) {
		ret = -EINVAL;
		goto out;
	}

	/* constraints check */
	ret = regulator_check_voltage(rdev, &min_uV, &max_uV);
	if (ret < 0)
		goto out;

	/* restore original values in case of error */
	old_min_uV = voltage->min_uV;
	old_max_uV = voltage->max_uV;
	voltage->min_uV = min_uV;
	voltage->max_uV = max_uV;

	/* for not coupled regulators this will just set the voltage */
	ret = regulator_balance_voltage(rdev, state);
	if (ret < 0) {
		voltage->min_uV = old_min_uV;
		voltage->max_uV = old_max_uV;
	}

out:
	return ret;
}

int regulator_set_voltage_rdev(struct regulator_dev *rdev, int min_uV,
			       int max_uV, suspend_state_t state)
{
	int best_supply_uV = 0;
	int supply_change_uV = 0;
	int ret;

	if (rdev->supply &&
	    regulator_ops_is_valid(rdev->supply->rdev,
				   REGULATOR_CHANGE_VOLTAGE) &&
	    (rdev->desc->min_dropout_uV || !(rdev->desc->ops->get_voltage ||
					   rdev->desc->ops->get_voltage_sel))) {
		int current_supply_uV;
		int selector;

		selector = regulator_map_voltage(rdev, min_uV, max_uV);
		if (selector < 0) {
			ret = selector;
			goto out;
		}

		best_supply_uV = _regulator_list_voltage(rdev, selector, 0);
		if (best_supply_uV < 0) {
			ret = best_supply_uV;
			goto out;
		}

		best_supply_uV += rdev->desc->min_dropout_uV;

		current_supply_uV = regulator_get_voltage_rdev(rdev->supply->rdev);
		if (current_supply_uV < 0) {
			ret = current_supply_uV;
			goto out;
		}

		supply_change_uV = best_supply_uV - current_supply_uV;
	}

	if (supply_change_uV > 0) {
		ret = regulator_set_voltage_unlocked(rdev->supply,
				best_supply_uV, INT_MAX, state);
		if (ret) {
			dev_err(&rdev->dev, "Failed to increase supply voltage: %d\n",
					ret);
			goto out;
		}
	}

	if (state == PM_SUSPEND_ON)
		ret = _regulator_do_set_voltage(rdev, min_uV, max_uV);
	else
		ret = _regulator_do_set_suspend_voltage(rdev, min_uV,
							max_uV, state);
	if (ret < 0)
		goto out;

	if (supply_change_uV < 0) {
		ret = regulator_set_voltage_unlocked(rdev->supply,
				best_supply_uV, INT_MAX, state);
		if (ret)
			dev_warn(&rdev->dev, "Failed to decrease supply voltage: %d\n",
					ret);
		/* No need to fail here */
		ret = 0;
	}

out:
	return ret;
}
<<<<<<< HEAD
EXPORT_SYMBOL(regulator_set_voltage_rdev);
=======
EXPORT_SYMBOL_GPL(regulator_set_voltage_rdev);
>>>>>>> f22dcb31

static int regulator_limit_voltage_step(struct regulator_dev *rdev,
					int *current_uV, int *min_uV)
{
	struct regulation_constraints *constraints = rdev->constraints;

	/* Limit voltage change only if necessary */
	if (!constraints->max_uV_step || !_regulator_is_enabled(rdev))
		return 1;

	if (*current_uV < 0) {
		*current_uV = regulator_get_voltage_rdev(rdev);

		if (*current_uV < 0)
			return *current_uV;
	}

	if (abs(*current_uV - *min_uV) <= constraints->max_uV_step)
		return 1;

	/* Clamp target voltage within the given step */
	if (*current_uV < *min_uV)
		*min_uV = min(*current_uV + constraints->max_uV_step,
			      *min_uV);
	else
		*min_uV = max(*current_uV - constraints->max_uV_step,
			      *min_uV);

	return 0;
}

static int regulator_get_optimal_voltage(struct regulator_dev *rdev,
					 int *current_uV,
					 int *min_uV, int *max_uV,
					 suspend_state_t state,
					 int n_coupled)
{
	struct coupling_desc *c_desc = &rdev->coupling_desc;
	struct regulator_dev **c_rdevs = c_desc->coupled_rdevs;
	struct regulation_constraints *constraints = rdev->constraints;
	int desired_min_uV = 0, desired_max_uV = INT_MAX;
	int max_current_uV = 0, min_current_uV = INT_MAX;
	int highest_min_uV = 0, target_uV, possible_uV;
	int i, ret, max_spread;
	bool done;

	*current_uV = -1;

	/*
	 * If there are no coupled regulators, simply set the voltage
	 * demanded by consumers.
	 */
	if (n_coupled == 1) {
		/*
		 * If consumers don't provide any demands, set voltage
		 * to min_uV
		 */
		desired_min_uV = constraints->min_uV;
		desired_max_uV = constraints->max_uV;

		ret = regulator_check_consumers(rdev,
						&desired_min_uV,
						&desired_max_uV, state);
		if (ret < 0)
			return ret;

		possible_uV = desired_min_uV;
		done = true;

		goto finish;
	}

	/* Find highest min desired voltage */
	for (i = 0; i < n_coupled; i++) {
		int tmp_min = 0;
		int tmp_max = INT_MAX;

		lockdep_assert_held_once(&c_rdevs[i]->mutex.base);

		ret = regulator_check_consumers(c_rdevs[i],
						&tmp_min,
						&tmp_max, state);
		if (ret < 0)
			return ret;

		ret = regulator_check_voltage(c_rdevs[i], &tmp_min, &tmp_max);
		if (ret < 0)
			return ret;

		highest_min_uV = max(highest_min_uV, tmp_min);

		if (i == 0) {
			desired_min_uV = tmp_min;
			desired_max_uV = tmp_max;
		}
	}

	max_spread = constraints->max_spread[0];

	/*
	 * Let target_uV be equal to the desired one if possible.
	 * If not, set it to minimum voltage, allowed by other coupled
	 * regulators.
	 */
	target_uV = max(desired_min_uV, highest_min_uV - max_spread);

	/*
	 * Find min and max voltages, which currently aren't violating
	 * max_spread.
	 */
	for (i = 1; i < n_coupled; i++) {
		int tmp_act;

		if (!_regulator_is_enabled(c_rdevs[i]))
			continue;

		tmp_act = regulator_get_voltage_rdev(c_rdevs[i]);
		if (tmp_act < 0)
			return tmp_act;

		min_current_uV = min(tmp_act, min_current_uV);
		max_current_uV = max(tmp_act, max_current_uV);
	}

	/* There aren't any other regulators enabled */
	if (max_current_uV == 0) {
		possible_uV = target_uV;
	} else {
		/*
		 * Correct target voltage, so as it currently isn't
		 * violating max_spread
		 */
		possible_uV = max(target_uV, max_current_uV - max_spread);
		possible_uV = min(possible_uV, min_current_uV + max_spread);
	}

	if (possible_uV > desired_max_uV)
		return -EINVAL;

	done = (possible_uV == target_uV);
	desired_min_uV = possible_uV;

finish:
	/* Apply max_uV_step constraint if necessary */
	if (state == PM_SUSPEND_ON) {
		ret = regulator_limit_voltage_step(rdev, current_uV,
						   &desired_min_uV);
		if (ret < 0)
			return ret;

		if (ret == 0)
			done = false;
	}

	/* Set current_uV if wasn't done earlier in the code and if necessary */
	if (n_coupled > 1 && *current_uV == -1) {

		if (_regulator_is_enabled(rdev)) {
			ret = regulator_get_voltage_rdev(rdev);
			if (ret < 0)
				return ret;

			*current_uV = ret;
		} else {
			*current_uV = desired_min_uV;
		}
	}

	*min_uV = desired_min_uV;
	*max_uV = desired_max_uV;

	return done;
}

static int regulator_balance_voltage(struct regulator_dev *rdev,
				     suspend_state_t state)
{
	struct regulator_dev **c_rdevs;
	struct regulator_dev *best_rdev;
	struct coupling_desc *c_desc = &rdev->coupling_desc;
	struct regulator_coupler *coupler = c_desc->coupler;
	int i, ret, n_coupled, best_min_uV, best_max_uV, best_c_rdev;
	unsigned int delta, best_delta;
	unsigned long c_rdev_done = 0;
	bool best_c_rdev_done;

	c_rdevs = c_desc->coupled_rdevs;
	n_coupled = c_desc->n_coupled;

	/*
	 * If system is in a state other than PM_SUSPEND_ON, don't check
	 * other coupled regulators.
	 */
	if (state != PM_SUSPEND_ON)
		n_coupled = 1;

	if (c_desc->n_resolved < n_coupled) {
		rdev_err(rdev, "Not all coupled regulators registered\n");
		return -EPERM;
	}

	/* Invoke custom balancer for customized couplers */
	if (coupler && coupler->balance_voltage)
		return coupler->balance_voltage(coupler, rdev, state);

	/*
	 * Find the best possible voltage change on each loop. Leave the loop
	 * if there isn't any possible change.
	 */
	do {
		best_c_rdev_done = false;
		best_delta = 0;
		best_min_uV = 0;
		best_max_uV = 0;
		best_c_rdev = 0;
		best_rdev = NULL;

		/*
		 * Find highest difference between optimal voltage
		 * and current voltage.
		 */
		for (i = 0; i < n_coupled; i++) {
			/*
			 * optimal_uV is the best voltage that can be set for
			 * i-th regulator at the moment without violating
			 * max_spread constraint in order to balance
			 * the coupled voltages.
			 */
			int optimal_uV = 0, optimal_max_uV = 0, current_uV = 0;

			if (test_bit(i, &c_rdev_done))
				continue;

			ret = regulator_get_optimal_voltage(c_rdevs[i],
							    &current_uV,
							    &optimal_uV,
							    &optimal_max_uV,
							    state, n_coupled);
			if (ret < 0)
				goto out;

			delta = abs(optimal_uV - current_uV);

			if (delta && best_delta <= delta) {
				best_c_rdev_done = ret;
				best_delta = delta;
				best_rdev = c_rdevs[i];
				best_min_uV = optimal_uV;
				best_max_uV = optimal_max_uV;
				best_c_rdev = i;
			}
		}

		/* Nothing to change, return successfully */
		if (!best_rdev) {
			ret = 0;
			goto out;
		}

		ret = regulator_set_voltage_rdev(best_rdev, best_min_uV,
						 best_max_uV, state);

		if (ret < 0)
			goto out;

		if (best_c_rdev_done)
			set_bit(best_c_rdev, &c_rdev_done);

	} while (n_coupled > 1);

out:
	return ret;
}

/**
 * regulator_set_voltage - set regulator output voltage
 * @regulator: regulator source
 * @min_uV: Minimum required voltage in uV
 * @max_uV: Maximum acceptable voltage in uV
 *
 * Sets a voltage regulator to the desired output voltage. This can be set
 * during any regulator state. IOW, regulator can be disabled or enabled.
 *
 * If the regulator is enabled then the voltage will change to the new value
 * immediately otherwise if the regulator is disabled the regulator will
 * output at the new voltage when enabled.
 *
 * NOTE: If the regulator is shared between several devices then the lowest
 * request voltage that meets the system constraints will be used.
 * Regulator system constraints must be set for this regulator before
 * calling this function otherwise this call will fail.
 */
int regulator_set_voltage(struct regulator *regulator, int min_uV, int max_uV)
{
	struct ww_acquire_ctx ww_ctx;
	int ret;

	regulator_lock_dependent(regulator->rdev, &ww_ctx);

	ret = regulator_set_voltage_unlocked(regulator, min_uV, max_uV,
					     PM_SUSPEND_ON);

	regulator_unlock_dependent(regulator->rdev, &ww_ctx);

	return ret;
}
EXPORT_SYMBOL_GPL(regulator_set_voltage);

static inline int regulator_suspend_toggle(struct regulator_dev *rdev,
					   suspend_state_t state, bool en)
{
	struct regulator_state *rstate;

	rstate = regulator_get_suspend_state(rdev, state);
	if (rstate == NULL)
		return -EINVAL;

	if (!rstate->changeable)
		return -EPERM;

	rstate->enabled = (en) ? ENABLE_IN_SUSPEND : DISABLE_IN_SUSPEND;

	return 0;
}

int regulator_suspend_enable(struct regulator_dev *rdev,
				    suspend_state_t state)
{
	return regulator_suspend_toggle(rdev, state, true);
}
EXPORT_SYMBOL_GPL(regulator_suspend_enable);

int regulator_suspend_disable(struct regulator_dev *rdev,
				     suspend_state_t state)
{
	struct regulator *regulator;
	struct regulator_voltage *voltage;

	/*
	 * if any consumer wants this regulator device keeping on in
	 * suspend states, don't set it as disabled.
	 */
	list_for_each_entry(regulator, &rdev->consumer_list, list) {
		voltage = &regulator->voltage[state];
		if (voltage->min_uV || voltage->max_uV)
			return 0;
	}

	return regulator_suspend_toggle(rdev, state, false);
}
EXPORT_SYMBOL_GPL(regulator_suspend_disable);

static int _regulator_set_suspend_voltage(struct regulator *regulator,
					  int min_uV, int max_uV,
					  suspend_state_t state)
{
	struct regulator_dev *rdev = regulator->rdev;
	struct regulator_state *rstate;

	rstate = regulator_get_suspend_state(rdev, state);
	if (rstate == NULL)
		return -EINVAL;

	if (rstate->min_uV == rstate->max_uV) {
		rdev_err(rdev, "The suspend voltage can't be changed!\n");
		return -EPERM;
	}

	return regulator_set_voltage_unlocked(regulator, min_uV, max_uV, state);
}

int regulator_set_suspend_voltage(struct regulator *regulator, int min_uV,
				  int max_uV, suspend_state_t state)
{
	struct ww_acquire_ctx ww_ctx;
	int ret;

	/* PM_SUSPEND_ON is handled by regulator_set_voltage() */
	if (regulator_check_states(state) || state == PM_SUSPEND_ON)
		return -EINVAL;

	regulator_lock_dependent(regulator->rdev, &ww_ctx);

	ret = _regulator_set_suspend_voltage(regulator, min_uV,
					     max_uV, state);

	regulator_unlock_dependent(regulator->rdev, &ww_ctx);

	return ret;
}
EXPORT_SYMBOL_GPL(regulator_set_suspend_voltage);

/**
 * regulator_set_voltage_time - get raise/fall time
 * @regulator: regulator source
 * @old_uV: starting voltage in microvolts
 * @new_uV: target voltage in microvolts
 *
 * Provided with the starting and ending voltage, this function attempts to
 * calculate the time in microseconds required to rise or fall to this new
 * voltage.
 */
int regulator_set_voltage_time(struct regulator *regulator,
			       int old_uV, int new_uV)
{
	struct regulator_dev *rdev = regulator->rdev;
	const struct regulator_ops *ops = rdev->desc->ops;
	int old_sel = -1;
	int new_sel = -1;
	int voltage;
	int i;

	if (ops->set_voltage_time)
		return ops->set_voltage_time(rdev, old_uV, new_uV);
	else if (!ops->set_voltage_time_sel)
		return _regulator_set_voltage_time(rdev, old_uV, new_uV);

	/* Currently requires operations to do this */
	if (!ops->list_voltage || !rdev->desc->n_voltages)
		return -EINVAL;

	for (i = 0; i < rdev->desc->n_voltages; i++) {
		/* We only look for exact voltage matches here */
		voltage = regulator_list_voltage(regulator, i);
		if (voltage < 0)
			return -EINVAL;
		if (voltage == 0)
			continue;
		if (voltage == old_uV)
			old_sel = i;
		if (voltage == new_uV)
			new_sel = i;
	}

	if (old_sel < 0 || new_sel < 0)
		return -EINVAL;

	return ops->set_voltage_time_sel(rdev, old_sel, new_sel);
}
EXPORT_SYMBOL_GPL(regulator_set_voltage_time);

/**
 * regulator_set_voltage_time_sel - get raise/fall time
 * @rdev: regulator source device
 * @old_selector: selector for starting voltage
 * @new_selector: selector for target voltage
 *
 * Provided with the starting and target voltage selectors, this function
 * returns time in microseconds required to rise or fall to this new voltage
 *
 * Drivers providing ramp_delay in regulation_constraints can use this as their
 * set_voltage_time_sel() operation.
 */
int regulator_set_voltage_time_sel(struct regulator_dev *rdev,
				   unsigned int old_selector,
				   unsigned int new_selector)
{
	int old_volt, new_volt;

	/* sanity check */
	if (!rdev->desc->ops->list_voltage)
		return -EINVAL;

	old_volt = rdev->desc->ops->list_voltage(rdev, old_selector);
	new_volt = rdev->desc->ops->list_voltage(rdev, new_selector);

	if (rdev->desc->ops->set_voltage_time)
		return rdev->desc->ops->set_voltage_time(rdev, old_volt,
							 new_volt);
	else
		return _regulator_set_voltage_time(rdev, old_volt, new_volt);
}
EXPORT_SYMBOL_GPL(regulator_set_voltage_time_sel);

/**
 * regulator_sync_voltage - re-apply last regulator output voltage
 * @regulator: regulator source
 *
 * Re-apply the last configured voltage.  This is intended to be used
 * where some external control source the consumer is cooperating with
 * has caused the configured voltage to change.
 */
int regulator_sync_voltage(struct regulator *regulator)
{
	struct regulator_dev *rdev = regulator->rdev;
	struct regulator_voltage *voltage = &regulator->voltage[PM_SUSPEND_ON];
	int ret, min_uV, max_uV;

	regulator_lock(rdev);

	if (!rdev->desc->ops->set_voltage &&
	    !rdev->desc->ops->set_voltage_sel) {
		ret = -EINVAL;
		goto out;
	}

	/* This is only going to work if we've had a voltage configured. */
	if (!voltage->min_uV && !voltage->max_uV) {
		ret = -EINVAL;
		goto out;
	}

	min_uV = voltage->min_uV;
	max_uV = voltage->max_uV;

	/* This should be a paranoia check... */
	ret = regulator_check_voltage(rdev, &min_uV, &max_uV);
	if (ret < 0)
		goto out;

	ret = regulator_check_consumers(rdev, &min_uV, &max_uV, 0);
	if (ret < 0)
		goto out;

	ret = _regulator_do_set_voltage(rdev, min_uV, max_uV);

out:
	regulator_unlock(rdev);
	return ret;
}
EXPORT_SYMBOL_GPL(regulator_sync_voltage);

int regulator_get_voltage_rdev(struct regulator_dev *rdev)
{
	int sel, ret;
	bool bypassed;

	if (rdev->desc->ops->get_bypass) {
		ret = rdev->desc->ops->get_bypass(rdev, &bypassed);
		if (ret < 0)
			return ret;
		if (bypassed) {
			/* if bypassed the regulator must have a supply */
			if (!rdev->supply) {
				rdev_err(rdev,
					 "bypassed regulator has no supply!\n");
				return -EPROBE_DEFER;
			}

			return regulator_get_voltage_rdev(rdev->supply->rdev);
		}
	}

	if (rdev->desc->ops->get_voltage_sel) {
		sel = rdev->desc->ops->get_voltage_sel(rdev);
		if (sel < 0)
			return sel;
		ret = rdev->desc->ops->list_voltage(rdev, sel);
	} else if (rdev->desc->ops->get_voltage) {
		ret = rdev->desc->ops->get_voltage(rdev);
	} else if (rdev->desc->ops->list_voltage) {
		ret = rdev->desc->ops->list_voltage(rdev, 0);
	} else if (rdev->desc->fixed_uV && (rdev->desc->n_voltages == 1)) {
		ret = rdev->desc->fixed_uV;
	} else if (rdev->supply) {
		ret = regulator_get_voltage_rdev(rdev->supply->rdev);
	} else {
		return -EINVAL;
	}

	if (ret < 0)
		return ret;
	return ret - rdev->constraints->uV_offset;
}
<<<<<<< HEAD
EXPORT_SYMBOL(regulator_get_voltage_rdev);
=======
EXPORT_SYMBOL_GPL(regulator_get_voltage_rdev);
>>>>>>> f22dcb31

/**
 * regulator_get_voltage - get regulator output voltage
 * @regulator: regulator source
 *
 * This returns the current regulator voltage in uV.
 *
 * NOTE: If the regulator is disabled it will return the voltage value. This
 * function should not be used to determine regulator state.
 */
int regulator_get_voltage(struct regulator *regulator)
{
	struct ww_acquire_ctx ww_ctx;
	int ret;

	regulator_lock_dependent(regulator->rdev, &ww_ctx);
	ret = regulator_get_voltage_rdev(regulator->rdev);
	regulator_unlock_dependent(regulator->rdev, &ww_ctx);

	return ret;
}
EXPORT_SYMBOL_GPL(regulator_get_voltage);

/**
 * regulator_set_current_limit - set regulator output current limit
 * @regulator: regulator source
 * @min_uA: Minimum supported current in uA
 * @max_uA: Maximum supported current in uA
 *
 * Sets current sink to the desired output current. This can be set during
 * any regulator state. IOW, regulator can be disabled or enabled.
 *
 * If the regulator is enabled then the current will change to the new value
 * immediately otherwise if the regulator is disabled the regulator will
 * output at the new current when enabled.
 *
 * NOTE: Regulator system constraints must be set for this regulator before
 * calling this function otherwise this call will fail.
 */
int regulator_set_current_limit(struct regulator *regulator,
			       int min_uA, int max_uA)
{
	struct regulator_dev *rdev = regulator->rdev;
	int ret;

	regulator_lock(rdev);

	/* sanity check */
	if (!rdev->desc->ops->set_current_limit) {
		ret = -EINVAL;
		goto out;
	}

	/* constraints check */
	ret = regulator_check_current_limit(rdev, &min_uA, &max_uA);
	if (ret < 0)
		goto out;

	ret = rdev->desc->ops->set_current_limit(rdev, min_uA, max_uA);
out:
	regulator_unlock(rdev);
	return ret;
}
EXPORT_SYMBOL_GPL(regulator_set_current_limit);

static int _regulator_get_current_limit_unlocked(struct regulator_dev *rdev)
{
	/* sanity check */
	if (!rdev->desc->ops->get_current_limit)
		return -EINVAL;

	return rdev->desc->ops->get_current_limit(rdev);
}

static int _regulator_get_current_limit(struct regulator_dev *rdev)
{
	int ret;

	regulator_lock(rdev);
	ret = _regulator_get_current_limit_unlocked(rdev);
	regulator_unlock(rdev);

	return ret;
}

/**
 * regulator_get_current_limit - get regulator output current
 * @regulator: regulator source
 *
 * This returns the current supplied by the specified current sink in uA.
 *
 * NOTE: If the regulator is disabled it will return the current value. This
 * function should not be used to determine regulator state.
 */
int regulator_get_current_limit(struct regulator *regulator)
{
	return _regulator_get_current_limit(regulator->rdev);
}
EXPORT_SYMBOL_GPL(regulator_get_current_limit);

/**
 * regulator_set_mode - set regulator operating mode
 * @regulator: regulator source
 * @mode: operating mode - one of the REGULATOR_MODE constants
 *
 * Set regulator operating mode to increase regulator efficiency or improve
 * regulation performance.
 *
 * NOTE: Regulator system constraints must be set for this regulator before
 * calling this function otherwise this call will fail.
 */
int regulator_set_mode(struct regulator *regulator, unsigned int mode)
{
	struct regulator_dev *rdev = regulator->rdev;
	int ret;
	int regulator_curr_mode;

	regulator_lock(rdev);

	/* sanity check */
	if (!rdev->desc->ops->set_mode) {
		ret = -EINVAL;
		goto out;
	}

	/* return if the same mode is requested */
	if (rdev->desc->ops->get_mode) {
		regulator_curr_mode = rdev->desc->ops->get_mode(rdev);
		if (regulator_curr_mode == mode) {
			ret = 0;
			goto out;
		}
	}

	/* constraints check */
	ret = regulator_mode_constrain(rdev, &mode);
	if (ret < 0)
		goto out;

	ret = rdev->desc->ops->set_mode(rdev, mode);
out:
	regulator_unlock(rdev);
	return ret;
}
EXPORT_SYMBOL_GPL(regulator_set_mode);

static unsigned int _regulator_get_mode_unlocked(struct regulator_dev *rdev)
{
	/* sanity check */
	if (!rdev->desc->ops->get_mode)
		return -EINVAL;

	return rdev->desc->ops->get_mode(rdev);
}

static unsigned int _regulator_get_mode(struct regulator_dev *rdev)
{
	int ret;

	regulator_lock(rdev);
	ret = _regulator_get_mode_unlocked(rdev);
	regulator_unlock(rdev);

	return ret;
}

/**
 * regulator_get_mode - get regulator operating mode
 * @regulator: regulator source
 *
 * Get the current regulator operating mode.
 */
unsigned int regulator_get_mode(struct regulator *regulator)
{
	return _regulator_get_mode(regulator->rdev);
}
EXPORT_SYMBOL_GPL(regulator_get_mode);

static int _regulator_get_error_flags(struct regulator_dev *rdev,
					unsigned int *flags)
{
	int ret;

	regulator_lock(rdev);

	/* sanity check */
	if (!rdev->desc->ops->get_error_flags) {
		ret = -EINVAL;
		goto out;
	}

	ret = rdev->desc->ops->get_error_flags(rdev, flags);
out:
	regulator_unlock(rdev);
	return ret;
}

/**
 * regulator_get_error_flags - get regulator error information
 * @regulator: regulator source
 * @flags: pointer to store error flags
 *
 * Get the current regulator error information.
 */
int regulator_get_error_flags(struct regulator *regulator,
				unsigned int *flags)
{
	return _regulator_get_error_flags(regulator->rdev, flags);
}
EXPORT_SYMBOL_GPL(regulator_get_error_flags);

/**
 * regulator_set_load - set regulator load
 * @regulator: regulator source
 * @uA_load: load current
 *
 * Notifies the regulator core of a new device load. This is then used by
 * DRMS (if enabled by constraints) to set the most efficient regulator
 * operating mode for the new regulator loading.
 *
 * Consumer devices notify their supply regulator of the maximum power
 * they will require (can be taken from device datasheet in the power
 * consumption tables) when they change operational status and hence power
 * state. Examples of operational state changes that can affect power
 * consumption are :-
 *
 *    o Device is opened / closed.
 *    o Device I/O is about to begin or has just finished.
 *    o Device is idling in between work.
 *
 * This information is also exported via sysfs to userspace.
 *
 * DRMS will sum the total requested load on the regulator and change
 * to the most efficient operating mode if platform constraints allow.
 *
 * NOTE: when a regulator consumer requests to have a regulator
 * disabled then any load that consumer requested no longer counts
 * toward the total requested load.  If the regulator is re-enabled
 * then the previously requested load will start counting again.
 *
 * If a regulator is an always-on regulator then an individual consumer's
 * load will still be removed if that consumer is fully disabled.
 *
 * On error a negative errno is returned.
 */
int regulator_set_load(struct regulator *regulator, int uA_load)
{
	struct regulator_dev *rdev = regulator->rdev;
	int old_uA_load;
	int ret = 0;

	regulator_lock(rdev);
	old_uA_load = regulator->uA_load;
	regulator->uA_load = uA_load;
	if (regulator->enable_count && old_uA_load != uA_load) {
		ret = drms_uA_update(rdev);
		if (ret < 0)
			regulator->uA_load = old_uA_load;
	}
	regulator_unlock(rdev);

	return ret;
}
EXPORT_SYMBOL_GPL(regulator_set_load);

/**
 * regulator_allow_bypass - allow the regulator to go into bypass mode
 *
 * @regulator: Regulator to configure
 * @enable: enable or disable bypass mode
 *
 * Allow the regulator to go into bypass mode if all other consumers
 * for the regulator also enable bypass mode and the machine
 * constraints allow this.  Bypass mode means that the regulator is
 * simply passing the input directly to the output with no regulation.
 */
int regulator_allow_bypass(struct regulator *regulator, bool enable)
{
	struct regulator_dev *rdev = regulator->rdev;
	int ret = 0;

	if (!rdev->desc->ops->set_bypass)
		return 0;

	if (!regulator_ops_is_valid(rdev, REGULATOR_CHANGE_BYPASS))
		return 0;

	regulator_lock(rdev);

	if (enable && !regulator->bypass) {
		rdev->bypass_count++;

		if (rdev->bypass_count == rdev->open_count) {
			ret = rdev->desc->ops->set_bypass(rdev, enable);
			if (ret != 0)
				rdev->bypass_count--;
		}

	} else if (!enable && regulator->bypass) {
		rdev->bypass_count--;

		if (rdev->bypass_count != rdev->open_count) {
			ret = rdev->desc->ops->set_bypass(rdev, enable);
			if (ret != 0)
				rdev->bypass_count++;
		}
	}

	if (ret == 0)
		regulator->bypass = enable;

	regulator_unlock(rdev);

	return ret;
}
EXPORT_SYMBOL_GPL(regulator_allow_bypass);

/**
 * regulator_register_notifier - register regulator event notifier
 * @regulator: regulator source
 * @nb: notifier block
 *
 * Register notifier block to receive regulator events.
 */
int regulator_register_notifier(struct regulator *regulator,
			      struct notifier_block *nb)
{
	return blocking_notifier_chain_register(&regulator->rdev->notifier,
						nb);
}
EXPORT_SYMBOL_GPL(regulator_register_notifier);

/**
 * regulator_unregister_notifier - unregister regulator event notifier
 * @regulator: regulator source
 * @nb: notifier block
 *
 * Unregister regulator event notifier block.
 */
int regulator_unregister_notifier(struct regulator *regulator,
				struct notifier_block *nb)
{
	return blocking_notifier_chain_unregister(&regulator->rdev->notifier,
						  nb);
}
EXPORT_SYMBOL_GPL(regulator_unregister_notifier);

/* notify regulator consumers and downstream regulator consumers.
 * Note mutex must be held by caller.
 */
static int _notifier_call_chain(struct regulator_dev *rdev,
				  unsigned long event, void *data)
{
	/* call rdev chain first */
	return blocking_notifier_call_chain(&rdev->notifier, event, data);
}

/**
 * regulator_bulk_get - get multiple regulator consumers
 *
 * @dev:           Device to supply
 * @num_consumers: Number of consumers to register
 * @consumers:     Configuration of consumers; clients are stored here.
 *
 * @return 0 on success, an errno on failure.
 *
 * This helper function allows drivers to get several regulator
 * consumers in one operation.  If any of the regulators cannot be
 * acquired then any regulators that were allocated will be freed
 * before returning to the caller.
 */
int regulator_bulk_get(struct device *dev, int num_consumers,
		       struct regulator_bulk_data *consumers)
{
	int i;
	int ret;

	for (i = 0; i < num_consumers; i++)
		consumers[i].consumer = NULL;

	for (i = 0; i < num_consumers; i++) {
		consumers[i].consumer = regulator_get(dev,
						      consumers[i].supply);
		if (IS_ERR(consumers[i].consumer)) {
			ret = PTR_ERR(consumers[i].consumer);
			consumers[i].consumer = NULL;
			goto err;
		}
	}

	return 0;

err:
	if (ret != -EPROBE_DEFER)
		dev_err(dev, "Failed to get supply '%s': %d\n",
			consumers[i].supply, ret);
	else
		dev_dbg(dev, "Failed to get supply '%s', deferring\n",
			consumers[i].supply);

	while (--i >= 0)
		regulator_put(consumers[i].consumer);

	return ret;
}
EXPORT_SYMBOL_GPL(regulator_bulk_get);

static void regulator_bulk_enable_async(void *data, async_cookie_t cookie)
{
	struct regulator_bulk_data *bulk = data;

	bulk->ret = regulator_enable(bulk->consumer);
}

/**
 * regulator_bulk_enable - enable multiple regulator consumers
 *
 * @num_consumers: Number of consumers
 * @consumers:     Consumer data; clients are stored here.
 * @return         0 on success, an errno on failure
 *
 * This convenience API allows consumers to enable multiple regulator
 * clients in a single API call.  If any consumers cannot be enabled
 * then any others that were enabled will be disabled again prior to
 * return.
 */
int regulator_bulk_enable(int num_consumers,
			  struct regulator_bulk_data *consumers)
{
	ASYNC_DOMAIN_EXCLUSIVE(async_domain);
	int i;
	int ret = 0;

	for (i = 0; i < num_consumers; i++) {
		async_schedule_domain(regulator_bulk_enable_async,
				      &consumers[i], &async_domain);
	}

	async_synchronize_full_domain(&async_domain);

	/* If any consumer failed we need to unwind any that succeeded */
	for (i = 0; i < num_consumers; i++) {
		if (consumers[i].ret != 0) {
			ret = consumers[i].ret;
			goto err;
		}
	}

	return 0;

err:
	for (i = 0; i < num_consumers; i++) {
		if (consumers[i].ret < 0)
			pr_err("Failed to enable %s: %d\n", consumers[i].supply,
			       consumers[i].ret);
		else
			regulator_disable(consumers[i].consumer);
	}

	return ret;
}
EXPORT_SYMBOL_GPL(regulator_bulk_enable);

/**
 * regulator_bulk_disable - disable multiple regulator consumers
 *
 * @num_consumers: Number of consumers
 * @consumers:     Consumer data; clients are stored here.
 * @return         0 on success, an errno on failure
 *
 * This convenience API allows consumers to disable multiple regulator
 * clients in a single API call.  If any consumers cannot be disabled
 * then any others that were disabled will be enabled again prior to
 * return.
 */
int regulator_bulk_disable(int num_consumers,
			   struct regulator_bulk_data *consumers)
{
	int i;
	int ret, r;

	for (i = num_consumers - 1; i >= 0; --i) {
		ret = regulator_disable(consumers[i].consumer);
		if (ret != 0)
			goto err;
	}

	return 0;

err:
	pr_err("Failed to disable %s: %d\n", consumers[i].supply, ret);
	for (++i; i < num_consumers; ++i) {
		r = regulator_enable(consumers[i].consumer);
		if (r != 0)
			pr_err("Failed to re-enable %s: %d\n",
			       consumers[i].supply, r);
	}

	return ret;
}
EXPORT_SYMBOL_GPL(regulator_bulk_disable);

/**
 * regulator_bulk_force_disable - force disable multiple regulator consumers
 *
 * @num_consumers: Number of consumers
 * @consumers:     Consumer data; clients are stored here.
 * @return         0 on success, an errno on failure
 *
 * This convenience API allows consumers to forcibly disable multiple regulator
 * clients in a single API call.
 * NOTE: This should be used for situations when device damage will
 * likely occur if the regulators are not disabled (e.g. over temp).
 * Although regulator_force_disable function call for some consumers can
 * return error numbers, the function is called for all consumers.
 */
int regulator_bulk_force_disable(int num_consumers,
			   struct regulator_bulk_data *consumers)
{
	int i;
	int ret = 0;

	for (i = 0; i < num_consumers; i++) {
		consumers[i].ret =
			    regulator_force_disable(consumers[i].consumer);

		/* Store first error for reporting */
		if (consumers[i].ret && !ret)
			ret = consumers[i].ret;
	}

	return ret;
}
EXPORT_SYMBOL_GPL(regulator_bulk_force_disable);

/**
 * regulator_bulk_free - free multiple regulator consumers
 *
 * @num_consumers: Number of consumers
 * @consumers:     Consumer data; clients are stored here.
 *
 * This convenience API allows consumers to free multiple regulator
 * clients in a single API call.
 */
void regulator_bulk_free(int num_consumers,
			 struct regulator_bulk_data *consumers)
{
	int i;

	for (i = 0; i < num_consumers; i++) {
		regulator_put(consumers[i].consumer);
		consumers[i].consumer = NULL;
	}
}
EXPORT_SYMBOL_GPL(regulator_bulk_free);

/**
 * regulator_notifier_call_chain - call regulator event notifier
 * @rdev: regulator source
 * @event: notifier block
 * @data: callback-specific data.
 *
 * Called by regulator drivers to notify clients a regulator event has
 * occurred. We also notify regulator clients downstream.
 * Note lock must be held by caller.
 */
int regulator_notifier_call_chain(struct regulator_dev *rdev,
				  unsigned long event, void *data)
{
	lockdep_assert_held_once(&rdev->mutex.base);

	_notifier_call_chain(rdev, event, data);
	return NOTIFY_DONE;

}
EXPORT_SYMBOL_GPL(regulator_notifier_call_chain);

/**
 * regulator_mode_to_status - convert a regulator mode into a status
 *
 * @mode: Mode to convert
 *
 * Convert a regulator mode into a status.
 */
int regulator_mode_to_status(unsigned int mode)
{
	switch (mode) {
	case REGULATOR_MODE_FAST:
		return REGULATOR_STATUS_FAST;
	case REGULATOR_MODE_NORMAL:
		return REGULATOR_STATUS_NORMAL;
	case REGULATOR_MODE_IDLE:
		return REGULATOR_STATUS_IDLE;
	case REGULATOR_MODE_STANDBY:
		return REGULATOR_STATUS_STANDBY;
	default:
		return REGULATOR_STATUS_UNDEFINED;
	}
}
EXPORT_SYMBOL_GPL(regulator_mode_to_status);

static struct attribute *regulator_dev_attrs[] = {
	&dev_attr_name.attr,
	&dev_attr_num_users.attr,
	&dev_attr_type.attr,
	&dev_attr_microvolts.attr,
	&dev_attr_microamps.attr,
	&dev_attr_opmode.attr,
	&dev_attr_state.attr,
	&dev_attr_status.attr,
	&dev_attr_bypass.attr,
	&dev_attr_requested_microamps.attr,
	&dev_attr_min_microvolts.attr,
	&dev_attr_max_microvolts.attr,
	&dev_attr_min_microamps.attr,
	&dev_attr_max_microamps.attr,
	&dev_attr_suspend_standby_state.attr,
	&dev_attr_suspend_mem_state.attr,
	&dev_attr_suspend_disk_state.attr,
	&dev_attr_suspend_standby_microvolts.attr,
	&dev_attr_suspend_mem_microvolts.attr,
	&dev_attr_suspend_disk_microvolts.attr,
	&dev_attr_suspend_standby_mode.attr,
	&dev_attr_suspend_mem_mode.attr,
	&dev_attr_suspend_disk_mode.attr,
	NULL
};

/*
 * To avoid cluttering sysfs (and memory) with useless state, only
 * create attributes that can be meaningfully displayed.
 */
static umode_t regulator_attr_is_visible(struct kobject *kobj,
					 struct attribute *attr, int idx)
{
	struct device *dev = kobj_to_dev(kobj);
	struct regulator_dev *rdev = dev_to_rdev(dev);
	const struct regulator_ops *ops = rdev->desc->ops;
	umode_t mode = attr->mode;

	/* these three are always present */
	if (attr == &dev_attr_name.attr ||
	    attr == &dev_attr_num_users.attr ||
	    attr == &dev_attr_type.attr)
		return mode;

	/* some attributes need specific methods to be displayed */
	if (attr == &dev_attr_microvolts.attr) {
		if ((ops->get_voltage && ops->get_voltage(rdev) >= 0) ||
		    (ops->get_voltage_sel && ops->get_voltage_sel(rdev) >= 0) ||
		    (ops->list_voltage && ops->list_voltage(rdev, 0) >= 0) ||
		    (rdev->desc->fixed_uV && rdev->desc->n_voltages == 1))
			return mode;
		return 0;
	}

	if (attr == &dev_attr_microamps.attr)
		return ops->get_current_limit ? mode : 0;

	if (attr == &dev_attr_opmode.attr)
		return ops->get_mode ? mode : 0;

	if (attr == &dev_attr_state.attr)
		return (rdev->ena_pin || ops->is_enabled) ? mode : 0;

	if (attr == &dev_attr_status.attr)
		return ops->get_status ? mode : 0;

	if (attr == &dev_attr_bypass.attr)
		return ops->get_bypass ? mode : 0;

	/* constraints need specific supporting methods */
	if (attr == &dev_attr_min_microvolts.attr ||
	    attr == &dev_attr_max_microvolts.attr)
		return (ops->set_voltage || ops->set_voltage_sel) ? mode : 0;

	if (attr == &dev_attr_min_microamps.attr ||
	    attr == &dev_attr_max_microamps.attr)
		return ops->set_current_limit ? mode : 0;

	if (attr == &dev_attr_suspend_standby_state.attr ||
	    attr == &dev_attr_suspend_mem_state.attr ||
	    attr == &dev_attr_suspend_disk_state.attr)
		return mode;

	if (attr == &dev_attr_suspend_standby_microvolts.attr ||
	    attr == &dev_attr_suspend_mem_microvolts.attr ||
	    attr == &dev_attr_suspend_disk_microvolts.attr)
		return ops->set_suspend_voltage ? mode : 0;

	if (attr == &dev_attr_suspend_standby_mode.attr ||
	    attr == &dev_attr_suspend_mem_mode.attr ||
	    attr == &dev_attr_suspend_disk_mode.attr)
		return ops->set_suspend_mode ? mode : 0;

	return mode;
}

static const struct attribute_group regulator_dev_group = {
	.attrs = regulator_dev_attrs,
	.is_visible = regulator_attr_is_visible,
};

static const struct attribute_group *regulator_dev_groups[] = {
	&regulator_dev_group,
	NULL
};

static void regulator_dev_release(struct device *dev)
{
	struct regulator_dev *rdev = dev_get_drvdata(dev);

	kfree(rdev->constraints);
	of_node_put(rdev->dev.of_node);
	kfree(rdev);
}

static void rdev_init_debugfs(struct regulator_dev *rdev)
{
	struct device *parent = rdev->dev.parent;
	const char *rname = rdev_get_name(rdev);
	char name[NAME_MAX];

	/* Avoid duplicate debugfs directory names */
	if (parent && rname == rdev->desc->name) {
		snprintf(name, sizeof(name), "%s-%s", dev_name(parent),
			 rname);
		rname = name;
	}

	rdev->debugfs = debugfs_create_dir(rname, debugfs_root);
	if (!rdev->debugfs) {
		rdev_warn(rdev, "Failed to create debugfs directory\n");
		return;
	}

	debugfs_create_u32("use_count", 0444, rdev->debugfs,
			   &rdev->use_count);
	debugfs_create_u32("open_count", 0444, rdev->debugfs,
			   &rdev->open_count);
	debugfs_create_u32("bypass_count", 0444, rdev->debugfs,
			   &rdev->bypass_count);
}

static int regulator_register_resolve_supply(struct device *dev, void *data)
{
	struct regulator_dev *rdev = dev_to_rdev(dev);

	if (regulator_resolve_supply(rdev))
		rdev_dbg(rdev, "unable to resolve supply\n");

	return 0;
}

int regulator_coupler_register(struct regulator_coupler *coupler)
{
	mutex_lock(&regulator_list_mutex);
	list_add_tail(&coupler->list, &regulator_coupler_list);
	mutex_unlock(&regulator_list_mutex);

	return 0;
}

static struct regulator_coupler *
regulator_find_coupler(struct regulator_dev *rdev)
{
	struct regulator_coupler *coupler;
	int err;

	/*
	 * Note that regulators are appended to the list and the generic
	 * coupler is registered first, hence it will be attached at last
	 * if nobody cared.
	 */
	list_for_each_entry_reverse(coupler, &regulator_coupler_list, list) {
		err = coupler->attach_regulator(coupler, rdev);
		if (!err) {
			if (!coupler->balance_voltage &&
			    rdev->coupling_desc.n_coupled > 2)
				goto err_unsupported;

			return coupler;
		}

		if (err < 0)
			return ERR_PTR(err);

		if (err == 1)
			continue;

		break;
	}

	return ERR_PTR(-EINVAL);

err_unsupported:
	if (coupler->detach_regulator)
		coupler->detach_regulator(coupler, rdev);

	rdev_err(rdev,
		"Voltage balancing for multiple regulator couples is unimplemented\n");

	return ERR_PTR(-EPERM);
}

static void regulator_resolve_coupling(struct regulator_dev *rdev)
{
	struct regulator_coupler *coupler = rdev->coupling_desc.coupler;
	struct coupling_desc *c_desc = &rdev->coupling_desc;
	int n_coupled = c_desc->n_coupled;
	struct regulator_dev *c_rdev;
	int i;

	for (i = 1; i < n_coupled; i++) {
		/* already resolved */
		if (c_desc->coupled_rdevs[i])
			continue;

		c_rdev = of_parse_coupled_regulator(rdev, i - 1);

		if (!c_rdev)
			continue;

		if (c_rdev->coupling_desc.coupler != coupler) {
			rdev_err(rdev, "coupler mismatch with %s\n",
				 rdev_get_name(c_rdev));
			return;
		}

		regulator_lock(c_rdev);

		c_desc->coupled_rdevs[i] = c_rdev;
		c_desc->n_resolved++;

		regulator_unlock(c_rdev);

		regulator_resolve_coupling(c_rdev);
	}
}

static void regulator_remove_coupling(struct regulator_dev *rdev)
{
	struct regulator_coupler *coupler = rdev->coupling_desc.coupler;
	struct coupling_desc *__c_desc, *c_desc = &rdev->coupling_desc;
	struct regulator_dev *__c_rdev, *c_rdev;
	unsigned int __n_coupled, n_coupled;
	int i, k;
	int err;

	n_coupled = c_desc->n_coupled;

	for (i = 1; i < n_coupled; i++) {
		c_rdev = c_desc->coupled_rdevs[i];

		if (!c_rdev)
			continue;

		regulator_lock(c_rdev);

		__c_desc = &c_rdev->coupling_desc;
		__n_coupled = __c_desc->n_coupled;

		for (k = 1; k < __n_coupled; k++) {
			__c_rdev = __c_desc->coupled_rdevs[k];

			if (__c_rdev == rdev) {
				__c_desc->coupled_rdevs[k] = NULL;
				__c_desc->n_resolved--;
				break;
			}
		}

		regulator_unlock(c_rdev);

		c_desc->coupled_rdevs[i] = NULL;
		c_desc->n_resolved--;
	}

	if (coupler && coupler->detach_regulator) {
		err = coupler->detach_regulator(coupler, rdev);
		if (err)
			rdev_err(rdev, "failed to detach from coupler: %d\n",
				 err);
	}

	kfree(rdev->coupling_desc.coupled_rdevs);
	rdev->coupling_desc.coupled_rdevs = NULL;
}

static int regulator_init_coupling(struct regulator_dev *rdev)
{
	int err, n_phandles;
	size_t alloc_size;

	if (!IS_ENABLED(CONFIG_OF))
		n_phandles = 0;
	else
		n_phandles = of_get_n_coupled(rdev);

	alloc_size = sizeof(*rdev) * (n_phandles + 1);

	rdev->coupling_desc.coupled_rdevs = kzalloc(alloc_size, GFP_KERNEL);
	if (!rdev->coupling_desc.coupled_rdevs)
		return -ENOMEM;

	/*
	 * Every regulator should always have coupling descriptor filled with
	 * at least pointer to itself.
	 */
	rdev->coupling_desc.coupled_rdevs[0] = rdev;
	rdev->coupling_desc.n_coupled = n_phandles + 1;
	rdev->coupling_desc.n_resolved++;

	/* regulator isn't coupled */
	if (n_phandles == 0)
		return 0;

	if (!of_check_coupling_data(rdev))
		return -EPERM;

	rdev->coupling_desc.coupler = regulator_find_coupler(rdev);
	if (IS_ERR(rdev->coupling_desc.coupler)) {
		err = PTR_ERR(rdev->coupling_desc.coupler);
		rdev_err(rdev, "failed to get coupler: %d\n", err);
		return err;
	}

	return 0;
}

static int generic_coupler_attach(struct regulator_coupler *coupler,
				  struct regulator_dev *rdev)
{
	if (rdev->coupling_desc.n_coupled > 2) {
		rdev_err(rdev,
			 "Voltage balancing for multiple regulator couples is unimplemented\n");
		return -EPERM;
	}

	return 0;
}

static struct regulator_coupler generic_regulator_coupler = {
	.attach_regulator = generic_coupler_attach,
};

/**
 * regulator_register - register regulator
 * @regulator_desc: regulator to register
 * @cfg: runtime configuration for regulator
 *
 * Called by regulator drivers to register a regulator.
 * Returns a valid pointer to struct regulator_dev on success
 * or an ERR_PTR() on error.
 */
struct regulator_dev *
regulator_register(const struct regulator_desc *regulator_desc,
		   const struct regulator_config *cfg)
{
	const struct regulation_constraints *constraints = NULL;
	const struct regulator_init_data *init_data;
	struct regulator_config *config = NULL;
	static atomic_t regulator_no = ATOMIC_INIT(-1);
	struct regulator_dev *rdev;
	bool dangling_cfg_gpiod = false;
	bool dangling_of_gpiod = false;
	bool reg_device_fail = false;
	struct device *dev;
	int ret, i;

	if (cfg == NULL)
		return ERR_PTR(-EINVAL);
	if (cfg->ena_gpiod)
		dangling_cfg_gpiod = true;
	if (regulator_desc == NULL) {
		ret = -EINVAL;
		goto rinse;
	}

	dev = cfg->dev;
	WARN_ON(!dev);

	if (regulator_desc->name == NULL || regulator_desc->ops == NULL) {
		ret = -EINVAL;
		goto rinse;
	}

	if (regulator_desc->type != REGULATOR_VOLTAGE &&
	    regulator_desc->type != REGULATOR_CURRENT) {
		ret = -EINVAL;
		goto rinse;
	}

	/* Only one of each should be implemented */
	WARN_ON(regulator_desc->ops->get_voltage &&
		regulator_desc->ops->get_voltage_sel);
	WARN_ON(regulator_desc->ops->set_voltage &&
		regulator_desc->ops->set_voltage_sel);

	/* If we're using selectors we must implement list_voltage. */
	if (regulator_desc->ops->get_voltage_sel &&
	    !regulator_desc->ops->list_voltage) {
		ret = -EINVAL;
		goto rinse;
	}
	if (regulator_desc->ops->set_voltage_sel &&
	    !regulator_desc->ops->list_voltage) {
		ret = -EINVAL;
		goto rinse;
	}

	rdev = kzalloc(sizeof(struct regulator_dev), GFP_KERNEL);
	if (rdev == NULL) {
		ret = -ENOMEM;
		goto rinse;
	}

	/*
	 * Duplicate the config so the driver could override it after
	 * parsing init data.
	 */
	config = kmemdup(cfg, sizeof(*cfg), GFP_KERNEL);
	if (config == NULL) {
		kfree(rdev);
		ret = -ENOMEM;
		goto rinse;
	}

	init_data = regulator_of_get_init_data(dev, regulator_desc, config,
					       &rdev->dev.of_node);

	/*
	 * Sometimes not all resources are probed already so we need to take
	 * that into account. This happens most the time if the ena_gpiod comes
	 * from a gpio extender or something else.
	 */
	if (PTR_ERR(init_data) == -EPROBE_DEFER) {
		kfree(config);
		kfree(rdev);
		ret = -EPROBE_DEFER;
		goto rinse;
	}

	/*
	 * We need to keep track of any GPIO descriptor coming from the
	 * device tree until we have handled it over to the core. If the
	 * config that was passed in to this function DOES NOT contain
	 * a descriptor, and the config after this call DOES contain
	 * a descriptor, we definitely got one from parsing the device
	 * tree.
	 */
	if (!cfg->ena_gpiod && config->ena_gpiod)
		dangling_of_gpiod = true;
	if (!init_data) {
		init_data = config->init_data;
		rdev->dev.of_node = of_node_get(config->of_node);
	}

	ww_mutex_init(&rdev->mutex, &regulator_ww_class);
	rdev->reg_data = config->driver_data;
	rdev->owner = regulator_desc->owner;
	rdev->desc = regulator_desc;
	if (config->regmap)
		rdev->regmap = config->regmap;
	else if (dev_get_regmap(dev, NULL))
		rdev->regmap = dev_get_regmap(dev, NULL);
	else if (dev->parent)
		rdev->regmap = dev_get_regmap(dev->parent, NULL);
	INIT_LIST_HEAD(&rdev->consumer_list);
	INIT_LIST_HEAD(&rdev->list);
	BLOCKING_INIT_NOTIFIER_HEAD(&rdev->notifier);
	INIT_DELAYED_WORK(&rdev->disable_work, regulator_disable_work);

	/* preform any regulator specific init */
	if (init_data && init_data->regulator_init) {
		ret = init_data->regulator_init(rdev->reg_data);
		if (ret < 0)
			goto clean;
	}

	if (config->ena_gpiod) {
		mutex_lock(&regulator_list_mutex);
		ret = regulator_ena_gpio_request(rdev, config);
		mutex_unlock(&regulator_list_mutex);
		if (ret != 0) {
			rdev_err(rdev, "Failed to request enable GPIO: %d\n",
				 ret);
			goto clean;
		}
		/* The regulator core took over the GPIO descriptor */
		dangling_cfg_gpiod = false;
		dangling_of_gpiod = false;
	}

	/* register with sysfs */
	rdev->dev.class = &regulator_class;
	rdev->dev.parent = dev;
	dev_set_name(&rdev->dev, "regulator.%lu",
		    (unsigned long) atomic_inc_return(&regulator_no));

	/* set regulator constraints */
	if (init_data)
		constraints = &init_data->constraints;

	if (init_data && init_data->supply_regulator)
		rdev->supply_name = init_data->supply_regulator;
	else if (regulator_desc->supply_name)
		rdev->supply_name = regulator_desc->supply_name;

	/*
	 * Attempt to resolve the regulator supply, if specified,
	 * but don't return an error if we fail because we will try
	 * to resolve it again later as more regulators are added.
	 */
	if (regulator_resolve_supply(rdev))
		rdev_dbg(rdev, "unable to resolve supply\n");

	ret = set_machine_constraints(rdev, constraints);
	if (ret < 0)
		goto wash;

	mutex_lock(&regulator_list_mutex);
	ret = regulator_init_coupling(rdev);
	mutex_unlock(&regulator_list_mutex);
	if (ret < 0)
		goto wash;

	/* add consumers devices */
	if (init_data) {
		mutex_lock(&regulator_list_mutex);
		for (i = 0; i < init_data->num_consumer_supplies; i++) {
			ret = set_consumer_device_supply(rdev,
				init_data->consumer_supplies[i].dev_name,
				init_data->consumer_supplies[i].supply);
			if (ret < 0) {
				mutex_unlock(&regulator_list_mutex);
				dev_err(dev, "Failed to set supply %s\n",
					init_data->consumer_supplies[i].supply);
				goto unset_supplies;
			}
		}
		mutex_unlock(&regulator_list_mutex);
	}

	if (!rdev->desc->ops->get_voltage &&
	    !rdev->desc->ops->list_voltage &&
	    !rdev->desc->fixed_uV)
		rdev->is_switch = true;

	dev_set_drvdata(&rdev->dev, rdev);
	ret = device_register(&rdev->dev);
	if (ret != 0) {
		reg_device_fail = true;
		goto unset_supplies;
	}

	rdev_init_debugfs(rdev);

	/* try to resolve regulators coupling since a new one was registered */
	mutex_lock(&regulator_list_mutex);
	regulator_resolve_coupling(rdev);
	mutex_unlock(&regulator_list_mutex);

	/* try to resolve regulators supply since a new one was registered */
	class_for_each_device(&regulator_class, NULL, NULL,
			      regulator_register_resolve_supply);
	kfree(config);
	return rdev;

unset_supplies:
	mutex_lock(&regulator_list_mutex);
	unset_regulator_supplies(rdev);
	regulator_remove_coupling(rdev);
	mutex_unlock(&regulator_list_mutex);
wash:
	kfree(rdev->coupling_desc.coupled_rdevs);
	kfree(rdev->constraints);
	mutex_lock(&regulator_list_mutex);
	regulator_ena_gpio_free(rdev);
	mutex_unlock(&regulator_list_mutex);
clean:
	if (dangling_of_gpiod)
		gpiod_put(config->ena_gpiod);
	if (reg_device_fail)
		put_device(&rdev->dev);
	else
		kfree(rdev);
	kfree(config);
rinse:
	if (dangling_cfg_gpiod)
		gpiod_put(cfg->ena_gpiod);
	return ERR_PTR(ret);
}
EXPORT_SYMBOL_GPL(regulator_register);

/**
 * regulator_unregister - unregister regulator
 * @rdev: regulator to unregister
 *
 * Called by regulator drivers to unregister a regulator.
 */
void regulator_unregister(struct regulator_dev *rdev)
{
	if (rdev == NULL)
		return;

	if (rdev->supply) {
		while (rdev->use_count--)
			regulator_disable(rdev->supply);
		regulator_put(rdev->supply);
	}

	flush_work(&rdev->disable_work.work);

	mutex_lock(&regulator_list_mutex);

	debugfs_remove_recursive(rdev->debugfs);
	WARN_ON(rdev->open_count);
	regulator_remove_coupling(rdev);
	unset_regulator_supplies(rdev);
	list_del(&rdev->list);
	regulator_ena_gpio_free(rdev);
	device_unregister(&rdev->dev);

	mutex_unlock(&regulator_list_mutex);
}
EXPORT_SYMBOL_GPL(regulator_unregister);

#ifdef CONFIG_SUSPEND
/**
 * regulator_suspend - prepare regulators for system wide suspend
 * @dev: ``&struct device`` pointer that is passed to _regulator_suspend()
 *
 * Configure each regulator with it's suspend operating parameters for state.
 */
static int regulator_suspend(struct device *dev)
{
	struct regulator_dev *rdev = dev_to_rdev(dev);
	suspend_state_t state = pm_suspend_target_state;
	int ret;

	regulator_lock(rdev);
	ret = suspend_set_state(rdev, state);
	regulator_unlock(rdev);

	return ret;
}

static int regulator_resume(struct device *dev)
{
	suspend_state_t state = pm_suspend_target_state;
	struct regulator_dev *rdev = dev_to_rdev(dev);
	struct regulator_state *rstate;
	int ret = 0;

	rstate = regulator_get_suspend_state(rdev, state);
	if (rstate == NULL)
		return 0;

	regulator_lock(rdev);

	if (rdev->desc->ops->resume &&
	    (rstate->enabled == ENABLE_IN_SUSPEND ||
	     rstate->enabled == DISABLE_IN_SUSPEND))
		ret = rdev->desc->ops->resume(rdev);

	regulator_unlock(rdev);

	return ret;
}
#else /* !CONFIG_SUSPEND */

#define regulator_suspend	NULL
#define regulator_resume	NULL

#endif /* !CONFIG_SUSPEND */

#ifdef CONFIG_PM
static const struct dev_pm_ops __maybe_unused regulator_pm_ops = {
	.suspend	= regulator_suspend,
	.resume		= regulator_resume,
};
#endif

struct class regulator_class = {
	.name = "regulator",
	.dev_release = regulator_dev_release,
	.dev_groups = regulator_dev_groups,
#ifdef CONFIG_PM
	.pm = &regulator_pm_ops,
#endif
};
/**
 * regulator_has_full_constraints - the system has fully specified constraints
 *
 * Calling this function will cause the regulator API to disable all
 * regulators which have a zero use count and don't have an always_on
 * constraint in a late_initcall.
 *
 * The intention is that this will become the default behaviour in a
 * future kernel release so users are encouraged to use this facility
 * now.
 */
void regulator_has_full_constraints(void)
{
	has_full_constraints = 1;
}
EXPORT_SYMBOL_GPL(regulator_has_full_constraints);

/**
 * rdev_get_drvdata - get rdev regulator driver data
 * @rdev: regulator
 *
 * Get rdev regulator driver private data. This call can be used in the
 * regulator driver context.
 */
void *rdev_get_drvdata(struct regulator_dev *rdev)
{
	return rdev->reg_data;
}
EXPORT_SYMBOL_GPL(rdev_get_drvdata);

/**
 * regulator_get_drvdata - get regulator driver data
 * @regulator: regulator
 *
 * Get regulator driver private data. This call can be used in the consumer
 * driver context when non API regulator specific functions need to be called.
 */
void *regulator_get_drvdata(struct regulator *regulator)
{
	return regulator->rdev->reg_data;
}
EXPORT_SYMBOL_GPL(regulator_get_drvdata);

/**
 * regulator_set_drvdata - set regulator driver data
 * @regulator: regulator
 * @data: data
 */
void regulator_set_drvdata(struct regulator *regulator, void *data)
{
	regulator->rdev->reg_data = data;
}
EXPORT_SYMBOL_GPL(regulator_set_drvdata);

/**
 * regulator_get_id - get regulator ID
 * @rdev: regulator
 */
int rdev_get_id(struct regulator_dev *rdev)
{
	return rdev->desc->id;
}
EXPORT_SYMBOL_GPL(rdev_get_id);

struct device *rdev_get_dev(struct regulator_dev *rdev)
{
	return &rdev->dev;
}
EXPORT_SYMBOL_GPL(rdev_get_dev);

struct regmap *rdev_get_regmap(struct regulator_dev *rdev)
{
	return rdev->regmap;
}
EXPORT_SYMBOL_GPL(rdev_get_regmap);

void *regulator_get_init_drvdata(struct regulator_init_data *reg_init_data)
{
	return reg_init_data->driver_data;
}
EXPORT_SYMBOL_GPL(regulator_get_init_drvdata);

#ifdef CONFIG_DEBUG_FS
static int supply_map_show(struct seq_file *sf, void *data)
{
	struct regulator_map *map;

	list_for_each_entry(map, &regulator_map_list, list) {
		seq_printf(sf, "%s -> %s.%s\n",
				rdev_get_name(map->regulator), map->dev_name,
				map->supply);
	}

	return 0;
}
DEFINE_SHOW_ATTRIBUTE(supply_map);

struct summary_data {
	struct seq_file *s;
	struct regulator_dev *parent;
	int level;
};

static void regulator_summary_show_subtree(struct seq_file *s,
					   struct regulator_dev *rdev,
					   int level);

static int regulator_summary_show_children(struct device *dev, void *data)
{
	struct regulator_dev *rdev = dev_to_rdev(dev);
	struct summary_data *summary_data = data;

	if (rdev->supply && rdev->supply->rdev == summary_data->parent)
		regulator_summary_show_subtree(summary_data->s, rdev,
					       summary_data->level + 1);

	return 0;
}

static void regulator_summary_show_subtree(struct seq_file *s,
					   struct regulator_dev *rdev,
					   int level)
{
	struct regulation_constraints *c;
	struct regulator *consumer;
	struct summary_data summary_data;
	unsigned int opmode;

	if (!rdev)
		return;

	opmode = _regulator_get_mode_unlocked(rdev);
	seq_printf(s, "%*s%-*s %3d %4d %6d %7s ",
		   level * 3 + 1, "",
		   30 - level * 3, rdev_get_name(rdev),
		   rdev->use_count, rdev->open_count, rdev->bypass_count,
		   regulator_opmode_to_str(opmode));

	seq_printf(s, "%5dmV ", regulator_get_voltage_rdev(rdev) / 1000);
	seq_printf(s, "%5dmA ",
		   _regulator_get_current_limit_unlocked(rdev) / 1000);

	c = rdev->constraints;
	if (c) {
		switch (rdev->desc->type) {
		case REGULATOR_VOLTAGE:
			seq_printf(s, "%5dmV %5dmV ",
				   c->min_uV / 1000, c->max_uV / 1000);
			break;
		case REGULATOR_CURRENT:
			seq_printf(s, "%5dmA %5dmA ",
				   c->min_uA / 1000, c->max_uA / 1000);
			break;
		}
	}

	seq_puts(s, "\n");

	list_for_each_entry(consumer, &rdev->consumer_list, list) {
		if (consumer->dev && consumer->dev->class == &regulator_class)
			continue;

		seq_printf(s, "%*s%-*s ",
			   (level + 1) * 3 + 1, "",
			   30 - (level + 1) * 3,
			   consumer->dev ? dev_name(consumer->dev) : "deviceless");

		switch (rdev->desc->type) {
		case REGULATOR_VOLTAGE:
			seq_printf(s, "%3d %33dmA%c%5dmV %5dmV",
				   consumer->enable_count,
				   consumer->uA_load / 1000,
				   consumer->uA_load && !consumer->enable_count ?
				   '*' : ' ',
				   consumer->voltage[PM_SUSPEND_ON].min_uV / 1000,
				   consumer->voltage[PM_SUSPEND_ON].max_uV / 1000);
			break;
		case REGULATOR_CURRENT:
			break;
		}

		seq_puts(s, "\n");
	}

	summary_data.s = s;
	summary_data.level = level;
	summary_data.parent = rdev;

	class_for_each_device(&regulator_class, NULL, &summary_data,
			      regulator_summary_show_children);
}

struct summary_lock_data {
	struct ww_acquire_ctx *ww_ctx;
	struct regulator_dev **new_contended_rdev;
	struct regulator_dev **old_contended_rdev;
};

static int regulator_summary_lock_one(struct device *dev, void *data)
{
	struct regulator_dev *rdev = dev_to_rdev(dev);
	struct summary_lock_data *lock_data = data;
	int ret = 0;

	if (rdev != *lock_data->old_contended_rdev) {
		ret = regulator_lock_nested(rdev, lock_data->ww_ctx);

		if (ret == -EDEADLK)
			*lock_data->new_contended_rdev = rdev;
		else
			WARN_ON_ONCE(ret);
	} else {
		*lock_data->old_contended_rdev = NULL;
	}

	return ret;
}

static int regulator_summary_unlock_one(struct device *dev, void *data)
{
	struct regulator_dev *rdev = dev_to_rdev(dev);
	struct summary_lock_data *lock_data = data;

	if (lock_data) {
		if (rdev == *lock_data->new_contended_rdev)
			return -EDEADLK;
	}

	regulator_unlock(rdev);

	return 0;
}

static int regulator_summary_lock_all(struct ww_acquire_ctx *ww_ctx,
				      struct regulator_dev **new_contended_rdev,
				      struct regulator_dev **old_contended_rdev)
{
	struct summary_lock_data lock_data;
	int ret;

	lock_data.ww_ctx = ww_ctx;
	lock_data.new_contended_rdev = new_contended_rdev;
	lock_data.old_contended_rdev = old_contended_rdev;

	ret = class_for_each_device(&regulator_class, NULL, &lock_data,
				    regulator_summary_lock_one);
	if (ret)
		class_for_each_device(&regulator_class, NULL, &lock_data,
				      regulator_summary_unlock_one);

	return ret;
}

static void regulator_summary_lock(struct ww_acquire_ctx *ww_ctx)
{
	struct regulator_dev *new_contended_rdev = NULL;
	struct regulator_dev *old_contended_rdev = NULL;
	int err;

	mutex_lock(&regulator_list_mutex);

	ww_acquire_init(ww_ctx, &regulator_ww_class);

	do {
		if (new_contended_rdev) {
			ww_mutex_lock_slow(&new_contended_rdev->mutex, ww_ctx);
			old_contended_rdev = new_contended_rdev;
			old_contended_rdev->ref_cnt++;
		}

		err = regulator_summary_lock_all(ww_ctx,
						 &new_contended_rdev,
						 &old_contended_rdev);

		if (old_contended_rdev)
			regulator_unlock(old_contended_rdev);

	} while (err == -EDEADLK);

	ww_acquire_done(ww_ctx);
}

static void regulator_summary_unlock(struct ww_acquire_ctx *ww_ctx)
{
	class_for_each_device(&regulator_class, NULL, NULL,
			      regulator_summary_unlock_one);
	ww_acquire_fini(ww_ctx);

	mutex_unlock(&regulator_list_mutex);
}

static int regulator_summary_show_roots(struct device *dev, void *data)
{
	struct regulator_dev *rdev = dev_to_rdev(dev);
	struct seq_file *s = data;

	if (!rdev->supply)
		regulator_summary_show_subtree(s, rdev, 0);

	return 0;
}

static int regulator_summary_show(struct seq_file *s, void *data)
{
	struct ww_acquire_ctx ww_ctx;

	seq_puts(s, " regulator                      use open bypass  opmode voltage current     min     max\n");
	seq_puts(s, "---------------------------------------------------------------------------------------\n");

	regulator_summary_lock(&ww_ctx);

	class_for_each_device(&regulator_class, NULL, s,
			      regulator_summary_show_roots);

	regulator_summary_unlock(&ww_ctx);

	return 0;
}
DEFINE_SHOW_ATTRIBUTE(regulator_summary);
#endif /* CONFIG_DEBUG_FS */

static int __init regulator_init(void)
{
	int ret;

	ret = class_register(&regulator_class);

	debugfs_root = debugfs_create_dir("regulator", NULL);
	if (!debugfs_root)
		pr_warn("regulator: Failed to create debugfs directory\n");

#ifdef CONFIG_DEBUG_FS
	debugfs_create_file("supply_map", 0444, debugfs_root, NULL,
			    &supply_map_fops);

	debugfs_create_file("regulator_summary", 0444, debugfs_root,
			    NULL, &regulator_summary_fops);
#endif
	regulator_dummy_init();

	regulator_coupler_register(&generic_regulator_coupler);

	return ret;
}

/* init early to allow our consumers to complete system booting */
core_initcall(regulator_init);

static int regulator_late_cleanup(struct device *dev, void *data)
{
	struct regulator_dev *rdev = dev_to_rdev(dev);
	const struct regulator_ops *ops = rdev->desc->ops;
	struct regulation_constraints *c = rdev->constraints;
	int enabled, ret;

	if (c && c->always_on)
		return 0;

	if (!regulator_ops_is_valid(rdev, REGULATOR_CHANGE_STATUS))
		return 0;

	regulator_lock(rdev);

	if (rdev->use_count)
		goto unlock;

	/* If we can't read the status assume it's on. */
	if (ops->is_enabled)
		enabled = ops->is_enabled(rdev);
	else
		enabled = 1;

	if (!enabled)
		goto unlock;

	if (have_full_constraints()) {
		/* We log since this may kill the system if it goes
		 * wrong. */
		rdev_info(rdev, "disabling\n");
		ret = _regulator_do_disable(rdev);
		if (ret != 0)
			rdev_err(rdev, "couldn't disable: %d\n", ret);
	} else {
		/* The intention is that in future we will
		 * assume that full constraints are provided
		 * so warn even if we aren't going to do
		 * anything here.
		 */
		rdev_warn(rdev, "incomplete constraints, leaving on\n");
	}

unlock:
	regulator_unlock(rdev);

	return 0;
}

static void regulator_init_complete_work_function(struct work_struct *work)
{
	/*
	 * Regulators may had failed to resolve their input supplies
	 * when were registered, either because the input supply was
	 * not registered yet or because its parent device was not
	 * bound yet. So attempt to resolve the input supplies for
	 * pending regulators before trying to disable unused ones.
	 */
	class_for_each_device(&regulator_class, NULL, NULL,
			      regulator_register_resolve_supply);

	/* If we have a full configuration then disable any regulators
	 * we have permission to change the status for and which are
	 * not in use or always_on.  This is effectively the default
	 * for DT and ACPI as they have full constraints.
	 */
	class_for_each_device(&regulator_class, NULL, NULL,
			      regulator_late_cleanup);
}

static DECLARE_DELAYED_WORK(regulator_init_complete_work,
			    regulator_init_complete_work_function);

static int __init regulator_init_complete(void)
{
	/*
	 * Since DT doesn't provide an idiomatic mechanism for
	 * enabling full constraints and since it's much more natural
	 * with DT to provide them just assume that a DT enabled
	 * system has full constraints.
	 */
	if (of_have_populated_dt())
		has_full_constraints = true;

	/*
	 * We punt completion for an arbitrary amount of time since
	 * systems like distros will load many drivers from userspace
	 * so consumers might not always be ready yet, this is
	 * particularly an issue with laptops where this might bounce
	 * the display off then on.  Ideally we'd get a notification
	 * from userspace when this happens but we don't so just wait
	 * a bit and hope we waited long enough.  It'd be better if
	 * we'd only do this on systems that need it, and a kernel
	 * command line option might be useful.
	 */
	schedule_delayed_work(&regulator_init_complete_work,
			      msecs_to_jiffies(30000));

	return 0;
}
late_initcall_sync(regulator_init_complete);<|MERGE_RESOLUTION|>--- conflicted
+++ resolved
@@ -3462,11 +3462,7 @@
 out:
 	return ret;
 }
-<<<<<<< HEAD
-EXPORT_SYMBOL(regulator_set_voltage_rdev);
-=======
 EXPORT_SYMBOL_GPL(regulator_set_voltage_rdev);
->>>>>>> f22dcb31
 
 static int regulator_limit_voltage_step(struct regulator_dev *rdev,
 					int *current_uV, int *min_uV)
@@ -4031,11 +4027,7 @@
 		return ret;
 	return ret - rdev->constraints->uV_offset;
 }
-<<<<<<< HEAD
-EXPORT_SYMBOL(regulator_get_voltage_rdev);
-=======
 EXPORT_SYMBOL_GPL(regulator_get_voltage_rdev);
->>>>>>> f22dcb31
 
 /**
  * regulator_get_voltage - get regulator output voltage
