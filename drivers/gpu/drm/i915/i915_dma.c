/* i915_dma.c -- DMA support for the I915 -*- linux-c -*-
 */
/*
 * Copyright 2003 Tungsten Graphics, Inc., Cedar Park, Texas.
 * All Rights Reserved.
 *
 * Permission is hereby granted, free of charge, to any person obtaining a
 * copy of this software and associated documentation files (the
 * "Software"), to deal in the Software without restriction, including
 * without limitation the rights to use, copy, modify, merge, publish,
 * distribute, sub license, and/or sell copies of the Software, and to
 * permit persons to whom the Software is furnished to do so, subject to
 * the following conditions:
 *
 * The above copyright notice and this permission notice (including the
 * next paragraph) shall be included in all copies or substantial portions
 * of the Software.
 *
 * THE SOFTWARE IS PROVIDED "AS IS", WITHOUT WARRANTY OF ANY KIND, EXPRESS
 * OR IMPLIED, INCLUDING BUT NOT LIMITED TO THE WARRANTIES OF
 * MERCHANTABILITY, FITNESS FOR A PARTICULAR PURPOSE AND NON-INFRINGEMENT.
 * IN NO EVENT SHALL TUNGSTEN GRAPHICS AND/OR ITS SUPPLIERS BE LIABLE FOR
 * ANY CLAIM, DAMAGES OR OTHER LIABILITY, WHETHER IN AN ACTION OF CONTRACT,
 * TORT OR OTHERWISE, ARISING FROM, OUT OF OR IN CONNECTION WITH THE
 * SOFTWARE OR THE USE OR OTHER DEALINGS IN THE SOFTWARE.
 *
 */

#define pr_fmt(fmt) KBUILD_MODNAME ": " fmt

#include <drm/drmP.h>
#include <drm/drm_crtc_helper.h>
#include <drm/drm_fb_helper.h>
#include "intel_drv.h"
#include <drm/i915_drm.h>
#include "i915_drv.h"
#include "i915_trace.h"
#include <linux/pci.h>
#include <linux/vgaarb.h>
#include <linux/acpi.h>
#include <linux/pnp.h>
#include <linux/vga_switcheroo.h>
#include <linux/slab.h>
#include <acpi/video.h>

#define LP_RING(d) (&((struct drm_i915_private *)(d))->ring[RCS])

#define BEGIN_LP_RING(n) \
	intel_ring_begin(LP_RING(dev_priv), (n))

#define OUT_RING(x) \
	intel_ring_emit(LP_RING(dev_priv), x)

#define ADVANCE_LP_RING() \
	__intel_ring_advance(LP_RING(dev_priv))

/**
 * Lock test for when it's just for synchronization of ring access.
 *
 * In that case, we don't need to do it when GEM is initialized as nobody else
 * has access to the ring.
 */
#define RING_LOCK_TEST_WITH_RETURN(dev, file) do {			\
	if (LP_RING(dev->dev_private)->obj == NULL)			\
		LOCK_TEST_WITH_RETURN(dev, file);			\
} while (0)

static inline u32
intel_read_legacy_status_page(struct drm_i915_private *dev_priv, int reg)
{
	if (I915_NEED_GFX_HWS(dev_priv->dev))
		return ioread32(dev_priv->dri1.gfx_hws_cpu_addr + reg);
	else
		return intel_read_status_page(LP_RING(dev_priv), reg);
}

#define READ_HWSP(dev_priv, reg) intel_read_legacy_status_page(dev_priv, reg)
#define READ_BREADCRUMB(dev_priv) READ_HWSP(dev_priv, I915_BREADCRUMB_INDEX)
#define I915_BREADCRUMB_INDEX		0x21

void i915_update_dri1_breadcrumb(struct drm_device *dev)
{
	drm_i915_private_t *dev_priv = dev->dev_private;
	struct drm_i915_master_private *master_priv;

	if (dev->primary->master) {
		master_priv = dev->primary->master->driver_priv;
		if (master_priv->sarea_priv)
			master_priv->sarea_priv->last_dispatch =
				READ_BREADCRUMB(dev_priv);
	}
}

static void i915_write_hws_pga(struct drm_device *dev)
{
	drm_i915_private_t *dev_priv = dev->dev_private;
	u32 addr;

	addr = dev_priv->status_page_dmah->busaddr;
	if (INTEL_INFO(dev)->gen >= 4)
		addr |= (dev_priv->status_page_dmah->busaddr >> 28) & 0xf0;
	I915_WRITE(HWS_PGA, addr);
}

/**
 * Frees the hardware status page, whether it's a physical address or a virtual
 * address set up by the X Server.
 */
static void i915_free_hws(struct drm_device *dev)
{
	drm_i915_private_t *dev_priv = dev->dev_private;
	struct intel_ring_buffer *ring = LP_RING(dev_priv);

	if (dev_priv->status_page_dmah) {
		drm_pci_free(dev, dev_priv->status_page_dmah);
		dev_priv->status_page_dmah = NULL;
	}

	if (ring->status_page.gfx_addr) {
		ring->status_page.gfx_addr = 0;
		iounmap(dev_priv->dri1.gfx_hws_cpu_addr);
	}

	/* Need to rewrite hardware status page */
	I915_WRITE(HWS_PGA, 0x1ffff000);
}

void i915_kernel_lost_context(struct drm_device * dev)
{
	drm_i915_private_t *dev_priv = dev->dev_private;
	struct drm_i915_master_private *master_priv;
	struct intel_ring_buffer *ring = LP_RING(dev_priv);

	/*
	 * We should never lose context on the ring with modesetting
	 * as we don't expose it to userspace
	 */
	if (drm_core_check_feature(dev, DRIVER_MODESET))
		return;

	ring->head = I915_READ_HEAD(ring) & HEAD_ADDR;
	ring->tail = I915_READ_TAIL(ring) & TAIL_ADDR;
	ring->space = ring->head - (ring->tail + I915_RING_FREE_SPACE);
	if (ring->space < 0)
		ring->space += ring->size;

	if (!dev->primary->master)
		return;

	master_priv = dev->primary->master->driver_priv;
	if (ring->head == ring->tail && master_priv->sarea_priv)
		master_priv->sarea_priv->perf_boxes |= I915_BOX_RING_EMPTY;
}

static int i915_dma_cleanup(struct drm_device * dev)
{
	drm_i915_private_t *dev_priv = dev->dev_private;
	int i;

	/* Make sure interrupts are disabled here because the uninstall ioctl
	 * may not have been called from userspace and after dev_private
	 * is freed, it's too late.
	 */
	if (dev->irq_enabled)
		drm_irq_uninstall(dev);

	mutex_lock(&dev->struct_mutex);
	for (i = 0; i < I915_NUM_RINGS; i++)
		intel_cleanup_ring_buffer(&dev_priv->ring[i]);
	mutex_unlock(&dev->struct_mutex);

	/* Clear the HWS virtual address at teardown */
	if (I915_NEED_GFX_HWS(dev))
		i915_free_hws(dev);

	return 0;
}

static int i915_initialize(struct drm_device * dev, drm_i915_init_t * init)
{
	drm_i915_private_t *dev_priv = dev->dev_private;
	struct drm_i915_master_private *master_priv = dev->primary->master->driver_priv;
	int ret;

	master_priv->sarea = drm_getsarea(dev);
	if (master_priv->sarea) {
		master_priv->sarea_priv = (drm_i915_sarea_t *)
			((u8 *)master_priv->sarea->handle + init->sarea_priv_offset);
	} else {
		DRM_DEBUG_DRIVER("sarea not found assuming DRI2 userspace\n");
	}

	if (init->ring_size != 0) {
		if (LP_RING(dev_priv)->obj != NULL) {
			i915_dma_cleanup(dev);
			DRM_ERROR("Client tried to initialize ringbuffer in "
				  "GEM mode\n");
			return -EINVAL;
		}

		ret = intel_render_ring_init_dri(dev,
						 init->ring_start,
						 init->ring_size);
		if (ret) {
			i915_dma_cleanup(dev);
			return ret;
		}
	}

	dev_priv->dri1.cpp = init->cpp;
	dev_priv->dri1.back_offset = init->back_offset;
	dev_priv->dri1.front_offset = init->front_offset;
	dev_priv->dri1.current_page = 0;
	if (master_priv->sarea_priv)
		master_priv->sarea_priv->pf_current_page = 0;

	/* Allow hardware batchbuffers unless told otherwise.
	 */
	dev_priv->dri1.allow_batchbuffer = 1;

	return 0;
}

static int i915_dma_resume(struct drm_device * dev)
{
	drm_i915_private_t *dev_priv = (drm_i915_private_t *) dev->dev_private;
	struct intel_ring_buffer *ring = LP_RING(dev_priv);

	DRM_DEBUG_DRIVER("%s\n", __func__);

	if (ring->virtual_start == NULL) {
		DRM_ERROR("can not ioremap virtual address for"
			  " ring buffer\n");
		return -ENOMEM;
	}

	/* Program Hardware Status Page */
	if (!ring->status_page.page_addr) {
		DRM_ERROR("Can not find hardware status page\n");
		return -EINVAL;
	}
	DRM_DEBUG_DRIVER("hw status page @ %p\n",
				ring->status_page.page_addr);
	if (ring->status_page.gfx_addr != 0)
		intel_ring_setup_status_page(ring);
	else
		i915_write_hws_pga(dev);

	DRM_DEBUG_DRIVER("Enabled hardware status page\n");

	return 0;
}

static int i915_dma_init(struct drm_device *dev, void *data,
			 struct drm_file *file_priv)
{
	drm_i915_init_t *init = data;
	int retcode = 0;

	if (drm_core_check_feature(dev, DRIVER_MODESET))
		return -ENODEV;

	switch (init->func) {
	case I915_INIT_DMA:
		retcode = i915_initialize(dev, init);
		break;
	case I915_CLEANUP_DMA:
		retcode = i915_dma_cleanup(dev);
		break;
	case I915_RESUME_DMA:
		retcode = i915_dma_resume(dev);
		break;
	default:
		retcode = -EINVAL;
		break;
	}

	return retcode;
}

/* Implement basically the same security restrictions as hardware does
 * for MI_BATCH_NON_SECURE.  These can be made stricter at any time.
 *
 * Most of the calculations below involve calculating the size of a
 * particular instruction.  It's important to get the size right as
 * that tells us where the next instruction to check is.  Any illegal
 * instruction detected will be given a size of zero, which is a
 * signal to abort the rest of the buffer.
 */
static int validate_cmd(int cmd)
{
	switch (((cmd >> 29) & 0x7)) {
	case 0x0:
		switch ((cmd >> 23) & 0x3f) {
		case 0x0:
			return 1;	/* MI_NOOP */
		case 0x4:
			return 1;	/* MI_FLUSH */
		default:
			return 0;	/* disallow everything else */
		}
		break;
	case 0x1:
		return 0;	/* reserved */
	case 0x2:
		return (cmd & 0xff) + 2;	/* 2d commands */
	case 0x3:
		if (((cmd >> 24) & 0x1f) <= 0x18)
			return 1;

		switch ((cmd >> 24) & 0x1f) {
		case 0x1c:
			return 1;
		case 0x1d:
			switch ((cmd >> 16) & 0xff) {
			case 0x3:
				return (cmd & 0x1f) + 2;
			case 0x4:
				return (cmd & 0xf) + 2;
			default:
				return (cmd & 0xffff) + 2;
			}
		case 0x1e:
			if (cmd & (1 << 23))
				return (cmd & 0xffff) + 1;
			else
				return 1;
		case 0x1f:
			if ((cmd & (1 << 23)) == 0)	/* inline vertices */
				return (cmd & 0x1ffff) + 2;
			else if (cmd & (1 << 17))	/* indirect random */
				if ((cmd & 0xffff) == 0)
					return 0;	/* unknown length, too hard */
				else
					return (((cmd & 0xffff) + 1) / 2) + 1;
			else
				return 2;	/* indirect sequential */
		default:
			return 0;
		}
	default:
		return 0;
	}

	return 0;
}

static int i915_emit_cmds(struct drm_device * dev, int *buffer, int dwords)
{
	drm_i915_private_t *dev_priv = dev->dev_private;
	int i, ret;

	if ((dwords+1) * sizeof(int) >= LP_RING(dev_priv)->size - 8)
		return -EINVAL;

	for (i = 0; i < dwords;) {
		int sz = validate_cmd(buffer[i]);
		if (sz == 0 || i + sz > dwords)
			return -EINVAL;
		i += sz;
	}

	ret = BEGIN_LP_RING((dwords+1)&~1);
	if (ret)
		return ret;

	for (i = 0; i < dwords; i++)
		OUT_RING(buffer[i]);
	if (dwords & 1)
		OUT_RING(0);

	ADVANCE_LP_RING();

	return 0;
}

int
i915_emit_box(struct drm_device *dev,
	      struct drm_clip_rect *box,
	      int DR1, int DR4)
{
	struct drm_i915_private *dev_priv = dev->dev_private;
	int ret;

	if (box->y2 <= box->y1 || box->x2 <= box->x1 ||
	    box->y2 <= 0 || box->x2 <= 0) {
		DRM_ERROR("Bad box %d,%d..%d,%d\n",
			  box->x1, box->y1, box->x2, box->y2);
		return -EINVAL;
	}

	if (INTEL_INFO(dev)->gen >= 4) {
		ret = BEGIN_LP_RING(4);
		if (ret)
			return ret;

		OUT_RING(GFX_OP_DRAWRECT_INFO_I965);
		OUT_RING((box->x1 & 0xffff) | (box->y1 << 16));
		OUT_RING(((box->x2 - 1) & 0xffff) | ((box->y2 - 1) << 16));
		OUT_RING(DR4);
	} else {
		ret = BEGIN_LP_RING(6);
		if (ret)
			return ret;

		OUT_RING(GFX_OP_DRAWRECT_INFO);
		OUT_RING(DR1);
		OUT_RING((box->x1 & 0xffff) | (box->y1 << 16));
		OUT_RING(((box->x2 - 1) & 0xffff) | ((box->y2 - 1) << 16));
		OUT_RING(DR4);
		OUT_RING(0);
	}
	ADVANCE_LP_RING();

	return 0;
}

/* XXX: Emitting the counter should really be moved to part of the IRQ
 * emit. For now, do it in both places:
 */

static void i915_emit_breadcrumb(struct drm_device *dev)
{
	drm_i915_private_t *dev_priv = dev->dev_private;
	struct drm_i915_master_private *master_priv = dev->primary->master->driver_priv;

	dev_priv->dri1.counter++;
	if (dev_priv->dri1.counter > 0x7FFFFFFFUL)
		dev_priv->dri1.counter = 0;
	if (master_priv->sarea_priv)
		master_priv->sarea_priv->last_enqueue = dev_priv->dri1.counter;

	if (BEGIN_LP_RING(4) == 0) {
		OUT_RING(MI_STORE_DWORD_INDEX);
		OUT_RING(I915_BREADCRUMB_INDEX << MI_STORE_DWORD_INDEX_SHIFT);
		OUT_RING(dev_priv->dri1.counter);
		OUT_RING(0);
		ADVANCE_LP_RING();
	}
}

static int i915_dispatch_cmdbuffer(struct drm_device * dev,
				   drm_i915_cmdbuffer_t *cmd,
				   struct drm_clip_rect *cliprects,
				   void *cmdbuf)
{
	int nbox = cmd->num_cliprects;
	int i = 0, count, ret;

	if (cmd->sz & 0x3) {
		DRM_ERROR("alignment");
		return -EINVAL;
	}

	i915_kernel_lost_context(dev);

	count = nbox ? nbox : 1;

	for (i = 0; i < count; i++) {
		if (i < nbox) {
			ret = i915_emit_box(dev, &cliprects[i],
					    cmd->DR1, cmd->DR4);
			if (ret)
				return ret;
		}

		ret = i915_emit_cmds(dev, cmdbuf, cmd->sz / 4);
		if (ret)
			return ret;
	}

	i915_emit_breadcrumb(dev);
	return 0;
}

static int i915_dispatch_batchbuffer(struct drm_device * dev,
				     drm_i915_batchbuffer_t * batch,
				     struct drm_clip_rect *cliprects)
{
	struct drm_i915_private *dev_priv = dev->dev_private;
	int nbox = batch->num_cliprects;
	int i, count, ret;

	if ((batch->start | batch->used) & 0x7) {
		DRM_ERROR("alignment");
		return -EINVAL;
	}

	i915_kernel_lost_context(dev);

	count = nbox ? nbox : 1;
	for (i = 0; i < count; i++) {
		if (i < nbox) {
			ret = i915_emit_box(dev, &cliprects[i],
					    batch->DR1, batch->DR4);
			if (ret)
				return ret;
		}

		if (!IS_I830(dev) && !IS_845G(dev)) {
			ret = BEGIN_LP_RING(2);
			if (ret)
				return ret;

			if (INTEL_INFO(dev)->gen >= 4) {
				OUT_RING(MI_BATCH_BUFFER_START | (2 << 6) | MI_BATCH_NON_SECURE_I965);
				OUT_RING(batch->start);
			} else {
				OUT_RING(MI_BATCH_BUFFER_START | (2 << 6));
				OUT_RING(batch->start | MI_BATCH_NON_SECURE);
			}
		} else {
			ret = BEGIN_LP_RING(4);
			if (ret)
				return ret;

			OUT_RING(MI_BATCH_BUFFER);
			OUT_RING(batch->start | MI_BATCH_NON_SECURE);
			OUT_RING(batch->start + batch->used - 4);
			OUT_RING(0);
		}
		ADVANCE_LP_RING();
	}


	if (IS_G4X(dev) || IS_GEN5(dev)) {
		if (BEGIN_LP_RING(2) == 0) {
			OUT_RING(MI_FLUSH | MI_NO_WRITE_FLUSH | MI_INVALIDATE_ISP);
			OUT_RING(MI_NOOP);
			ADVANCE_LP_RING();
		}
	}

	i915_emit_breadcrumb(dev);
	return 0;
}

static int i915_dispatch_flip(struct drm_device * dev)
{
	drm_i915_private_t *dev_priv = dev->dev_private;
	struct drm_i915_master_private *master_priv =
		dev->primary->master->driver_priv;
	int ret;

	if (!master_priv->sarea_priv)
		return -EINVAL;

	DRM_DEBUG_DRIVER("%s: page=%d pfCurrentPage=%d\n",
			  __func__,
			 dev_priv->dri1.current_page,
			 master_priv->sarea_priv->pf_current_page);

	i915_kernel_lost_context(dev);

	ret = BEGIN_LP_RING(10);
	if (ret)
		return ret;

	OUT_RING(MI_FLUSH | MI_READ_FLUSH);
	OUT_RING(0);

	OUT_RING(CMD_OP_DISPLAYBUFFER_INFO | ASYNC_FLIP);
	OUT_RING(0);
	if (dev_priv->dri1.current_page == 0) {
		OUT_RING(dev_priv->dri1.back_offset);
		dev_priv->dri1.current_page = 1;
	} else {
		OUT_RING(dev_priv->dri1.front_offset);
		dev_priv->dri1.current_page = 0;
	}
	OUT_RING(0);

	OUT_RING(MI_WAIT_FOR_EVENT | MI_WAIT_FOR_PLANE_A_FLIP);
	OUT_RING(0);

	ADVANCE_LP_RING();

	master_priv->sarea_priv->last_enqueue = dev_priv->dri1.counter++;

	if (BEGIN_LP_RING(4) == 0) {
		OUT_RING(MI_STORE_DWORD_INDEX);
		OUT_RING(I915_BREADCRUMB_INDEX << MI_STORE_DWORD_INDEX_SHIFT);
		OUT_RING(dev_priv->dri1.counter);
		OUT_RING(0);
		ADVANCE_LP_RING();
	}

	master_priv->sarea_priv->pf_current_page = dev_priv->dri1.current_page;
	return 0;
}

static int i915_quiescent(struct drm_device *dev)
{
	i915_kernel_lost_context(dev);
	return intel_ring_idle(LP_RING(dev->dev_private));
}

static int i915_flush_ioctl(struct drm_device *dev, void *data,
			    struct drm_file *file_priv)
{
	int ret;

	if (drm_core_check_feature(dev, DRIVER_MODESET))
		return -ENODEV;

	RING_LOCK_TEST_WITH_RETURN(dev, file_priv);

	mutex_lock(&dev->struct_mutex);
	ret = i915_quiescent(dev);
	mutex_unlock(&dev->struct_mutex);

	return ret;
}

static int i915_batchbuffer(struct drm_device *dev, void *data,
			    struct drm_file *file_priv)
{
	drm_i915_private_t *dev_priv = (drm_i915_private_t *) dev->dev_private;
	struct drm_i915_master_private *master_priv = dev->primary->master->driver_priv;
	drm_i915_sarea_t *sarea_priv = (drm_i915_sarea_t *)
	    master_priv->sarea_priv;
	drm_i915_batchbuffer_t *batch = data;
	int ret;
	struct drm_clip_rect *cliprects = NULL;

	if (drm_core_check_feature(dev, DRIVER_MODESET))
		return -ENODEV;

	if (!dev_priv->dri1.allow_batchbuffer) {
		DRM_ERROR("Batchbuffer ioctl disabled\n");
		return -EINVAL;
	}

	DRM_DEBUG_DRIVER("i915 batchbuffer, start %x used %d cliprects %d\n",
			batch->start, batch->used, batch->num_cliprects);

	RING_LOCK_TEST_WITH_RETURN(dev, file_priv);

	if (batch->num_cliprects < 0)
		return -EINVAL;

	if (batch->num_cliprects) {
		cliprects = kcalloc(batch->num_cliprects,
				    sizeof(*cliprects),
				    GFP_KERNEL);
		if (cliprects == NULL)
			return -ENOMEM;

		ret = copy_from_user(cliprects, batch->cliprects,
				     batch->num_cliprects *
				     sizeof(struct drm_clip_rect));
		if (ret != 0) {
			ret = -EFAULT;
			goto fail_free;
		}
	}

	mutex_lock(&dev->struct_mutex);
	ret = i915_dispatch_batchbuffer(dev, batch, cliprects);
	mutex_unlock(&dev->struct_mutex);

	if (sarea_priv)
		sarea_priv->last_dispatch = READ_BREADCRUMB(dev_priv);

fail_free:
	kfree(cliprects);

	return ret;
}

static int i915_cmdbuffer(struct drm_device *dev, void *data,
			  struct drm_file *file_priv)
{
	drm_i915_private_t *dev_priv = (drm_i915_private_t *) dev->dev_private;
	struct drm_i915_master_private *master_priv = dev->primary->master->driver_priv;
	drm_i915_sarea_t *sarea_priv = (drm_i915_sarea_t *)
	    master_priv->sarea_priv;
	drm_i915_cmdbuffer_t *cmdbuf = data;
	struct drm_clip_rect *cliprects = NULL;
	void *batch_data;
	int ret;

	DRM_DEBUG_DRIVER("i915 cmdbuffer, buf %p sz %d cliprects %d\n",
			cmdbuf->buf, cmdbuf->sz, cmdbuf->num_cliprects);

	if (drm_core_check_feature(dev, DRIVER_MODESET))
		return -ENODEV;

	RING_LOCK_TEST_WITH_RETURN(dev, file_priv);

	if (cmdbuf->num_cliprects < 0)
		return -EINVAL;

	batch_data = kmalloc(cmdbuf->sz, GFP_KERNEL);
	if (batch_data == NULL)
		return -ENOMEM;

	ret = copy_from_user(batch_data, cmdbuf->buf, cmdbuf->sz);
	if (ret != 0) {
		ret = -EFAULT;
		goto fail_batch_free;
	}

	if (cmdbuf->num_cliprects) {
		cliprects = kcalloc(cmdbuf->num_cliprects,
				    sizeof(*cliprects), GFP_KERNEL);
		if (cliprects == NULL) {
			ret = -ENOMEM;
			goto fail_batch_free;
		}

		ret = copy_from_user(cliprects, cmdbuf->cliprects,
				     cmdbuf->num_cliprects *
				     sizeof(struct drm_clip_rect));
		if (ret != 0) {
			ret = -EFAULT;
			goto fail_clip_free;
		}
	}

	mutex_lock(&dev->struct_mutex);
	ret = i915_dispatch_cmdbuffer(dev, cmdbuf, cliprects, batch_data);
	mutex_unlock(&dev->struct_mutex);
	if (ret) {
		DRM_ERROR("i915_dispatch_cmdbuffer failed\n");
		goto fail_clip_free;
	}

	if (sarea_priv)
		sarea_priv->last_dispatch = READ_BREADCRUMB(dev_priv);

fail_clip_free:
	kfree(cliprects);
fail_batch_free:
	kfree(batch_data);

	return ret;
}

static int i915_emit_irq(struct drm_device * dev)
{
	drm_i915_private_t *dev_priv = dev->dev_private;
	struct drm_i915_master_private *master_priv = dev->primary->master->driver_priv;

	i915_kernel_lost_context(dev);

	DRM_DEBUG_DRIVER("\n");

	dev_priv->dri1.counter++;
	if (dev_priv->dri1.counter > 0x7FFFFFFFUL)
		dev_priv->dri1.counter = 1;
	if (master_priv->sarea_priv)
		master_priv->sarea_priv->last_enqueue = dev_priv->dri1.counter;

	if (BEGIN_LP_RING(4) == 0) {
		OUT_RING(MI_STORE_DWORD_INDEX);
		OUT_RING(I915_BREADCRUMB_INDEX << MI_STORE_DWORD_INDEX_SHIFT);
		OUT_RING(dev_priv->dri1.counter);
		OUT_RING(MI_USER_INTERRUPT);
		ADVANCE_LP_RING();
	}

	return dev_priv->dri1.counter;
}

static int i915_wait_irq(struct drm_device * dev, int irq_nr)
{
	drm_i915_private_t *dev_priv = (drm_i915_private_t *) dev->dev_private;
	struct drm_i915_master_private *master_priv = dev->primary->master->driver_priv;
	int ret = 0;
	struct intel_ring_buffer *ring = LP_RING(dev_priv);

	DRM_DEBUG_DRIVER("irq_nr=%d breadcrumb=%d\n", irq_nr,
		  READ_BREADCRUMB(dev_priv));

	if (READ_BREADCRUMB(dev_priv) >= irq_nr) {
		if (master_priv->sarea_priv)
			master_priv->sarea_priv->last_dispatch = READ_BREADCRUMB(dev_priv);
		return 0;
	}

	if (master_priv->sarea_priv)
		master_priv->sarea_priv->perf_boxes |= I915_BOX_WAIT;

	if (ring->irq_get(ring)) {
		DRM_WAIT_ON(ret, ring->irq_queue, 3 * DRM_HZ,
			    READ_BREADCRUMB(dev_priv) >= irq_nr);
		ring->irq_put(ring);
	} else if (wait_for(READ_BREADCRUMB(dev_priv) >= irq_nr, 3000))
		ret = -EBUSY;

	if (ret == -EBUSY) {
		DRM_ERROR("EBUSY -- rec: %d emitted: %d\n",
			  READ_BREADCRUMB(dev_priv), (int)dev_priv->dri1.counter);
	}

	return ret;
}

/* Needs the lock as it touches the ring.
 */
static int i915_irq_emit(struct drm_device *dev, void *data,
			 struct drm_file *file_priv)
{
	drm_i915_private_t *dev_priv = dev->dev_private;
	drm_i915_irq_emit_t *emit = data;
	int result;

	if (drm_core_check_feature(dev, DRIVER_MODESET))
		return -ENODEV;

	if (!dev_priv || !LP_RING(dev_priv)->virtual_start) {
		DRM_ERROR("called with no initialization\n");
		return -EINVAL;
	}

	RING_LOCK_TEST_WITH_RETURN(dev, file_priv);

	mutex_lock(&dev->struct_mutex);
	result = i915_emit_irq(dev);
	mutex_unlock(&dev->struct_mutex);

	if (DRM_COPY_TO_USER(emit->irq_seq, &result, sizeof(int))) {
		DRM_ERROR("copy_to_user\n");
		return -EFAULT;
	}

	return 0;
}

/* Doesn't need the hardware lock.
 */
static int i915_irq_wait(struct drm_device *dev, void *data,
			 struct drm_file *file_priv)
{
	drm_i915_private_t *dev_priv = dev->dev_private;
	drm_i915_irq_wait_t *irqwait = data;

	if (drm_core_check_feature(dev, DRIVER_MODESET))
		return -ENODEV;

	if (!dev_priv) {
		DRM_ERROR("called with no initialization\n");
		return -EINVAL;
	}

	return i915_wait_irq(dev, irqwait->irq_seq);
}

static int i915_vblank_pipe_get(struct drm_device *dev, void *data,
			 struct drm_file *file_priv)
{
	drm_i915_private_t *dev_priv = dev->dev_private;
	drm_i915_vblank_pipe_t *pipe = data;

	if (drm_core_check_feature(dev, DRIVER_MODESET))
		return -ENODEV;

	if (!dev_priv) {
		DRM_ERROR("called with no initialization\n");
		return -EINVAL;
	}

	pipe->pipe = DRM_I915_VBLANK_PIPE_A | DRM_I915_VBLANK_PIPE_B;

	return 0;
}

/**
 * Schedule buffer swap at given vertical blank.
 */
static int i915_vblank_swap(struct drm_device *dev, void *data,
		     struct drm_file *file_priv)
{
	/* The delayed swap mechanism was fundamentally racy, and has been
	 * removed.  The model was that the client requested a delayed flip/swap
	 * from the kernel, then waited for vblank before continuing to perform
	 * rendering.  The problem was that the kernel might wake the client
	 * up before it dispatched the vblank swap (since the lock has to be
	 * held while touching the ringbuffer), in which case the client would
	 * clear and start the next frame before the swap occurred, and
	 * flicker would occur in addition to likely missing the vblank.
	 *
	 * In the absence of this ioctl, userland falls back to a correct path
	 * of waiting for a vblank, then dispatching the swap on its own.
	 * Context switching to userland and back is plenty fast enough for
	 * meeting the requirements of vblank swapping.
	 */
	return -EINVAL;
}

static int i915_flip_bufs(struct drm_device *dev, void *data,
			  struct drm_file *file_priv)
{
	int ret;

	if (drm_core_check_feature(dev, DRIVER_MODESET))
		return -ENODEV;

	DRM_DEBUG_DRIVER("%s\n", __func__);

	RING_LOCK_TEST_WITH_RETURN(dev, file_priv);

	mutex_lock(&dev->struct_mutex);
	ret = i915_dispatch_flip(dev);
	mutex_unlock(&dev->struct_mutex);

	return ret;
}

static int i915_getparam(struct drm_device *dev, void *data,
			 struct drm_file *file_priv)
{
	drm_i915_private_t *dev_priv = dev->dev_private;
	drm_i915_getparam_t *param = data;
	int value;

	if (!dev_priv) {
		DRM_ERROR("called with no initialization\n");
		return -EINVAL;
	}

	switch (param->param) {
	case I915_PARAM_IRQ_ACTIVE:
		value = dev->pdev->irq ? 1 : 0;
		break;
	case I915_PARAM_ALLOW_BATCHBUFFER:
		value = dev_priv->dri1.allow_batchbuffer ? 1 : 0;
		break;
	case I915_PARAM_LAST_DISPATCH:
		value = READ_BREADCRUMB(dev_priv);
		break;
	case I915_PARAM_CHIPSET_ID:
		value = dev->pdev->device;
		break;
	case I915_PARAM_HAS_GEM:
		value = 1;
		break;
	case I915_PARAM_NUM_FENCES_AVAIL:
		value = dev_priv->num_fence_regs - dev_priv->fence_reg_start;
		break;
	case I915_PARAM_HAS_OVERLAY:
		value = dev_priv->overlay ? 1 : 0;
		break;
	case I915_PARAM_HAS_PAGEFLIPPING:
		value = 1;
		break;
	case I915_PARAM_HAS_EXECBUF2:
		/* depends on GEM */
		value = 1;
		break;
	case I915_PARAM_HAS_BSD:
		value = intel_ring_initialized(&dev_priv->ring[VCS]);
		break;
	case I915_PARAM_HAS_BLT:
		value = intel_ring_initialized(&dev_priv->ring[BCS]);
		break;
	case I915_PARAM_HAS_VEBOX:
		value = intel_ring_initialized(&dev_priv->ring[VECS]);
		break;
	case I915_PARAM_HAS_RELAXED_FENCING:
		value = 1;
		break;
	case I915_PARAM_HAS_COHERENT_RINGS:
		value = 1;
		break;
	case I915_PARAM_HAS_EXEC_CONSTANTS:
		value = INTEL_INFO(dev)->gen >= 4;
		break;
	case I915_PARAM_HAS_RELAXED_DELTA:
		value = 1;
		break;
	case I915_PARAM_HAS_GEN7_SOL_RESET:
		value = 1;
		break;
	case I915_PARAM_HAS_LLC:
		value = HAS_LLC(dev);
		break;
	case I915_PARAM_HAS_WT:
		value = HAS_WT(dev);
		break;
	case I915_PARAM_HAS_ALIASING_PPGTT:
		value = dev_priv->mm.aliasing_ppgtt ? 1 : 0;
		break;
	case I915_PARAM_HAS_WAIT_TIMEOUT:
		value = 1;
		break;
	case I915_PARAM_HAS_SEMAPHORES:
		value = i915_semaphore_is_enabled(dev);
		break;
	case I915_PARAM_HAS_PRIME_VMAP_FLUSH:
		value = 1;
		break;
	case I915_PARAM_HAS_SECURE_BATCHES:
		value = capable(CAP_SYS_ADMIN);
		break;
	case I915_PARAM_HAS_PINNED_BATCHES:
		value = 1;
		break;
	case I915_PARAM_HAS_EXEC_NO_RELOC:
		value = 1;
		break;
	case I915_PARAM_HAS_EXEC_HANDLE_LUT:
		value = 1;
		break;
	default:
		DRM_DEBUG("Unknown parameter %d\n", param->param);
		return -EINVAL;
	}

	if (DRM_COPY_TO_USER(param->value, &value, sizeof(int))) {
		DRM_ERROR("DRM_COPY_TO_USER failed\n");
		return -EFAULT;
	}

	return 0;
}

static int i915_setparam(struct drm_device *dev, void *data,
			 struct drm_file *file_priv)
{
	drm_i915_private_t *dev_priv = dev->dev_private;
	drm_i915_setparam_t *param = data;

	if (!dev_priv) {
		DRM_ERROR("called with no initialization\n");
		return -EINVAL;
	}

	switch (param->param) {
	case I915_SETPARAM_USE_MI_BATCHBUFFER_START:
		break;
	case I915_SETPARAM_TEX_LRU_LOG_GRANULARITY:
		break;
	case I915_SETPARAM_ALLOW_BATCHBUFFER:
		dev_priv->dri1.allow_batchbuffer = param->value ? 1 : 0;
		break;
	case I915_SETPARAM_NUM_USED_FENCES:
		if (param->value > dev_priv->num_fence_regs ||
		    param->value < 0)
			return -EINVAL;
		/* Userspace can use first N regs */
		dev_priv->fence_reg_start = param->value;
		break;
	default:
		DRM_DEBUG_DRIVER("unknown parameter %d\n",
					param->param);
		return -EINVAL;
	}

	return 0;
}

static int i915_set_status_page(struct drm_device *dev, void *data,
				struct drm_file *file_priv)
{
	drm_i915_private_t *dev_priv = dev->dev_private;
	drm_i915_hws_addr_t *hws = data;
	struct intel_ring_buffer *ring;

	if (drm_core_check_feature(dev, DRIVER_MODESET))
		return -ENODEV;

	if (!I915_NEED_GFX_HWS(dev))
		return -EINVAL;

	if (!dev_priv) {
		DRM_ERROR("called with no initialization\n");
		return -EINVAL;
	}

	if (drm_core_check_feature(dev, DRIVER_MODESET)) {
		WARN(1, "tried to set status page when mode setting active\n");
		return 0;
	}

	DRM_DEBUG_DRIVER("set status page addr 0x%08x\n", (u32)hws->addr);

	ring = LP_RING(dev_priv);
	ring->status_page.gfx_addr = hws->addr & (0x1ffff<<12);

	dev_priv->dri1.gfx_hws_cpu_addr =
		ioremap_wc(dev_priv->gtt.mappable_base + hws->addr, 4096);
	if (dev_priv->dri1.gfx_hws_cpu_addr == NULL) {
		i915_dma_cleanup(dev);
		ring->status_page.gfx_addr = 0;
		DRM_ERROR("can not ioremap virtual address for"
				" G33 hw status page\n");
		return -ENOMEM;
	}

	memset_io(dev_priv->dri1.gfx_hws_cpu_addr, 0, PAGE_SIZE);
	I915_WRITE(HWS_PGA, ring->status_page.gfx_addr);

	DRM_DEBUG_DRIVER("load hws HWS_PGA with gfx mem 0x%x\n",
			 ring->status_page.gfx_addr);
	DRM_DEBUG_DRIVER("load hws at %p\n",
			 ring->status_page.page_addr);
	return 0;
}

static int i915_get_bridge_dev(struct drm_device *dev)
{
	struct drm_i915_private *dev_priv = dev->dev_private;

	dev_priv->bridge_dev = pci_get_bus_and_slot(0, PCI_DEVFN(0, 0));
	if (!dev_priv->bridge_dev) {
		DRM_ERROR("bridge device not found\n");
		return -1;
	}
	return 0;
}

#define MCHBAR_I915 0x44
#define MCHBAR_I965 0x48
#define MCHBAR_SIZE (4*4096)

#define DEVEN_REG 0x54
#define   DEVEN_MCHBAR_EN (1 << 28)

/* Allocate space for the MCH regs if needed, return nonzero on error */
static int
intel_alloc_mchbar_resource(struct drm_device *dev)
{
	drm_i915_private_t *dev_priv = dev->dev_private;
	int reg = INTEL_INFO(dev)->gen >= 4 ? MCHBAR_I965 : MCHBAR_I915;
	u32 temp_lo, temp_hi = 0;
	u64 mchbar_addr;
	int ret;

	if (INTEL_INFO(dev)->gen >= 4)
		pci_read_config_dword(dev_priv->bridge_dev, reg + 4, &temp_hi);
	pci_read_config_dword(dev_priv->bridge_dev, reg, &temp_lo);
	mchbar_addr = ((u64)temp_hi << 32) | temp_lo;

	/* If ACPI doesn't have it, assume we need to allocate it ourselves */
#ifdef CONFIG_PNP
	if (mchbar_addr &&
	    pnp_range_reserved(mchbar_addr, mchbar_addr + MCHBAR_SIZE))
		return 0;
#endif

	/* Get some space for it */
	dev_priv->mch_res.name = "i915 MCHBAR";
	dev_priv->mch_res.flags = IORESOURCE_MEM;
	ret = pci_bus_alloc_resource(dev_priv->bridge_dev->bus,
				     &dev_priv->mch_res,
				     MCHBAR_SIZE, MCHBAR_SIZE,
				     PCIBIOS_MIN_MEM,
				     0, pcibios_align_resource,
				     dev_priv->bridge_dev);
	if (ret) {
		DRM_DEBUG_DRIVER("failed bus alloc: %d\n", ret);
		dev_priv->mch_res.start = 0;
		return ret;
	}

	if (INTEL_INFO(dev)->gen >= 4)
		pci_write_config_dword(dev_priv->bridge_dev, reg + 4,
				       upper_32_bits(dev_priv->mch_res.start));

	pci_write_config_dword(dev_priv->bridge_dev, reg,
			       lower_32_bits(dev_priv->mch_res.start));
	return 0;
}

/* Setup MCHBAR if possible, return true if we should disable it again */
static void
intel_setup_mchbar(struct drm_device *dev)
{
	drm_i915_private_t *dev_priv = dev->dev_private;
	int mchbar_reg = INTEL_INFO(dev)->gen >= 4 ? MCHBAR_I965 : MCHBAR_I915;
	u32 temp;
	bool enabled;

	dev_priv->mchbar_need_disable = false;

	if (IS_I915G(dev) || IS_I915GM(dev)) {
		pci_read_config_dword(dev_priv->bridge_dev, DEVEN_REG, &temp);
		enabled = !!(temp & DEVEN_MCHBAR_EN);
	} else {
		pci_read_config_dword(dev_priv->bridge_dev, mchbar_reg, &temp);
		enabled = temp & 1;
	}

	/* If it's already enabled, don't have to do anything */
	if (enabled)
		return;

	if (intel_alloc_mchbar_resource(dev))
		return;

	dev_priv->mchbar_need_disable = true;

	/* Space is allocated or reserved, so enable it. */
	if (IS_I915G(dev) || IS_I915GM(dev)) {
		pci_write_config_dword(dev_priv->bridge_dev, DEVEN_REG,
				       temp | DEVEN_MCHBAR_EN);
	} else {
		pci_read_config_dword(dev_priv->bridge_dev, mchbar_reg, &temp);
		pci_write_config_dword(dev_priv->bridge_dev, mchbar_reg, temp | 1);
	}
}

static void
intel_teardown_mchbar(struct drm_device *dev)
{
	drm_i915_private_t *dev_priv = dev->dev_private;
	int mchbar_reg = INTEL_INFO(dev)->gen >= 4 ? MCHBAR_I965 : MCHBAR_I915;
	u32 temp;

	if (dev_priv->mchbar_need_disable) {
		if (IS_I915G(dev) || IS_I915GM(dev)) {
			pci_read_config_dword(dev_priv->bridge_dev, DEVEN_REG, &temp);
			temp &= ~DEVEN_MCHBAR_EN;
			pci_write_config_dword(dev_priv->bridge_dev, DEVEN_REG, temp);
		} else {
			pci_read_config_dword(dev_priv->bridge_dev, mchbar_reg, &temp);
			temp &= ~1;
			pci_write_config_dword(dev_priv->bridge_dev, mchbar_reg, temp);
		}
	}

	if (dev_priv->mch_res.start)
		release_resource(&dev_priv->mch_res);
}

/* true = enable decode, false = disable decoder */
static unsigned int i915_vga_set_decode(void *cookie, bool state)
{
	struct drm_device *dev = cookie;

	intel_modeset_vga_set_state(dev, state);
	if (state)
		return VGA_RSRC_LEGACY_IO | VGA_RSRC_LEGACY_MEM |
		       VGA_RSRC_NORMAL_IO | VGA_RSRC_NORMAL_MEM;
	else
		return VGA_RSRC_NORMAL_IO | VGA_RSRC_NORMAL_MEM;
}

static void i915_switcheroo_set_state(struct pci_dev *pdev, enum vga_switcheroo_state state)
{
	struct drm_device *dev = pci_get_drvdata(pdev);
	pm_message_t pmm = { .event = PM_EVENT_SUSPEND };
	if (state == VGA_SWITCHEROO_ON) {
		pr_info("switched on\n");
		dev->switch_power_state = DRM_SWITCH_POWER_CHANGING;
		/* i915 resume handler doesn't set to D0 */
		pci_set_power_state(dev->pdev, PCI_D0);
		i915_resume(dev);
		dev->switch_power_state = DRM_SWITCH_POWER_ON;
	} else {
		pr_err("switched off\n");
		dev->switch_power_state = DRM_SWITCH_POWER_CHANGING;
		i915_suspend(dev, pmm);
		dev->switch_power_state = DRM_SWITCH_POWER_OFF;
	}
}

static bool i915_switcheroo_can_switch(struct pci_dev *pdev)
{
	struct drm_device *dev = pci_get_drvdata(pdev);
	bool can_switch;

	spin_lock(&dev->count_lock);
	can_switch = (dev->open_count == 0);
	spin_unlock(&dev->count_lock);
	return can_switch;
}

static const struct vga_switcheroo_client_ops i915_switcheroo_ops = {
	.set_gpu_state = i915_switcheroo_set_state,
	.reprobe = NULL,
	.can_switch = i915_switcheroo_can_switch,
};

static int i915_load_modeset_init(struct drm_device *dev)
{
	struct drm_i915_private *dev_priv = dev->dev_private;
	int ret;

	ret = intel_parse_bios(dev);
	if (ret)
		DRM_INFO("failed to find VBIOS tables\n");

	/* If we have > 1 VGA cards, then we need to arbitrate access
	 * to the common VGA resources.
	 *
	 * If we are a secondary display controller (!PCI_DISPLAY_CLASS_VGA),
	 * then we do not take part in VGA arbitration and the
	 * vga_client_register() fails with -ENODEV.
	 */
	ret = vga_client_register(dev->pdev, dev, NULL, i915_vga_set_decode);
	if (ret && ret != -ENODEV)
		goto out;

	intel_register_dsm_handler();

	ret = vga_switcheroo_register_client(dev->pdev, &i915_switcheroo_ops, false);
	if (ret)
		goto cleanup_vga_client;

	/* Initialise stolen first so that we may reserve preallocated
	 * objects for the BIOS to KMS transition.
	 */
	ret = i915_gem_init_stolen(dev);
	if (ret)
		goto cleanup_vga_switcheroo;

	ret = drm_irq_install(dev);
	if (ret)
		goto cleanup_gem_stolen;

	intel_power_domains_init_hw(dev);

	/* Keep VGA alive until i915_disable_vga_mem() */
	intel_display_power_get(dev, POWER_DOMAIN_VGA);

	/* Important: The output setup functions called by modeset_init need
	 * working irqs for e.g. gmbus and dp aux transfers. */
	intel_modeset_init(dev);

	ret = i915_gem_init(dev);
	if (ret)
		goto cleanup_power;

	INIT_WORK(&dev_priv->console_resume_work, intel_console_resume);

	intel_modeset_gem_init(dev);

	/* Always safe in the mode setting case. */
	/* FIXME: do pre/post-mode set stuff in core KMS code */
	dev->vblank_disable_allowed = true;
	if (INTEL_INFO(dev)->num_pipes == 0) {
		intel_display_power_put(dev, POWER_DOMAIN_VGA);
		return 0;
	}

	ret = intel_fbdev_init(dev);
	if (ret)
		goto cleanup_gem;

	/* Only enable hotplug handling once the fbdev is fully set up. */
	intel_hpd_init(dev);

	/*
	 * Some ports require correctly set-up hpd registers for detection to
	 * work properly (leading to ghost connected connector status), e.g. VGA
	 * on gm45.  Hence we can only set up the initial fbdev config after hpd
	 * irqs are fully enabled. Now we should scan for the initial config
	 * only once hotplug handling is enabled, but due to screwed-up locking
	 * around kms/fbdev init we can't protect the fdbev initial config
	 * scanning against hotplug events. Hence do this first and ignore the
	 * tiny window where we will loose hotplug notifactions.
	 */
	intel_fbdev_initial_config(dev);

<<<<<<< HEAD
	/*
	 * Must do this after fbcon init so that
	 * vgacon_save_screen() works during the handover.
	 */
	i915_disable_vga_mem(dev);
	intel_display_power_put(dev, POWER_DOMAIN_VGA);

=======
>>>>>>> 5e01dc7b
	/* Only enable hotplug handling once the fbdev is fully set up. */
	dev_priv->enable_hotplug_processing = true;

	drm_kms_helper_poll_init(dev);

	return 0;

cleanup_gem:
	mutex_lock(&dev->struct_mutex);
	i915_gem_cleanup_ringbuffer(dev);
	i915_gem_context_fini(dev);
	mutex_unlock(&dev->struct_mutex);
	i915_gem_cleanup_aliasing_ppgtt(dev);
	drm_mm_takedown(&dev_priv->gtt.base.mm);
cleanup_power:
	intel_display_power_put(dev, POWER_DOMAIN_VGA);
	drm_irq_uninstall(dev);
cleanup_gem_stolen:
	i915_gem_cleanup_stolen(dev);
cleanup_vga_switcheroo:
	vga_switcheroo_unregister_client(dev->pdev);
cleanup_vga_client:
	vga_client_register(dev->pdev, NULL, NULL, NULL);
out:
	return ret;
}

int i915_master_create(struct drm_device *dev, struct drm_master *master)
{
	struct drm_i915_master_private *master_priv;

	master_priv = kzalloc(sizeof(*master_priv), GFP_KERNEL);
	if (!master_priv)
		return -ENOMEM;

	master->driver_priv = master_priv;
	return 0;
}

void i915_master_destroy(struct drm_device *dev, struct drm_master *master)
{
	struct drm_i915_master_private *master_priv = master->driver_priv;

	if (!master_priv)
		return;

	kfree(master_priv);

	master->driver_priv = NULL;
}

#ifdef CONFIG_DRM_I915_FBDEV
static void i915_kick_out_firmware_fb(struct drm_i915_private *dev_priv)
{
	struct apertures_struct *ap;
	struct pci_dev *pdev = dev_priv->dev->pdev;
	bool primary;

	ap = alloc_apertures(1);
	if (!ap)
		return;

	ap->ranges[0].base = dev_priv->gtt.mappable_base;
	ap->ranges[0].size = dev_priv->gtt.mappable_end;

	primary =
		pdev->resource[PCI_ROM_RESOURCE].flags & IORESOURCE_ROM_SHADOW;

	remove_conflicting_framebuffers(ap, "inteldrmfb", primary);

	kfree(ap);
}
#else
static void i915_kick_out_firmware_fb(struct drm_i915_private *dev_priv)
{
}
#endif

static void i915_dump_device_info(struct drm_i915_private *dev_priv)
{
	const struct intel_device_info *info = dev_priv->info;

#define PRINT_S(name) "%s"
#define SEP_EMPTY
#define PRINT_FLAG(name) info->name ? #name "," : ""
#define SEP_COMMA ,
	DRM_DEBUG_DRIVER("i915 device info: gen=%i, pciid=0x%04x flags="
			 DEV_INFO_FOR_EACH_FLAG(PRINT_S, SEP_EMPTY),
			 info->gen,
			 dev_priv->dev->pdev->device,
			 DEV_INFO_FOR_EACH_FLAG(PRINT_FLAG, SEP_COMMA));
#undef PRINT_S
#undef SEP_EMPTY
#undef PRINT_FLAG
#undef SEP_COMMA
}

/**
 * i915_driver_load - setup chip and create an initial config
 * @dev: DRM device
 * @flags: startup flags
 *
 * The driver load routine has to do several things:
 *   - drive output discovery via intel_modeset_init()
 *   - initialize the memory manager
 *   - allocate initial config memory
 *   - setup the DRM framebuffer with the allocated memory
 */
int i915_driver_load(struct drm_device *dev, unsigned long flags)
{
	struct drm_i915_private *dev_priv;
	struct intel_device_info *info;
	int ret = 0, mmio_bar, mmio_size;
	uint32_t aperture_size;

	info = (struct intel_device_info *) flags;

	/* Refuse to load on gen6+ without kms enabled. */
	if (info->gen >= 6 && !drm_core_check_feature(dev, DRIVER_MODESET)) {
		DRM_INFO("Your hardware requires kernel modesetting (KMS)\n");
		DRM_INFO("See CONFIG_DRM_I915_KMS, nomodeset, and i915.modeset parameters\n");
		return -ENODEV;
	}

	dev_priv = kzalloc(sizeof(*dev_priv), GFP_KERNEL);
	if (dev_priv == NULL)
		return -ENOMEM;

	dev->dev_private = (void *)dev_priv;
	dev_priv->dev = dev;
	dev_priv->info = info;

	spin_lock_init(&dev_priv->irq_lock);
	spin_lock_init(&dev_priv->gpu_error.lock);
	spin_lock_init(&dev_priv->backlight.lock);
	spin_lock_init(&dev_priv->uncore.lock);
	spin_lock_init(&dev_priv->mm.object_stat_lock);
	mutex_init(&dev_priv->dpio_lock);
	mutex_init(&dev_priv->rps.hw_lock);
	mutex_init(&dev_priv->modeset_restore_lock);

	mutex_init(&dev_priv->pc8.lock);
	dev_priv->pc8.requirements_met = false;
	dev_priv->pc8.gpu_idle = false;
	dev_priv->pc8.irqs_disabled = false;
	dev_priv->pc8.enabled = false;
	dev_priv->pc8.disable_count = 2; /* requirements_met + gpu_idle */
	INIT_DELAYED_WORK(&dev_priv->pc8.enable_work, hsw_enable_pc8_work);

	intel_display_crc_init(dev);

	i915_dump_device_info(dev_priv);

	/* Not all pre-production machines fall into this category, only the
	 * very first ones. Almost everything should work, except for maybe
	 * suspend/resume. And we don't implement workarounds that affect only
	 * pre-production machines. */
	if (IS_HSW_EARLY_SDV(dev))
		DRM_INFO("This is an early pre-production Haswell machine. "
			 "It may not be fully functional.\n");

	if (i915_get_bridge_dev(dev)) {
		ret = -EIO;
		goto free_priv;
	}

	mmio_bar = IS_GEN2(dev) ? 1 : 0;
	/* Before gen4, the registers and the GTT are behind different BARs.
	 * However, from gen4 onwards, the registers and the GTT are shared
	 * in the same BAR, so we want to restrict this ioremap from
	 * clobbering the GTT which we want ioremap_wc instead. Fortunately,
	 * the register BAR remains the same size for all the earlier
	 * generations up to Ironlake.
	 */
	if (info->gen < 5)
		mmio_size = 512*1024;
	else
		mmio_size = 2*1024*1024;

	dev_priv->regs = pci_iomap(dev->pdev, mmio_bar, mmio_size);
	if (!dev_priv->regs) {
		DRM_ERROR("failed to map registers\n");
		ret = -EIO;
		goto put_bridge;
	}

	intel_uncore_early_sanitize(dev);

	/* This must be called before any calls to HAS_PCH_* */
	intel_detect_pch(dev);

	intel_uncore_init(dev);

	ret = i915_gem_gtt_init(dev);
	if (ret)
		goto out_regs;

	if (drm_core_check_feature(dev, DRIVER_MODESET))
		i915_kick_out_firmware_fb(dev_priv);

	pci_set_master(dev->pdev);

	/* overlay on gen2 is broken and can't address above 1G */
	if (IS_GEN2(dev))
		dma_set_coherent_mask(&dev->pdev->dev, DMA_BIT_MASK(30));

	/* 965GM sometimes incorrectly writes to hardware status page (HWS)
	 * using 32bit addressing, overwriting memory if HWS is located
	 * above 4GB.
	 *
	 * The documentation also mentions an issue with undefined
	 * behaviour if any general state is accessed within a page above 4GB,
	 * which also needs to be handled carefully.
	 */
	if (IS_BROADWATER(dev) || IS_CRESTLINE(dev))
		dma_set_coherent_mask(&dev->pdev->dev, DMA_BIT_MASK(32));

	aperture_size = dev_priv->gtt.mappable_end;

	dev_priv->gtt.mappable =
		io_mapping_create_wc(dev_priv->gtt.mappable_base,
				     aperture_size);
	if (dev_priv->gtt.mappable == NULL) {
		ret = -EIO;
		goto out_gtt;
	}

	dev_priv->gtt.mtrr = arch_phys_wc_add(dev_priv->gtt.mappable_base,
					      aperture_size);

	/* The i915 workqueue is primarily used for batched retirement of
	 * requests (and thus managing bo) once the task has been completed
	 * by the GPU. i915_gem_retire_requests() is called directly when we
	 * need high-priority retirement, such as waiting for an explicit
	 * bo.
	 *
	 * It is also used for periodic low-priority events, such as
	 * idle-timers and recording error state.
	 *
	 * All tasks on the workqueue are expected to acquire the dev mutex
	 * so there is no point in running more than one instance of the
	 * workqueue at any time.  Use an ordered one.
	 */
	dev_priv->wq = alloc_ordered_workqueue("i915", 0);
	if (dev_priv->wq == NULL) {
		DRM_ERROR("Failed to create our workqueue.\n");
		ret = -ENOMEM;
		goto out_mtrrfree;
	}

	intel_irq_init(dev);
	intel_pm_init(dev);
	intel_uncore_sanitize(dev);

	/* Try to make sure MCHBAR is enabled before poking at it */
	intel_setup_mchbar(dev);
	intel_setup_gmbus(dev);
	intel_opregion_setup(dev);

	intel_setup_bios(dev);

	i915_gem_load(dev);

	/* On the 945G/GM, the chipset reports the MSI capability on the
	 * integrated graphics even though the support isn't actually there
	 * according to the published specs.  It doesn't appear to function
	 * correctly in testing on 945G.
	 * This may be a side effect of MSI having been made available for PEG
	 * and the registers being closely associated.
	 *
	 * According to chipset errata, on the 965GM, MSI interrupts may
	 * be lost or delayed, but we use them anyways to avoid
	 * stuck interrupts on some machines.
	 */
	if (!IS_I945G(dev) && !IS_I945GM(dev))
		pci_enable_msi(dev->pdev);

	dev_priv->num_plane = 1;
	if (IS_VALLEYVIEW(dev))
		dev_priv->num_plane = 2;

	if (INTEL_INFO(dev)->num_pipes) {
		ret = drm_vblank_init(dev, INTEL_INFO(dev)->num_pipes);
		if (ret)
			goto out_gem_unload;
	}

	if (HAS_POWER_WELL(dev))
		intel_power_domains_init(dev);

	if (drm_core_check_feature(dev, DRIVER_MODESET)) {
		ret = i915_load_modeset_init(dev);
		if (ret < 0) {
			DRM_ERROR("failed to init modeset\n");
			goto out_power_well;
		}
	} else {
		/* Start out suspended in ums mode. */
		dev_priv->ums.mm_suspended = 1;
	}

	i915_setup_sysfs(dev);

	if (INTEL_INFO(dev)->num_pipes) {
		/* Must be done after probing outputs */
		intel_opregion_init(dev);
		acpi_video_register();
	}

	if (IS_GEN5(dev))
		intel_gpu_ips_init(dev_priv);

	return 0;

out_power_well:
	if (HAS_POWER_WELL(dev))
		intel_power_domains_remove(dev);
	drm_vblank_cleanup(dev);
out_gem_unload:
	if (dev_priv->mm.inactive_shrinker.scan_objects)
		unregister_shrinker(&dev_priv->mm.inactive_shrinker);

	if (dev->pdev->msi_enabled)
		pci_disable_msi(dev->pdev);

	intel_teardown_gmbus(dev);
	intel_teardown_mchbar(dev);
	destroy_workqueue(dev_priv->wq);
out_mtrrfree:
	arch_phys_wc_del(dev_priv->gtt.mtrr);
	io_mapping_free(dev_priv->gtt.mappable);
out_gtt:
	list_del(&dev_priv->gtt.base.global_link);
	drm_mm_takedown(&dev_priv->gtt.base.mm);
	dev_priv->gtt.base.cleanup(&dev_priv->gtt.base);
out_regs:
	intel_uncore_fini(dev);
	pci_iounmap(dev->pdev, dev_priv->regs);
put_bridge:
	pci_dev_put(dev_priv->bridge_dev);
free_priv:
	if (dev_priv->slab)
		kmem_cache_destroy(dev_priv->slab);
	kfree(dev_priv);
	return ret;
}

int i915_driver_unload(struct drm_device *dev)
{
	struct drm_i915_private *dev_priv = dev->dev_private;
	int ret;

	intel_gpu_ips_teardown();

	if (HAS_POWER_WELL(dev)) {
		/* The i915.ko module is still not prepared to be loaded when
		 * the power well is not enabled, so just enable it in case
		 * we're going to unload/reload. */
		intel_display_set_init_power(dev, true);
		intel_power_domains_remove(dev);
	}

	i915_teardown_sysfs(dev);

	if (dev_priv->mm.inactive_shrinker.scan_objects)
		unregister_shrinker(&dev_priv->mm.inactive_shrinker);

	ret = i915_gem_suspend(dev);
	if (ret)
		DRM_ERROR("failed to idle hardware: %d\n", ret);

	io_mapping_free(dev_priv->gtt.mappable);
	arch_phys_wc_del(dev_priv->gtt.mtrr);

	acpi_video_unregister();

	if (drm_core_check_feature(dev, DRIVER_MODESET)) {
		intel_fbdev_fini(dev);
		intel_modeset_cleanup(dev);
		cancel_work_sync(&dev_priv->console_resume_work);

		/*
		 * free the memory space allocated for the child device
		 * config parsed from VBT
		 */
		if (dev_priv->vbt.child_dev && dev_priv->vbt.child_dev_num) {
			kfree(dev_priv->vbt.child_dev);
			dev_priv->vbt.child_dev = NULL;
			dev_priv->vbt.child_dev_num = 0;
		}

		vga_switcheroo_unregister_client(dev->pdev);
		vga_client_register(dev->pdev, NULL, NULL, NULL);
	}

	/* Free error state after interrupts are fully disabled. */
	del_timer_sync(&dev_priv->gpu_error.hangcheck_timer);
	cancel_work_sync(&dev_priv->gpu_error.work);
	i915_destroy_error_state(dev);

	cancel_delayed_work_sync(&dev_priv->pc8.enable_work);

	if (dev->pdev->msi_enabled)
		pci_disable_msi(dev->pdev);

	intel_opregion_fini(dev);

	if (drm_core_check_feature(dev, DRIVER_MODESET)) {
		/* Flush any outstanding unpin_work. */
		flush_workqueue(dev_priv->wq);

		mutex_lock(&dev->struct_mutex);
		i915_gem_free_all_phys_object(dev);
		i915_gem_cleanup_ringbuffer(dev);
		i915_gem_context_fini(dev);
		mutex_unlock(&dev->struct_mutex);
		i915_gem_cleanup_aliasing_ppgtt(dev);
		i915_gem_cleanup_stolen(dev);

		if (!I915_NEED_GFX_HWS(dev))
			i915_free_hws(dev);
	}

	list_del(&dev_priv->gtt.base.global_link);
	WARN_ON(!list_empty(&dev_priv->vm_list));
	drm_mm_takedown(&dev_priv->gtt.base.mm);

	drm_vblank_cleanup(dev);

	intel_teardown_gmbus(dev);
	intel_teardown_mchbar(dev);

	destroy_workqueue(dev_priv->wq);
	pm_qos_remove_request(&dev_priv->pm_qos);

	dev_priv->gtt.base.cleanup(&dev_priv->gtt.base);

	intel_uncore_fini(dev);
	if (dev_priv->regs != NULL)
		pci_iounmap(dev->pdev, dev_priv->regs);

	if (dev_priv->slab)
		kmem_cache_destroy(dev_priv->slab);

	pci_dev_put(dev_priv->bridge_dev);
	kfree(dev->dev_private);

	return 0;
}

int i915_driver_open(struct drm_device *dev, struct drm_file *file)
{
	int ret;

	ret = i915_gem_open(dev, file);
	if (ret)
		return ret;

	return 0;
}

/**
 * i915_driver_lastclose - clean up after all DRM clients have exited
 * @dev: DRM device
 *
 * Take care of cleaning up after all DRM clients have exited.  In the
 * mode setting case, we want to restore the kernel's initial mode (just
 * in case the last client left us in a bad state).
 *
 * Additionally, in the non-mode setting case, we'll tear down the GTT
 * and DMA structures, since the kernel won't be using them, and clea
 * up any GEM state.
 */
void i915_driver_lastclose(struct drm_device * dev)
{
	drm_i915_private_t *dev_priv = dev->dev_private;

	/* On gen6+ we refuse to init without kms enabled, but then the drm core
	 * goes right around and calls lastclose. Check for this and don't clean
	 * up anything. */
	if (!dev_priv)
		return;

	if (drm_core_check_feature(dev, DRIVER_MODESET)) {
		intel_fbdev_restore_mode(dev);
		vga_switcheroo_process_delayed_switch();
		return;
	}

	i915_gem_lastclose(dev);

	i915_dma_cleanup(dev);
}

void i915_driver_preclose(struct drm_device * dev, struct drm_file *file_priv)
{
	i915_gem_context_close(dev, file_priv);
	i915_gem_release(dev, file_priv);
}

void i915_driver_postclose(struct drm_device *dev, struct drm_file *file)
{
	struct drm_i915_file_private *file_priv = file->driver_priv;

	kfree(file_priv);
}

const struct drm_ioctl_desc i915_ioctls[] = {
	DRM_IOCTL_DEF_DRV(I915_INIT, i915_dma_init, DRM_AUTH|DRM_MASTER|DRM_ROOT_ONLY),
	DRM_IOCTL_DEF_DRV(I915_FLUSH, i915_flush_ioctl, DRM_AUTH),
	DRM_IOCTL_DEF_DRV(I915_FLIP, i915_flip_bufs, DRM_AUTH),
	DRM_IOCTL_DEF_DRV(I915_BATCHBUFFER, i915_batchbuffer, DRM_AUTH),
	DRM_IOCTL_DEF_DRV(I915_IRQ_EMIT, i915_irq_emit, DRM_AUTH),
	DRM_IOCTL_DEF_DRV(I915_IRQ_WAIT, i915_irq_wait, DRM_AUTH),
	DRM_IOCTL_DEF_DRV(I915_GETPARAM, i915_getparam, DRM_AUTH|DRM_RENDER_ALLOW),
	DRM_IOCTL_DEF_DRV(I915_SETPARAM, i915_setparam, DRM_AUTH|DRM_MASTER|DRM_ROOT_ONLY),
	DRM_IOCTL_DEF_DRV(I915_ALLOC, drm_noop, DRM_AUTH),
	DRM_IOCTL_DEF_DRV(I915_FREE, drm_noop, DRM_AUTH),
	DRM_IOCTL_DEF_DRV(I915_INIT_HEAP, drm_noop, DRM_AUTH|DRM_MASTER|DRM_ROOT_ONLY),
	DRM_IOCTL_DEF_DRV(I915_CMDBUFFER, i915_cmdbuffer, DRM_AUTH),
	DRM_IOCTL_DEF_DRV(I915_DESTROY_HEAP,  drm_noop, DRM_AUTH|DRM_MASTER|DRM_ROOT_ONLY),
	DRM_IOCTL_DEF_DRV(I915_SET_VBLANK_PIPE,  drm_noop, DRM_AUTH|DRM_MASTER|DRM_ROOT_ONLY),
	DRM_IOCTL_DEF_DRV(I915_GET_VBLANK_PIPE,  i915_vblank_pipe_get, DRM_AUTH),
	DRM_IOCTL_DEF_DRV(I915_VBLANK_SWAP, i915_vblank_swap, DRM_AUTH),
	DRM_IOCTL_DEF_DRV(I915_HWS_ADDR, i915_set_status_page, DRM_AUTH|DRM_MASTER|DRM_ROOT_ONLY),
	DRM_IOCTL_DEF_DRV(I915_GEM_INIT, i915_gem_init_ioctl, DRM_AUTH|DRM_MASTER|DRM_ROOT_ONLY|DRM_UNLOCKED),
	DRM_IOCTL_DEF_DRV(I915_GEM_EXECBUFFER, i915_gem_execbuffer, DRM_AUTH|DRM_UNLOCKED),
	DRM_IOCTL_DEF_DRV(I915_GEM_EXECBUFFER2, i915_gem_execbuffer2, DRM_AUTH|DRM_UNLOCKED|DRM_RENDER_ALLOW),
	DRM_IOCTL_DEF_DRV(I915_GEM_PIN, i915_gem_pin_ioctl, DRM_AUTH|DRM_ROOT_ONLY|DRM_UNLOCKED),
	DRM_IOCTL_DEF_DRV(I915_GEM_UNPIN, i915_gem_unpin_ioctl, DRM_AUTH|DRM_ROOT_ONLY|DRM_UNLOCKED),
	DRM_IOCTL_DEF_DRV(I915_GEM_BUSY, i915_gem_busy_ioctl, DRM_AUTH|DRM_UNLOCKED|DRM_RENDER_ALLOW),
	DRM_IOCTL_DEF_DRV(I915_GEM_SET_CACHING, i915_gem_set_caching_ioctl, DRM_UNLOCKED|DRM_RENDER_ALLOW),
	DRM_IOCTL_DEF_DRV(I915_GEM_GET_CACHING, i915_gem_get_caching_ioctl, DRM_UNLOCKED|DRM_RENDER_ALLOW),
	DRM_IOCTL_DEF_DRV(I915_GEM_THROTTLE, i915_gem_throttle_ioctl, DRM_AUTH|DRM_UNLOCKED|DRM_RENDER_ALLOW),
	DRM_IOCTL_DEF_DRV(I915_GEM_ENTERVT, i915_gem_entervt_ioctl, DRM_AUTH|DRM_MASTER|DRM_ROOT_ONLY|DRM_UNLOCKED),
	DRM_IOCTL_DEF_DRV(I915_GEM_LEAVEVT, i915_gem_leavevt_ioctl, DRM_AUTH|DRM_MASTER|DRM_ROOT_ONLY|DRM_UNLOCKED),
	DRM_IOCTL_DEF_DRV(I915_GEM_CREATE, i915_gem_create_ioctl, DRM_UNLOCKED|DRM_RENDER_ALLOW),
	DRM_IOCTL_DEF_DRV(I915_GEM_PREAD, i915_gem_pread_ioctl, DRM_UNLOCKED|DRM_RENDER_ALLOW),
	DRM_IOCTL_DEF_DRV(I915_GEM_PWRITE, i915_gem_pwrite_ioctl, DRM_UNLOCKED|DRM_RENDER_ALLOW),
	DRM_IOCTL_DEF_DRV(I915_GEM_MMAP, i915_gem_mmap_ioctl, DRM_UNLOCKED|DRM_RENDER_ALLOW),
	DRM_IOCTL_DEF_DRV(I915_GEM_MMAP_GTT, i915_gem_mmap_gtt_ioctl, DRM_UNLOCKED|DRM_RENDER_ALLOW),
	DRM_IOCTL_DEF_DRV(I915_GEM_SET_DOMAIN, i915_gem_set_domain_ioctl, DRM_UNLOCKED|DRM_RENDER_ALLOW),
	DRM_IOCTL_DEF_DRV(I915_GEM_SW_FINISH, i915_gem_sw_finish_ioctl, DRM_UNLOCKED|DRM_RENDER_ALLOW),
	DRM_IOCTL_DEF_DRV(I915_GEM_SET_TILING, i915_gem_set_tiling, DRM_UNLOCKED|DRM_RENDER_ALLOW),
	DRM_IOCTL_DEF_DRV(I915_GEM_GET_TILING, i915_gem_get_tiling, DRM_UNLOCKED|DRM_RENDER_ALLOW),
	DRM_IOCTL_DEF_DRV(I915_GEM_GET_APERTURE, i915_gem_get_aperture_ioctl, DRM_UNLOCKED|DRM_RENDER_ALLOW),
	DRM_IOCTL_DEF_DRV(I915_GET_PIPE_FROM_CRTC_ID, intel_get_pipe_from_crtc_id, DRM_UNLOCKED),
	DRM_IOCTL_DEF_DRV(I915_GEM_MADVISE, i915_gem_madvise_ioctl, DRM_UNLOCKED|DRM_RENDER_ALLOW),
	DRM_IOCTL_DEF_DRV(I915_OVERLAY_PUT_IMAGE, intel_overlay_put_image, DRM_MASTER|DRM_CONTROL_ALLOW|DRM_UNLOCKED),
	DRM_IOCTL_DEF_DRV(I915_OVERLAY_ATTRS, intel_overlay_attrs, DRM_MASTER|DRM_CONTROL_ALLOW|DRM_UNLOCKED),
	DRM_IOCTL_DEF_DRV(I915_SET_SPRITE_COLORKEY, intel_sprite_set_colorkey, DRM_MASTER|DRM_CONTROL_ALLOW|DRM_UNLOCKED),
	DRM_IOCTL_DEF_DRV(I915_GET_SPRITE_COLORKEY, intel_sprite_get_colorkey, DRM_MASTER|DRM_CONTROL_ALLOW|DRM_UNLOCKED),
	DRM_IOCTL_DEF_DRV(I915_GEM_WAIT, i915_gem_wait_ioctl, DRM_AUTH|DRM_UNLOCKED|DRM_RENDER_ALLOW),
	DRM_IOCTL_DEF_DRV(I915_GEM_CONTEXT_CREATE, i915_gem_context_create_ioctl, DRM_UNLOCKED|DRM_RENDER_ALLOW),
	DRM_IOCTL_DEF_DRV(I915_GEM_CONTEXT_DESTROY, i915_gem_context_destroy_ioctl, DRM_UNLOCKED|DRM_RENDER_ALLOW),
	DRM_IOCTL_DEF_DRV(I915_REG_READ, i915_reg_read_ioctl, DRM_UNLOCKED|DRM_RENDER_ALLOW),
};

int i915_max_ioctl = DRM_ARRAY_SIZE(i915_ioctls);

/*
 * This is really ugly: Because old userspace abused the linux agp interface to
 * manage the gtt, we need to claim that all intel devices are agp.  For
 * otherwise the drm core refuses to initialize the agp support code.
 */
int i915_driver_device_is_agp(struct drm_device * dev)
{
	return 1;
}<|MERGE_RESOLUTION|>--- conflicted
+++ resolved
@@ -1313,9 +1313,6 @@
 
 	intel_power_domains_init_hw(dev);
 
-	/* Keep VGA alive until i915_disable_vga_mem() */
-	intel_display_power_get(dev, POWER_DOMAIN_VGA);
-
 	/* Important: The output setup functions called by modeset_init need
 	 * working irqs for e.g. gmbus and dp aux transfers. */
 	intel_modeset_init(dev);
@@ -1355,16 +1352,6 @@
 	 */
 	intel_fbdev_initial_config(dev);
 
-<<<<<<< HEAD
-	/*
-	 * Must do this after fbcon init so that
-	 * vgacon_save_screen() works during the handover.
-	 */
-	i915_disable_vga_mem(dev);
-	intel_display_power_put(dev, POWER_DOMAIN_VGA);
-
-=======
->>>>>>> 5e01dc7b
 	/* Only enable hotplug handling once the fbdev is fully set up. */
 	dev_priv->enable_hotplug_processing = true;
 
