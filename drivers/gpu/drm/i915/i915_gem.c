/*
 * Copyright © 2008-2015 Intel Corporation
 *
 * Permission is hereby granted, free of charge, to any person obtaining a
 * copy of this software and associated documentation files (the "Software"),
 * to deal in the Software without restriction, including without limitation
 * the rights to use, copy, modify, merge, publish, distribute, sublicense,
 * and/or sell copies of the Software, and to permit persons to whom the
 * Software is furnished to do so, subject to the following conditions:
 *
 * The above copyright notice and this permission notice (including the next
 * paragraph) shall be included in all copies or substantial portions of the
 * Software.
 *
 * THE SOFTWARE IS PROVIDED "AS IS", WITHOUT WARRANTY OF ANY KIND, EXPRESS OR
 * IMPLIED, INCLUDING BUT NOT LIMITED TO THE WARRANTIES OF MERCHANTABILITY,
 * FITNESS FOR A PARTICULAR PURPOSE AND NONINFRINGEMENT.  IN NO EVENT SHALL
 * THE AUTHORS OR COPYRIGHT HOLDERS BE LIABLE FOR ANY CLAIM, DAMAGES OR OTHER
 * LIABILITY, WHETHER IN AN ACTION OF CONTRACT, TORT OR OTHERWISE, ARISING
 * FROM, OUT OF OR IN CONNECTION WITH THE SOFTWARE OR THE USE OR OTHER DEALINGS
 * IN THE SOFTWARE.
 *
 * Authors:
 *    Eric Anholt <eric@anholt.net>
 *
 */

#include <drm/drm_vma_manager.h>
#include <drm/i915_drm.h>
#include <linux/dma-fence-array.h>
#include <linux/kthread.h>
#include <linux/dma-resv.h>
#include <linux/shmem_fs.h>
#include <linux/slab.h>
#include <linux/stop_machine.h>
#include <linux/swap.h>
#include <linux/pci.h>
#include <linux/dma-buf.h>
#include <linux/mman.h>

#if IS_ENABLED(CONFIG_DRM_I915_MEMTRACK)
#include <linux/pid.h>
#include <linux/async.h>
#include <linux/sched/mm.h>
#include "../drm_internal.h"
#endif

#include "display/intel_display.h"
#include "display/intel_frontbuffer.h"

#include "gem/i915_gem_clflush.h"
#include "gem/i915_gem_context.h"
#include "gem/i915_gem_ioctls.h"
#include "gem/i915_gem_mman.h"
#include "gem/i915_gem_region.h"
#include "gt/intel_engine_user.h"
#include "gt/intel_gt.h"
#include "gt/intel_gt_pm.h"
#include "gt/intel_workarounds.h"

#include "i915_drv.h"
#include "i915_trace.h"
#include "i915_vgpu.h"
#include "i915_sysfs.h"

#include "intel_pm.h"

<<<<<<< HEAD
#if IS_ENABLED(CONFIG_DRM_I915_MEMTRACK)
struct per_file_obj_mem_info {
	int num_obj;
	int num_obj_shared;
	int num_obj_private;
	int num_obj_gtt_bound;
	int num_obj_purged;
	int num_obj_purgeable;
	int num_obj_allocated;
	int num_obj_fault_mappable;
	int num_obj_stolen;
	size_t gtt_space_allocated_shared;
	size_t gtt_space_allocated_priv;
	size_t phys_space_allocated_shared;
	size_t phys_space_allocated_priv;
	size_t phys_space_purgeable;
	size_t phys_space_shared_proportion;
	size_t fault_mappable_size;
	size_t stolen_space_allocated;
	char *process_name;
};

struct name_entry {
	struct list_head head;
	struct drm_hash_item hash_item;
};

struct pid_stat_entry {
	struct list_head head;
	struct list_head namefree;
	struct drm_open_hash namelist;
	struct per_file_obj_mem_info stats;
	struct pid *tgid;
	int pid_num;
};

struct drm_i915_obj_virt_addr {
	struct list_head head;
	unsigned long user_virt_addr;
};

struct drm_i915_obj_pid_info {
	struct list_head head;
	pid_t tgid;
	int open_handle_count;
	struct list_head virt_addr_head;
};

struct get_obj_stats_buf {
	struct pid_stat_entry *entry;
	struct drm_i915_error_state_buf *m;
};

#define err_printf(e, ...) i915_error_printf(e, __VA_ARGS__)
#define err_puts(e, s) i915_error_puts(e, s)

static const char *get_tiling_flag(struct drm_i915_gem_object *obj)
{
	switch (i915_gem_object_get_tiling(obj)) {
	default:
	case I915_TILING_NONE:
		return " ";
	case I915_TILING_X:
		return "X";
	case I915_TILING_Y:
		return "Y";
	}
}

/*
 * If this mmput call is the last one, it will tear down the mmaps of the
 * process and calls drm_gem_vm_close(), which leads deadlock on i915 mutex.
 * Instead, asynchronously schedule mmput function here, to avoid recursive
 * calls to acquire i915_mutex.
 */
static void async_mmput_func(void *data, async_cookie_t cookie)
{
	struct mm_struct *mm = data;
	mmput(mm);
}

static void async_mmput(struct mm_struct *mm)
{
	async_schedule(async_mmput_func, mm);
}

int i915_get_pid_cmdline(struct task_struct *task, char *buffer)
{
	int res = 0;
	unsigned int len;
	struct mm_struct *mm = get_task_mm(task);

	if (!mm)
		goto out;
	if (!mm->arg_end)
		goto out_mm;

	len = mm->arg_end - mm->arg_start;

	if (len > PAGE_SIZE)
		len = PAGE_SIZE;

	res = access_process_vm(task, mm->arg_start, buffer, len, 0);
	if (res < 0) {
		async_mmput(mm);
		return res;
	}

	if (res > 0 && buffer[res - 1] != '\0' && len < PAGE_SIZE)
		buffer[res - 1] = '\0';
out_mm:
	async_mmput(mm);
out:
	return 0;
}

static int i915_obj_get_shmem_pages_alloced(struct drm_i915_gem_object *obj)
{
	if (obj->base.filp) {
		struct inode *inode = file_inode(obj->base.filp);

		if (!inode)
			return 0;
		return inode->i_mapping->nrpages;
	}
	return 0;
}

int i915_gem_obj_insert_pid(struct drm_i915_gem_object *obj)
{
	int found = 0;
	struct drm_i915_obj_pid_info *entry;
	pid_t current_tgid = task_tgid_nr(current);

	mutex_lock(&obj->base.dev->struct_mutex);

	list_for_each_entry (entry, &obj->pid_info, head) {
		if (entry->tgid == current_tgid) {
			entry->open_handle_count++;
			found = 1;
			break;
		}
	}
	if (found == 0) {
		entry = kzalloc(sizeof(*entry), GFP_KERNEL);
		if (entry == NULL) {
			DRM_ERROR("alloc failed\n");
			mutex_unlock(&obj->base.dev->struct_mutex);
			return -ENOMEM;
		}
		entry->tgid = current_tgid;
		entry->open_handle_count = 1;
		INIT_LIST_HEAD(&entry->virt_addr_head);
		list_add_tail(&entry->head, &obj->pid_info);
	}

	mutex_unlock(&obj->base.dev->struct_mutex);
	return 0;
}

void i915_gem_obj_remove_all_pids(struct drm_i915_gem_object *obj)
{
	struct drm_i915_obj_pid_info *pid_entry, *pid_next;
	struct drm_i915_obj_virt_addr *virt_entry, *virt_next;

	list_for_each_entry_safe (pid_entry, pid_next, &obj->pid_info, head) {
		list_for_each_entry_safe (virt_entry, virt_next,
					  &pid_entry->virt_addr_head, head) {
			list_del(&virt_entry->head);
			kfree(virt_entry);
		}
		list_del(&pid_entry->head);
		kfree(pid_entry);
	}
}

int i915_obj_insert_virt_addr(struct drm_i915_gem_object *obj,
			      unsigned long addr, bool is_map_gtt,
			      bool is_mutex_locked)
{
	struct drm_i915_obj_pid_info *pid_entry;
	pid_t current_tgid = task_tgid_nr(current);
	int ret = 0, found = 0;

	if (is_map_gtt)
		addr |= 1;

	if (!is_mutex_locked) {
		ret = i915_mutex_lock_interruptible(obj->base.dev);
		if (ret)
			return ret;
	}

	list_for_each_entry (pid_entry, &obj->pid_info, head) {
		if (pid_entry->tgid == current_tgid) {
			struct drm_i915_obj_virt_addr *virt_entry, *new_entry;

			list_for_each_entry (virt_entry,
					     &pid_entry->virt_addr_head, head) {
				if (virt_entry->user_virt_addr == addr) {
					found = 1;
					break;
				}
			}
			if (found)
				break;
			new_entry = kzalloc(sizeof(*new_entry), GFP_KERNEL);
			if (new_entry == NULL) {
				DRM_ERROR("alloc failed\n");
				ret = -ENOMEM;
				goto out;
			}
			new_entry->user_virt_addr = addr;
			list_add_tail(&new_entry->head,
				      &pid_entry->virt_addr_head);
			break;
		}
	}

out:
	if (!is_mutex_locked)
		mutex_unlock(&obj->base.dev->struct_mutex);

	return ret;
}

static int i915_obj_virt_addr_is_invalid(struct drm_gem_object *obj,
					 struct pid *tgid, unsigned long addr)
{
	struct task_struct *task;
	struct mm_struct *mm;
	struct vm_area_struct *vma;
	int locked, ret = 0;

	task = get_pid_task(tgid, PIDTYPE_PID);
	if (task == NULL) {
		DRM_DEBUG("null task for tgid=%d\n", pid_nr(tgid));
		return -EINVAL;
	}

	mm = get_task_mm(task);
	if (mm == NULL) {
		DRM_DEBUG("null mm for tgid=%d\n", pid_nr(tgid));
		ret = -EINVAL;
		goto out_task;
	}

	locked = down_read_trylock(&mm->mmap_sem);
	if (!locked)
		goto out_mm;

	vma = find_vma(mm, addr);
	if (vma) {
		if (addr & 1) { /* mmap_gtt case */
			if (vma->vm_pgoff * PAGE_SIZE ==
			    (unsigned long)drm_vma_node_offset_addr(
				    &obj->vma_node))
				ret = 0;
			else
				ret = -EINVAL;
		} else { /* mmap case */
			if (vma->vm_file == obj->filp)
				ret = 0;
			else
				ret = -EINVAL;
		}
	} else
		ret = -EINVAL;

	up_read(&mm->mmap_sem);

out_mm:
	async_mmput(mm);
out_task:
	put_task_struct(task);
	return ret;
}

static void i915_obj_pidarray_validate(struct drm_gem_object *gem_obj)
{
	struct drm_i915_gem_object *obj = to_intel_bo(gem_obj);
	struct drm_device *dev = gem_obj->dev;
	struct drm_i915_obj_virt_addr *virt_entry, *virt_next;
	struct drm_i915_obj_pid_info *pid_entry, *pid_next;
	struct drm_file *file;
	struct drm_i915_file_private *file_priv;
	struct pid *tgid;
	int pid_num, present;

	/*
        * Run a sanity check on pid_array. All entries in pid_array should
        * be subset of the the drm filelist pid entries.
        */
	list_for_each_entry_safe (pid_entry, pid_next, &obj->pid_info, head) {
		if (pid_next == NULL) {
			DRM_ERROR(
				"Invalid pid info. obj:%p, size:%zdK, tiling:%s, userptr=%s, stolen:%s, name:%d, handle_count=%d\n",
				&obj->base, obj->base.size / 1024,
				get_tiling_flag(obj),
				(obj->userptr.mm != 0) ? "Y" : "N",
				obj->stolen ? "Y" : "N", obj->base.name,
				obj->base.handle_count);
			break;
		}

		present = 0;
		list_for_each_entry (file, &dev->filelist, lhead) {
			file_priv = file->driver_priv;
			tgid = file_priv->tgid;
			pid_num = pid_nr(tgid);

			if (pid_num == pid_entry->tgid) {
				present = 1;
				break;
			}
		}
		if (present == 0) {
			DRM_DEBUG("stale_tgid=%d\n", pid_entry->tgid);
			list_for_each_entry_safe (virt_entry, virt_next,
						  &pid_entry->virt_addr_head,
						  head) {
				list_del(&virt_entry->head);
				kfree(virt_entry);
			}
			list_del(&pid_entry->head);
			kfree(pid_entry);
		} else {
			/* Validate the virtual address list */
			struct task_struct *task =
				get_pid_task(tgid, PIDTYPE_PID);
			if (task == NULL)
				continue;

			list_for_each_entry_safe (virt_entry, virt_next,
						  &pid_entry->virt_addr_head,
						  head) {
				if (i915_obj_virt_addr_is_invalid(
					    gem_obj, tgid,
					    virt_entry->user_virt_addr)) {
					DRM_DEBUG("stale_addr=%ld\n",
						  virt_entry->user_virt_addr);
					list_del(&virt_entry->head);
					kfree(virt_entry);
				}
			}
			put_task_struct(task);
		}
	}
}

static int i915_obj_find_insert_in_hash(struct drm_i915_gem_object *obj,
					struct pid_stat_entry *pid_entry,
					bool *found)
{
	struct drm_hash_item *hash_item;
	int ret;

	ret = drm_ht_find_item(&pid_entry->namelist, (unsigned long)&obj->base,
			       &hash_item);
	/* Not found, insert in hash */
	if (ret) {
		struct name_entry *entry = kzalloc(sizeof(*entry), GFP_NOWAIT);
		if (entry == NULL) {
			DRM_ERROR("alloc failed\n");
			return -ENOMEM;
		}
		entry->hash_item.key = (unsigned long)&obj->base;
		drm_ht_insert_item(&pid_entry->namelist, &entry->hash_item);
		list_add_tail(&entry->head, &pid_entry->namefree);
		*found = false;
	} else
		*found = true;

	return 0;
}

static int i915_obj_shared_count(struct drm_i915_gem_object *obj,
				 struct pid_stat_entry *pid_entry,
				 bool *discard)
{
	struct drm_i915_obj_pid_info *pid_info_entry;
	int ret, obj_shared_count = 0;

	/*
        * The object can be shared among different processes by either flink
        * or dma-buf mechanism, leading to shared count more than 1. For the
        * objects not shared , return the shared count as 1.
        * In case of shared dma-buf objects, there's a possibility that these
        * may be external to i915. Detect this condition through
        * 'import_attach' field.
        */
	if (!obj->base.name && !obj->base.dma_buf)
		return 1;
	else if (obj->base.import_attach) {
		/* not our GEM obj */
		*discard = true;
		return 0;
	}

	ret = i915_obj_find_insert_in_hash(obj, pid_entry, discard);
	if (ret)
		return ret;

	list_for_each_entry (pid_info_entry, &obj->pid_info, head)
		obj_shared_count++;

	return obj_shared_count;
}

static int i915_describe_obj(struct get_obj_stats_buf *obj_stat_buf,
			     struct drm_i915_gem_object *obj)
{
	struct pid_stat_entry *pid_entry = obj_stat_buf->entry;
	struct per_file_obj_mem_info *stats = &pid_entry->stats;
	int obj_shared_count = 0;

	bool discard = false;

	obj_shared_count = i915_obj_shared_count(obj, pid_entry, &discard);
	if (obj_shared_count < 0)
		return obj_shared_count;

	if (!discard && !obj->stolen && (obj->mm.madv != __I915_MADV_PURGED) &&
	    (i915_obj_get_shmem_pages_alloced(obj) != 0)) {
		if (obj_shared_count > 1)
			stats->phys_space_shared_proportion +=
				obj->base.size / obj_shared_count;
		else
			stats->phys_space_allocated_priv += obj->base.size;
	}

	return 0;
}

static int i915_drm_gem_obj_info(int id, void *ptr, void *data)
{
	struct drm_i915_gem_object *obj = ptr;
	struct get_obj_stats_buf *obj_stat_buf = data;

	if (obj->pid_info.next == NULL) {
		DRM_ERROR(
			"Invalid pid info. obj:%p, size:%zdK, tiling:%s, userptr=%s, stolen:%s, name:%d, handle_count=%d\n",
			&obj->base, obj->base.size / 1024, get_tiling_flag(obj),
			(obj->userptr.mm != 0) ? "Y" : "N",
			obj->stolen ? "Y" : "N", obj->base.name,
			obj->base.handle_count);
		return 0;
	}

	return i915_describe_obj(obj_stat_buf, obj);
}

bool i915_gem_obj_bound_any(struct drm_i915_gem_object *o)
{
	struct i915_vma *vma;

	list_for_each_entry (vma, &o->vma.list, obj_link)
		if (drm_mm_node_allocated(&vma->node))
			return true;

	return false;
}

static int i915_drm_gem_object_per_file_summary(int id, void *ptr, void *data)
{
	struct pid_stat_entry *pid_entry = data;
	struct drm_i915_gem_object *obj = ptr;
	struct per_file_obj_mem_info *stats = &pid_entry->stats;
	int obj_shared_count = 0;
	bool discard = false;

	if (obj->pid_info.next == NULL) {
		DRM_ERROR(
			"Invalid pid info. obj:%p, size:%zdK, tiling:%s, userptr=%s, stolen:%s, name:%d, handle_count=%d\n",
			&obj->base, obj->base.size / 1024, get_tiling_flag(obj),
			(obj->userptr.mm != 0) ? "Y" : "N",
			obj->stolen ? "Y" : "N", obj->base.name,
			obj->base.handle_count);
		return 0;
	}

	i915_obj_pidarray_validate(&obj->base);

	stats->num_obj++;

	obj_shared_count = i915_obj_shared_count(obj, pid_entry, &discard);
	if (obj_shared_count < 0)
		return obj_shared_count;

	if (discard)
		return 0;

	if (obj_shared_count > 1)
		stats->num_obj_shared++;
	else
		stats->num_obj_private++;

	if (i915_gem_obj_bound_any(obj)) {
		stats->num_obj_gtt_bound++;
		if (obj_shared_count > 1)
			stats->gtt_space_allocated_shared += obj->base.size;
		else
			stats->gtt_space_allocated_priv += obj->base.size;
	}

	if (obj->stolen) {
		stats->num_obj_stolen++;
		stats->stolen_space_allocated += obj->base.size;
	} else if (obj->mm.madv == __I915_MADV_PURGED) {
		stats->num_obj_purged++;
	} else if (obj->mm.madv == I915_MADV_DONTNEED) {
		stats->num_obj_purgeable++;
		stats->num_obj_allocated++;
		if (i915_obj_get_shmem_pages_alloced(obj) != 0) {
			stats->phys_space_purgeable += obj->base.size;
			if (obj_shared_count > 1) {
				stats->phys_space_allocated_shared +=
					obj->base.size;
				stats->phys_space_shared_proportion +=
					obj->base.size / obj_shared_count;
			} else
				stats->phys_space_allocated_priv +=
					obj->base.size;
		} else
			WARN_ON(1);
	} else if (i915_obj_get_shmem_pages_alloced(obj) != 0) {
		stats->num_obj_allocated++;
		if (obj_shared_count > 1) {
			stats->phys_space_allocated_shared += obj->base.size;
			stats->phys_space_shared_proportion +=
				obj->base.size / obj_shared_count;
		} else
			stats->phys_space_allocated_priv += obj->base.size;
	}
	return 0;
}
static int __i915_get_drm_clients_info(struct drm_i915_error_state_buf *m,
				       struct drm_device *dev)
{
	struct drm_file *file;
	struct drm_i915_private *dev_priv = dev->dev_private;

	struct name_entry *entry, *next;
	struct pid_stat_entry *pid_entry, *temp_entry;
	struct pid_stat_entry *new_pid_entry, *new_temp_entry;
	struct list_head per_pid_stats, sorted_pid_stats;
	int ret = 0;
	size_t total_shared_prop_space = 0, total_priv_space = 0;

	INIT_LIST_HEAD(&per_pid_stats);
	INIT_LIST_HEAD(&sorted_pid_stats);

	err_puts(
		m,
		"\n\n  pid   Total  Shared  Priv   Purgeable  Alloced  SharedPHYsize   SharedPHYprop    PrivPHYsize   PurgeablePHYsize   process\n");

	list_for_each_entry (file, &dev->filelist, lhead) {
		struct pid *tgid;
		struct drm_i915_file_private *file_priv = file->driver_priv;
		int pid_num, found = 0;

		tgid = file_priv->tgid;
		pid_num = pid_nr(tgid);

		list_for_each_entry (pid_entry, &per_pid_stats, head) {
			if (pid_entry->pid_num == pid_num) {
				found = 1;
				break;
			}
		}

		if (!found) {
			struct pid_stat_entry *new_entry =
				kzalloc(sizeof(*new_entry), GFP_KERNEL);
			if (new_entry == NULL) {
				DRM_ERROR("alloc failed\n");
				ret = -ENOMEM;
				break;
			}
			new_entry->tgid = tgid;
			new_entry->pid_num = pid_num;
			ret = drm_ht_create(&new_entry->namelist,
					    DRM_MAGIC_HASH_ORDER);
			if (ret) {
				kfree(new_entry);
				break;
			}

			list_add_tail(&new_entry->head, &per_pid_stats);
			INIT_LIST_HEAD(&new_entry->namefree);
			new_entry->stats.process_name = file_priv->process_name;
			pid_entry = new_entry;
		}

		spin_lock(&file->table_lock);
		ret = idr_for_each(&file->object_idr,
				   &i915_drm_gem_object_per_file_summary,
				   pid_entry);
		spin_unlock(&file->table_lock);
		if (ret)
			break;
	}

	list_for_each_entry_safe (pid_entry, temp_entry, &per_pid_stats, head) {
		if (list_empty(&sorted_pid_stats)) {
			list_del(&pid_entry->head);
			list_add_tail(&pid_entry->head, &sorted_pid_stats);
			continue;
		}

		list_for_each_entry_safe (new_pid_entry, new_temp_entry,
					  &sorted_pid_stats, head) {
			int prev_space =
				pid_entry->stats.phys_space_shared_proportion +
				pid_entry->stats.phys_space_allocated_priv;
			int new_space =
				new_pid_entry->stats
					.phys_space_shared_proportion +
				new_pid_entry->stats.phys_space_allocated_priv;
			if (prev_space > new_space) {
				list_del(&pid_entry->head);
				list_add_tail(&pid_entry->head,
					      &new_pid_entry->head);
				break;
			}
			if (list_is_last(&new_pid_entry->head,
					 &sorted_pid_stats)) {
				list_del(&pid_entry->head);
				list_add_tail(&pid_entry->head,
					      &sorted_pid_stats);
			}
		}
	}
	list_for_each_entry_safe (pid_entry, temp_entry, &sorted_pid_stats,
				  head) {
		struct task_struct *task =
			get_pid_task(pid_entry->tgid, PIDTYPE_PID);
		err_printf(
			m,
			"%5d %6d %6d %6d %9d %8d %14zdK %14zdK %14zdK  %14zdK     %s",
			pid_entry->pid_num, pid_entry->stats.num_obj,
			pid_entry->stats.num_obj_shared,
			pid_entry->stats.num_obj_private,
			pid_entry->stats.num_obj_purgeable,
			pid_entry->stats.num_obj_allocated,
			pid_entry->stats.phys_space_allocated_shared / 1024,
			pid_entry->stats.phys_space_shared_proportion / 1024,
			pid_entry->stats.phys_space_allocated_priv / 1024,
			pid_entry->stats.phys_space_purgeable / 1024,
			pid_entry->stats.process_name);

		if (task == NULL)
			err_puts(m, "*\n");
		else
			err_puts(m, "\n");

		total_shared_prop_space +=
			pid_entry->stats.phys_space_shared_proportion / 1024;
		total_priv_space +=
			pid_entry->stats.phys_space_allocated_priv / 1024;
		list_del(&pid_entry->head);

		list_for_each_entry_safe (entry, next, &pid_entry->namefree,
					  head) {
			list_del(&entry->head);
			drm_ht_remove_item(&pid_entry->namelist,
					   &entry->hash_item);
			kfree(entry);
		}
		drm_ht_remove(&pid_entry->namelist);
		kfree(pid_entry);
		if (task)
			put_task_struct(task);
	}
	err_puts(m,
		 "\t\t\t\t\t\t\t\t--------------\t-------------\t--------\n");
	err_printf(m, "\t\t\t\t\t\t\t\t%13zdK\t%12zdK\tTotal\n",
		   total_shared_prop_space, total_priv_space);

	err_printf(m, "\nTotal used GFX Shmem Physical space %8zdK\n",
		   dev_priv->mm.phys_mem_total / 1024);

	if (ret)
		return ret;
	if (m->bytes == 0 && m->err)
		return m->err;

	return 0;
}

#define NUM_SPACES 100
#define INITIAL_SPACES_STR(x) #x
#define SPACES_STR(x) INITIAL_SPACES_STR(x)

static int __i915_gem_get_obj_info(struct drm_i915_error_state_buf *m,
				   struct drm_device *dev, struct pid *tgid)
{
	struct drm_file *file;
	struct drm_i915_file_private *file_priv_reqd = NULL;
	int bytes_copy, ret = 0;
	struct pid_stat_entry pid_entry;
	struct name_entry *entry, *next;

	pid_entry.stats.phys_space_shared_proportion = 0;
	pid_entry.stats.phys_space_allocated_priv = 0;
	pid_entry.tgid = tgid;
	pid_entry.pid_num = pid_nr(tgid);
	ret = drm_ht_create(&pid_entry.namelist, DRM_MAGIC_HASH_ORDER);
	if (ret)
		return ret;

	INIT_LIST_HEAD(&pid_entry.namefree);

	/*
        * Fill up initial few bytes with spaces, to insert summary data later
        * on
        */
	err_printf(m, "%" SPACES_STR(NUM_SPACES) "s\n", " ");

	list_for_each_entry (file, &dev->filelist, lhead) {
		struct drm_i915_file_private *file_priv = file->driver_priv;
		struct get_obj_stats_buf obj_stat_buf;

		obj_stat_buf.entry = &pid_entry;
		obj_stat_buf.m = m;

		if (file_priv->tgid != tgid)
			continue;

		file_priv_reqd = file_priv;
		spin_lock(&file->table_lock);
		ret = idr_for_each(&file->object_idr, &i915_drm_gem_obj_info,
				   &obj_stat_buf);
		spin_unlock(&file->table_lock);
		if (ret)
			break;
	}

	if (file_priv_reqd) {
		int space_remaining;

		/* Reset the bytes counter to buffer beginning */
		bytes_copy = m->bytes;
		m->bytes = 0;

		err_printf(m, "\n  PID    GfxMem   Process\n");
		err_printf(m, "%5d %8zdK ", pid_nr(file_priv_reqd->tgid),
			   (pid_entry.stats.phys_space_shared_proportion +
			    pid_entry.stats.phys_space_allocated_priv) /
				   1024);

		space_remaining = NUM_SPACES - m->bytes - 1;
		if (strlen(file_priv_reqd->process_name) > space_remaining)
			file_priv_reqd->process_name[space_remaining] = '\0';

		err_printf(m, "%s\n", file_priv_reqd->process_name);

		/* Reinstate the previous saved value of bytes counter */
		m->bytes = bytes_copy;
	} else
		WARN(1, "drm file corresponding to tgid:%d not found\n",
		     pid_nr(tgid));

	list_for_each_entry_safe (entry, next, &pid_entry.namefree, head) {
		list_del(&entry->head);
		drm_ht_remove_item(&pid_entry.namelist, &entry->hash_item);
		kfree(entry);
	}
	drm_ht_remove(&pid_entry.namelist);

	if (ret)
		return ret;
	if (m->bytes == 0 && m->err)
		return m->err;
	return 0;
}

int i915_get_drm_clients_info(struct drm_i915_error_state_buf *m,
			      struct drm_device *dev)
{
	int ret = 0;

	/*
        * Protect the access to global drm resources such as filelist. Protect
        * against their removal under our noses, while in use.
        */
	mutex_lock(&drm_global_mutex);
	ret = i915_mutex_lock_interruptible(dev);
	if (ret) {
		mutex_unlock(&drm_global_mutex);
		return ret;
	}

	ret = __i915_get_drm_clients_info(m, dev);

	mutex_unlock(&dev->struct_mutex);
	mutex_unlock(&drm_global_mutex);

	return ret;
}

int i915_gem_get_obj_info(struct drm_i915_error_state_buf *m,
			  struct drm_device *dev, struct pid *tgid)
{
	int ret = 0;

	ret = i915_mutex_lock_interruptible(dev);
	if (ret)
		return ret;

	ret = __i915_gem_get_obj_info(m, dev, tgid);

	mutex_unlock(&dev->struct_mutex);

	return ret;
}
#endif

static int insert_mappable_node(struct i915_ggtt *ggtt,
				struct drm_mm_node *node, u32 size)
=======
static int
insert_mappable_node(struct i915_ggtt *ggtt, struct drm_mm_node *node, u32 size)
>>>>>>> 0dc28765
{
	int err;

	err = mutex_lock_interruptible(&ggtt->vm.mutex);
	if (err)
		return err;

	memset(node, 0, sizeof(*node));
<<<<<<< HEAD
	return drm_mm_insert_node_in_range(&ggtt->vm.mm, node, size, 0,
					   I915_COLOR_UNEVICTABLE, 0,
					   ggtt->mappable_end,
					   DRM_MM_INSERT_LOW);
}

#if IS_ENABLED(CONFIG_DRM_I915_MEMTRACK)
int i915_gem_open_object(struct drm_gem_object *gem_obj,
			 struct drm_file *file_priv)
{
	struct drm_i915_gem_object *obj = to_intel_bo(gem_obj);

	return i915_gem_obj_insert_pid(obj);
}
#endif

static void remove_mappable_node(struct drm_mm_node *node)
=======
	err = drm_mm_insert_node_in_range(&ggtt->vm.mm, node,
					  size, 0, I915_COLOR_UNEVICTABLE,
					  0, ggtt->mappable_end,
					  DRM_MM_INSERT_LOW);

	mutex_unlock(&ggtt->vm.mutex);

	return err;
}

static void
remove_mappable_node(struct i915_ggtt *ggtt, struct drm_mm_node *node)
>>>>>>> 0dc28765
{
	mutex_lock(&ggtt->vm.mutex);
	drm_mm_remove_node(node);
	mutex_unlock(&ggtt->vm.mutex);
}

int
i915_gem_get_aperture_ioctl(struct drm_device *dev, void *data,
			    struct drm_file *file)
{
	struct i915_ggtt *ggtt = &to_i915(dev)->ggtt;
	struct drm_i915_gem_get_aperture *args = data;
	struct i915_vma *vma;
	u64 pinned;

	if (mutex_lock_interruptible(&ggtt->vm.mutex))
		return -EINTR;

	pinned = ggtt->vm.reserved;
	list_for_each_entry(vma, &ggtt->vm.bound_list, vm_link)
		if (i915_vma_is_pinned(vma))
			pinned += vma->node.size;

	mutex_unlock(&ggtt->vm.mutex);

	args->aper_size = ggtt->vm.total;
	args->aper_available_size = args->aper_size - pinned;

	return 0;
}

int i915_gem_object_unbind(struct drm_i915_gem_object *obj,
			   unsigned long flags)
{
	struct intel_runtime_pm *rpm = &to_i915(obj->base.dev)->runtime_pm;
	LIST_HEAD(still_in_list);
	intel_wakeref_t wakeref;
	struct i915_vma *vma;
	int ret;

	if (!atomic_read(&obj->bind_count))
		return 0;

	/*
	 * As some machines use ACPI to handle runtime-resume callbacks, and
	 * ACPI is quite kmalloc happy, we cannot resume beneath the vm->mutex
	 * as they are required by the shrinker. Ergo, we wake the device up
	 * first just in case.
	 */
	wakeref = intel_runtime_pm_get(rpm);

try_again:
	ret = 0;
	spin_lock(&obj->vma.lock);
	while (!ret && (vma = list_first_entry_or_null(&obj->vma.list,
						       struct i915_vma,
						       obj_link))) {
		struct i915_address_space *vm = vma->vm;

		list_move_tail(&vma->obj_link, &still_in_list);
		if (!i915_vma_is_bound(vma, I915_VMA_BIND_MASK))
			continue;

		ret = -EAGAIN;
		if (!i915_vm_tryopen(vm))
			break;

		/* Prevent vma being freed by i915_vma_parked as we unbind */
		vma = __i915_vma_get(vma);
		spin_unlock(&obj->vma.lock);

		if (vma) {
			ret = -EBUSY;
			if (flags & I915_GEM_OBJECT_UNBIND_ACTIVE ||
			    !i915_vma_is_active(vma))
				ret = i915_vma_unbind(vma);

			__i915_vma_put(vma);
		}

		i915_vm_close(vm);
		spin_lock(&obj->vma.lock);
	}
	list_splice_init(&still_in_list, &obj->vma.list);
	spin_unlock(&obj->vma.lock);

	if (ret == -EAGAIN && flags & I915_GEM_OBJECT_UNBIND_BARRIER) {
		rcu_barrier(); /* flush the i915_vm_release() */
		goto try_again;
	}

	intel_runtime_pm_put(rpm, wakeref);

	return ret;
}

static int
i915_gem_phys_pwrite(struct drm_i915_gem_object *obj,
		     struct drm_i915_gem_pwrite *args,
		     struct drm_file *file)
{
	void *vaddr = sg_page(obj->mm.pages->sgl) + args->offset;
	char __user *user_data = u64_to_user_ptr(args->data_ptr);

	/*
	 * We manually control the domain here and pretend that it
	 * remains coherent i.e. in the GTT domain, like shmem_pwrite.
	 */
	i915_gem_object_invalidate_frontbuffer(obj, ORIGIN_CPU);

	if (copy_from_user(vaddr, user_data, args->size))
		return -EFAULT;

	drm_clflush_virt_range(vaddr, args->size);
	intel_gt_chipset_flush(&to_i915(obj->base.dev)->gt);

	i915_gem_object_flush_frontbuffer(obj, ORIGIN_CPU);
	return 0;
}

static int
i915_gem_create(struct drm_file *file,
		struct intel_memory_region *mr,
		u64 *size_p,
		u32 *handle_p)
{
	struct drm_i915_gem_object *obj;
	u32 handle;
	u64 size;
	int ret;

	GEM_BUG_ON(!is_power_of_2(mr->min_page_size));
	size = round_up(*size_p, mr->min_page_size);
	if (size == 0)
		return -EINVAL;

	/* For most of the ABI (e.g. mmap) we think in system pages */
	GEM_BUG_ON(!IS_ALIGNED(size, PAGE_SIZE));

	/* Allocate the new object */
	obj = i915_gem_object_create_region(mr, size, 0);
	if (IS_ERR(obj))
		return PTR_ERR(obj);

	ret = drm_gem_handle_create(file, &obj->base, &handle);
	/* drop reference from allocate - handle holds it now */
	i915_gem_object_put(obj);
	if (ret)
		return ret;

	*handle_p = handle;
	*size_p = size;
	return 0;
}

int
i915_gem_dumb_create(struct drm_file *file,
		     struct drm_device *dev,
		     struct drm_mode_create_dumb *args)
{
	enum intel_memory_type mem_type;
	int cpp = DIV_ROUND_UP(args->bpp, 8);
	u32 format;

	switch (cpp) {
	case 1:
		format = DRM_FORMAT_C8;
		break;
	case 2:
		format = DRM_FORMAT_RGB565;
		break;
	case 4:
		format = DRM_FORMAT_XRGB8888;
		break;
	default:
		return -EINVAL;
	}

	/* have to work out size/pitch and return them */
	args->pitch = ALIGN(args->width * cpp, 64);

	/* align stride to page size so that we can remap */
	if (args->pitch > intel_plane_fb_max_stride(to_i915(dev), format,
						    DRM_FORMAT_MOD_LINEAR))
		args->pitch = ALIGN(args->pitch, 4096);

	if (args->pitch < args->width)
		return -EINVAL;

	args->size = mul_u32_u32(args->pitch, args->height);

	mem_type = INTEL_MEMORY_SYSTEM;
	if (HAS_LMEM(to_i915(dev)))
		mem_type = INTEL_MEMORY_LOCAL;

	return i915_gem_create(file,
			       intel_memory_region_by_type(to_i915(dev),
							   mem_type),
			       &args->size, &args->handle);
}

/**
 * Creates a new mm object and returns a handle to it.
 * @dev: drm device pointer
 * @data: ioctl data blob
 * @file: drm file pointer
 */
int
i915_gem_create_ioctl(struct drm_device *dev, void *data,
		      struct drm_file *file)
{
	struct drm_i915_private *i915 = to_i915(dev);
	struct drm_i915_gem_create *args = data;

	i915_gem_flush_free_objects(i915);

	return i915_gem_create(file,
			       intel_memory_region_by_type(i915,
							   INTEL_MEMORY_SYSTEM),
			       &args->size, &args->handle);
}

static int
shmem_pread(struct page *page, int offset, int len, char __user *user_data,
	    bool needs_clflush)
{
	char *vaddr;
	int ret;

	vaddr = kmap(page);

	if (needs_clflush)
		drm_clflush_virt_range(vaddr + offset, len);

	ret = __copy_to_user(user_data, vaddr + offset, len);

	kunmap(page);

	return ret ? -EFAULT : 0;
}

static int
i915_gem_shmem_pread(struct drm_i915_gem_object *obj,
		     struct drm_i915_gem_pread *args)
{
	unsigned int needs_clflush;
	unsigned int idx, offset;
	struct dma_fence *fence;
	char __user *user_data;
	u64 remain;
	int ret;

	ret = i915_gem_object_prepare_read(obj, &needs_clflush);
	if (ret)
		return ret;

	fence = i915_gem_object_lock_fence(obj);
	i915_gem_object_finish_access(obj);
	if (!fence)
		return -ENOMEM;

	remain = args->size;
	user_data = u64_to_user_ptr(args->data_ptr);
	offset = offset_in_page(args->offset);
	for (idx = args->offset >> PAGE_SHIFT; remain; idx++) {
		struct page *page = i915_gem_object_get_page(obj, idx);
		unsigned int length = min_t(u64, remain, PAGE_SIZE - offset);

		ret = shmem_pread(page, offset, length, user_data,
				  needs_clflush);
		if (ret)
			break;

		remain -= length;
		user_data += length;
		offset = 0;
	}

	i915_gem_object_unlock_fence(obj, fence);
	return ret;
}

static inline bool
gtt_user_read(struct io_mapping *mapping,
	      loff_t base, int offset,
	      char __user *user_data, int length)
{
	void __iomem *vaddr;
	unsigned long unwritten;

	/* We can use the cpu mem copy function because this is X86. */
	vaddr = io_mapping_map_atomic_wc(mapping, base);
	unwritten = __copy_to_user_inatomic(user_data,
					    (void __force *)vaddr + offset,
					    length);
	io_mapping_unmap_atomic(vaddr);
	if (unwritten) {
		vaddr = io_mapping_map_wc(mapping, base, PAGE_SIZE);
		unwritten = copy_to_user(user_data,
					 (void __force *)vaddr + offset,
					 length);
		io_mapping_unmap(vaddr);
	}
	return unwritten;
}

static int
i915_gem_gtt_pread(struct drm_i915_gem_object *obj,
		   const struct drm_i915_gem_pread *args)
{
	struct drm_i915_private *i915 = to_i915(obj->base.dev);
	struct i915_ggtt *ggtt = &i915->ggtt;
	intel_wakeref_t wakeref;
	struct drm_mm_node node;
	struct dma_fence *fence;
	void __user *user_data;
	struct i915_vma *vma;
	u64 remain, offset;
	int ret;

	wakeref = intel_runtime_pm_get(&i915->runtime_pm);
	vma = ERR_PTR(-ENODEV);
	if (!i915_gem_object_is_tiled(obj))
		vma = i915_gem_object_ggtt_pin(obj, NULL, 0, 0,
					       PIN_MAPPABLE |
					       PIN_NONBLOCK /* NOWARN */ |
					       PIN_NOEVICT);
	if (!IS_ERR(vma)) {
		node.start = i915_ggtt_offset(vma);
		node.allocated = false;
	} else {
		ret = insert_mappable_node(ggtt, &node, PAGE_SIZE);
		if (ret)
			goto out_rpm;
		GEM_BUG_ON(!drm_mm_node_allocated(&node));
	}

	ret = i915_gem_object_lock_interruptible(obj);
	if (ret)
		goto out_unpin;

	ret = i915_gem_object_set_to_gtt_domain(obj, false);
	if (ret) {
		i915_gem_object_unlock(obj);
		goto out_unpin;
	}

	fence = i915_gem_object_lock_fence(obj);
	i915_gem_object_unlock(obj);
	if (!fence) {
		ret = -ENOMEM;
		goto out_unpin;
	}

	user_data = u64_to_user_ptr(args->data_ptr);
	remain = args->size;
	offset = args->offset;

	while (remain > 0) {
		/* Operation in this page
		 *
		 * page_base = page offset within aperture
		 * page_offset = offset within page
		 * page_length = bytes to copy for this page
		 */
		u32 page_base = node.start;
		unsigned page_offset = offset_in_page(offset);
		unsigned page_length = PAGE_SIZE - page_offset;
		page_length = remain < page_length ? remain : page_length;
		if (drm_mm_node_allocated(&node)) {
			ggtt->vm.insert_page(&ggtt->vm,
					     i915_gem_object_get_dma_address(obj, offset >> PAGE_SHIFT),
					     node.start, I915_CACHE_NONE, 0);
		} else {
			page_base += offset & PAGE_MASK;
		}

		if (gtt_user_read(&ggtt->iomap, page_base, page_offset,
				  user_data, page_length)) {
			ret = -EFAULT;
			break;
		}

		remain -= page_length;
		user_data += page_length;
		offset += page_length;
	}

	i915_gem_object_unlock_fence(obj, fence);
out_unpin:
	if (drm_mm_node_allocated(&node)) {
		ggtt->vm.clear_range(&ggtt->vm, node.start, node.size);
		remove_mappable_node(ggtt, &node);
	} else {
		i915_vma_unpin(vma);
	}
out_rpm:
	intel_runtime_pm_put(&i915->runtime_pm, wakeref);
	return ret;
}

/**
 * Reads data from the object referenced by handle.
 * @dev: drm device pointer
 * @data: ioctl data blob
 * @file: drm file pointer
 *
 * On error, the contents of *data are undefined.
 */
int
i915_gem_pread_ioctl(struct drm_device *dev, void *data,
		     struct drm_file *file)
{
	struct drm_i915_gem_pread *args = data;
	struct drm_i915_gem_object *obj;
	int ret;

	if (args->size == 0)
		return 0;

	if (!access_ok(u64_to_user_ptr(args->data_ptr),
		       args->size))
		return -EFAULT;

	obj = i915_gem_object_lookup(file, args->handle);
	if (!obj)
		return -ENOENT;

	/* Bounds check source.  */
	if (range_overflows_t(u64, args->offset, args->size, obj->base.size)) {
		ret = -EINVAL;
		goto out;
	}

	trace_i915_gem_object_pread(obj, args->offset, args->size);

	ret = i915_gem_object_wait(obj,
				   I915_WAIT_INTERRUPTIBLE,
				   MAX_SCHEDULE_TIMEOUT);
	if (ret)
		goto out;

	ret = i915_gem_object_pin_pages(obj);
	if (ret)
		goto out;

	ret = i915_gem_shmem_pread(obj, args);
	if (ret == -EFAULT || ret == -ENODEV)
		ret = i915_gem_gtt_pread(obj, args);

	i915_gem_object_unpin_pages(obj);
out:
	i915_gem_object_put(obj);
	return ret;
}

/* This is the fast write path which cannot handle
 * page faults in the source data
 */

static inline bool
ggtt_write(struct io_mapping *mapping,
	   loff_t base, int offset,
	   char __user *user_data, int length)
{
	void __iomem *vaddr;
	unsigned long unwritten;

	/* We can use the cpu mem copy function because this is X86. */
	vaddr = io_mapping_map_atomic_wc(mapping, base);
	unwritten = __copy_from_user_inatomic_nocache((void __force *)vaddr + offset,
						      user_data, length);
	io_mapping_unmap_atomic(vaddr);
	if (unwritten) {
		vaddr = io_mapping_map_wc(mapping, base, PAGE_SIZE);
		unwritten = copy_from_user((void __force *)vaddr + offset,
					   user_data, length);
		io_mapping_unmap(vaddr);
	}

	return unwritten;
}

/**
 * This is the fast pwrite path, where we copy the data directly from the
 * user into the GTT, uncached.
 * @obj: i915 GEM object
 * @args: pwrite arguments structure
 */
static int
i915_gem_gtt_pwrite_fast(struct drm_i915_gem_object *obj,
			 const struct drm_i915_gem_pwrite *args)
{
	struct drm_i915_private *i915 = to_i915(obj->base.dev);
	struct i915_ggtt *ggtt = &i915->ggtt;
	struct intel_runtime_pm *rpm = &i915->runtime_pm;
	intel_wakeref_t wakeref;
	struct drm_mm_node node;
	struct dma_fence *fence;
	struct i915_vma *vma;
	u64 remain, offset;
	void __user *user_data;
	int ret;

	if (i915_gem_object_has_struct_page(obj)) {
		/*
		 * Avoid waking the device up if we can fallback, as
		 * waking/resuming is very slow (worst-case 10-100 ms
		 * depending on PCI sleeps and our own resume time).
		 * This easily dwarfs any performance advantage from
		 * using the cache bypass of indirect GGTT access.
		 */
		wakeref = intel_runtime_pm_get_if_in_use(rpm);
		if (!wakeref)
			return -EFAULT;
	} else {
		/* No backing pages, no fallback, we must force GGTT access */
		wakeref = intel_runtime_pm_get(rpm);
	}

	vma = ERR_PTR(-ENODEV);
	if (!i915_gem_object_is_tiled(obj))
		vma = i915_gem_object_ggtt_pin(obj, NULL, 0, 0,
					       PIN_MAPPABLE |
					       PIN_NONBLOCK /* NOWARN */ |
					       PIN_NOEVICT);
	if (!IS_ERR(vma)) {
		node.start = i915_ggtt_offset(vma);
		node.allocated = false;
	} else {
		ret = insert_mappable_node(ggtt, &node, PAGE_SIZE);
		if (ret)
			goto out_rpm;
		GEM_BUG_ON(!drm_mm_node_allocated(&node));
	}

	ret = i915_gem_object_lock_interruptible(obj);
	if (ret)
		goto out_unpin;

	ret = i915_gem_object_set_to_gtt_domain(obj, true);
	if (ret) {
		i915_gem_object_unlock(obj);
		goto out_unpin;
	}

	fence = i915_gem_object_lock_fence(obj);
	i915_gem_object_unlock(obj);
	if (!fence) {
		ret = -ENOMEM;
		goto out_unpin;
	}

	i915_gem_object_invalidate_frontbuffer(obj, ORIGIN_CPU);

	user_data = u64_to_user_ptr(args->data_ptr);
	offset = args->offset;
	remain = args->size;
	while (remain) {
		/* Operation in this page
		 *
		 * page_base = page offset within aperture
		 * page_offset = offset within page
		 * page_length = bytes to copy for this page
		 */
		u32 page_base = node.start;
		unsigned int page_offset = offset_in_page(offset);
		unsigned int page_length = PAGE_SIZE - page_offset;
		page_length = remain < page_length ? remain : page_length;
		if (drm_mm_node_allocated(&node)) {
			/* flush the write before we modify the GGTT */
			intel_gt_flush_ggtt_writes(ggtt->vm.gt);
			ggtt->vm.insert_page(&ggtt->vm,
					     i915_gem_object_get_dma_address(obj, offset >> PAGE_SHIFT),
					     node.start, I915_CACHE_NONE, 0);
			wmb(); /* flush modifications to the GGTT (insert_page) */
		} else {
			page_base += offset & PAGE_MASK;
		}
		/* If we get a fault while copying data, then (presumably) our
		 * source page isn't available.  Return the error and we'll
		 * retry in the slow path.
		 * If the object is non-shmem backed, we retry again with the
		 * path that handles page fault.
		 */
		if (ggtt_write(&ggtt->iomap, page_base, page_offset,
			       user_data, page_length)) {
			ret = -EFAULT;
			break;
		}

		remain -= page_length;
		user_data += page_length;
		offset += page_length;
	}

	intel_gt_flush_ggtt_writes(ggtt->vm.gt);
	i915_gem_object_flush_frontbuffer(obj, ORIGIN_CPU);

	i915_gem_object_unlock_fence(obj, fence);
out_unpin:
	if (drm_mm_node_allocated(&node)) {
		ggtt->vm.clear_range(&ggtt->vm, node.start, node.size);
		remove_mappable_node(ggtt, &node);
	} else {
		i915_vma_unpin(vma);
	}
out_rpm:
	intel_runtime_pm_put(rpm, wakeref);
	return ret;
}

/* Per-page copy function for the shmem pwrite fastpath.
 * Flushes invalid cachelines before writing to the target if
 * needs_clflush_before is set and flushes out any written cachelines after
 * writing if needs_clflush is set.
 */
static int
shmem_pwrite(struct page *page, int offset, int len, char __user *user_data,
	     bool needs_clflush_before,
	     bool needs_clflush_after)
{
	char *vaddr;
	int ret;

	vaddr = kmap(page);

	if (needs_clflush_before)
		drm_clflush_virt_range(vaddr + offset, len);

	ret = __copy_from_user(vaddr + offset, user_data, len);
	if (!ret && needs_clflush_after)
		drm_clflush_virt_range(vaddr + offset, len);

	kunmap(page);

	return ret ? -EFAULT : 0;
}

static int
i915_gem_shmem_pwrite(struct drm_i915_gem_object *obj,
		      const struct drm_i915_gem_pwrite *args)
{
	unsigned int partial_cacheline_write;
	unsigned int needs_clflush;
	unsigned int offset, idx;
	struct dma_fence *fence;
	void __user *user_data;
	u64 remain;
	int ret;

	ret = i915_gem_object_prepare_write(obj, &needs_clflush);
	if (ret)
		return ret;

	fence = i915_gem_object_lock_fence(obj);
	i915_gem_object_finish_access(obj);
	if (!fence)
		return -ENOMEM;

	/* If we don't overwrite a cacheline completely we need to be
	 * careful to have up-to-date data by first clflushing. Don't
	 * overcomplicate things and flush the entire patch.
	 */
	partial_cacheline_write = 0;
	if (needs_clflush & CLFLUSH_BEFORE)
		partial_cacheline_write = boot_cpu_data.x86_clflush_size - 1;

	user_data = u64_to_user_ptr(args->data_ptr);
	remain = args->size;
	offset = offset_in_page(args->offset);
	for (idx = args->offset >> PAGE_SHIFT; remain; idx++) {
		struct page *page = i915_gem_object_get_page(obj, idx);
		unsigned int length = min_t(u64, remain, PAGE_SIZE - offset);

		ret = shmem_pwrite(page, offset, length, user_data,
				   (offset | length) & partial_cacheline_write,
				   needs_clflush & CLFLUSH_AFTER);
		if (ret)
			break;

		remain -= length;
		user_data += length;
		offset = 0;
	}

	i915_gem_object_flush_frontbuffer(obj, ORIGIN_CPU);
	i915_gem_object_unlock_fence(obj, fence);

	return ret;
}

/**
 * Writes data to the object referenced by handle.
 * @dev: drm device
 * @data: ioctl data blob
 * @file: drm file
 *
 * On error, the contents of the buffer that were to be modified are undefined.
 */
int
i915_gem_pwrite_ioctl(struct drm_device *dev, void *data,
		      struct drm_file *file)
{
	struct drm_i915_gem_pwrite *args = data;
	struct drm_i915_gem_object *obj;
	int ret;

	if (args->size == 0)
		return 0;

	if (!access_ok(u64_to_user_ptr(args->data_ptr), args->size))
		return -EFAULT;

	obj = i915_gem_object_lookup(file, args->handle);
	if (!obj)
		return -ENOENT;

	/* Bounds check destination. */
	if (range_overflows_t(u64, args->offset, args->size, obj->base.size)) {
		ret = -EINVAL;
		goto err;
	}

	/* Writes not allowed into this read-only object */
	if (i915_gem_object_is_readonly(obj)) {
		ret = -EINVAL;
		goto err;
	}

	trace_i915_gem_object_pwrite(obj, args->offset, args->size);

	ret = -ENODEV;
	if (obj->ops->pwrite)
		ret = obj->ops->pwrite(obj, args);
	if (ret != -ENODEV)
		goto err;

	ret = i915_gem_object_wait(obj,
				   I915_WAIT_INTERRUPTIBLE |
				   I915_WAIT_ALL,
				   MAX_SCHEDULE_TIMEOUT);
	if (ret)
		goto err;

	ret = i915_gem_object_pin_pages(obj);
	if (ret)
		goto err;

	ret = -EFAULT;
	/* We can only do the GTT pwrite on untiled buffers, as otherwise
	 * it would end up going through the fenced access, and we'll get
	 * different detiling behavior between reading and writing.
	 * pread/pwrite currently are reading and writing from the CPU
	 * perspective, requiring manual detiling by the client.
	 */
	if (!i915_gem_object_has_struct_page(obj) ||
	    cpu_write_needs_clflush(obj))
		/* Note that the gtt paths might fail with non-page-backed user
		 * pointers (e.g. gtt mappings when moving data between
		 * textures). Fallback to the shmem path in that case.
		 */
		ret = i915_gem_gtt_pwrite_fast(obj, args);

	if (ret == -EFAULT || ret == -ENOSPC) {
		if (i915_gem_object_has_struct_page(obj))
			ret = i915_gem_shmem_pwrite(obj, args);
		else
			ret = i915_gem_phys_pwrite(obj, args, file);
	}

	i915_gem_object_unpin_pages(obj);
err:
	i915_gem_object_put(obj);
	return ret;
}

/**
 * Called when user space has done writes to this buffer
 * @dev: drm device
 * @data: ioctl data blob
 * @file: drm file
 */
int
i915_gem_sw_finish_ioctl(struct drm_device *dev, void *data,
			 struct drm_file *file)
{
	struct drm_i915_gem_sw_finish *args = data;
	struct drm_i915_gem_object *obj;

	obj = i915_gem_object_lookup(file, args->handle);
	if (!obj)
		return -ENOENT;

	/*
	 * Proxy objects are barred from CPU access, so there is no
	 * need to ban sw_finish as it is a nop.
	 */

	/* Pinned buffers may be scanout, so flush the cache */
	i915_gem_object_flush_if_display(obj);
	i915_gem_object_put(obj);

	return 0;
}

void i915_gem_runtime_suspend(struct drm_i915_private *i915)
{
	struct drm_i915_gem_object *obj, *on;
	int i;

	/*
	 * Only called during RPM suspend. All users of the userfault_list
	 * must be holding an RPM wakeref to ensure that this can not
	 * run concurrently with themselves (and use the struct_mutex for
	 * protection between themselves).
	 */

	list_for_each_entry_safe(obj, on,
				 &i915->ggtt.userfault_list, userfault_link)
		__i915_gem_object_release_mmap_gtt(obj);

	/*
	 * The fence will be lost when the device powers down. If any were
	 * in use by hardware (i.e. they are pinned), we should not be powering
	 * down! All other fences will be reacquired by the user upon waking.
	 */
	for (i = 0; i < i915->ggtt.num_fences; i++) {
		struct i915_fence_reg *reg = &i915->ggtt.fence_regs[i];

		/*
		 * Ideally we want to assert that the fence register is not
		 * live at this point (i.e. that no piece of code will be
		 * trying to write through fence + GTT, as that both violates
		 * our tracking of activity and associated locking/barriers,
		 * but also is illegal given that the hw is powered down).
		 *
		 * Previously we used reg->pin_count as a "liveness" indicator.
		 * That is not sufficient, and we need a more fine-grained
		 * tool if we want to have a sanity check here.
		 */

		if (!reg->vma)
			continue;

		GEM_BUG_ON(i915_vma_has_userfault(reg->vma));
		reg->dirty = true;
	}
}

struct i915_vma *
i915_gem_object_ggtt_pin(struct drm_i915_gem_object *obj,
			 const struct i915_ggtt_view *view,
			 u64 size,
			 u64 alignment,
			 u64 flags)
{
	struct drm_i915_private *i915 = to_i915(obj->base.dev);
	struct i915_ggtt *ggtt = &i915->ggtt;
	struct i915_vma *vma;
	int ret;

	if (i915_gem_object_never_bind_ggtt(obj))
		return ERR_PTR(-ENODEV);

	if (flags & PIN_MAPPABLE &&
	    (!view || view->type == I915_GGTT_VIEW_NORMAL)) {
		/*
		 * If the required space is larger than the available
		 * aperture, we will not able to find a slot for the
		 * object and unbinding the object now will be in
		 * vain. Worse, doing so may cause us to ping-pong
		 * the object in and out of the Global GTT and
		 * waste a lot of cycles under the mutex.
		 */
		if (obj->base.size > ggtt->mappable_end)
			return ERR_PTR(-E2BIG);

		/*
		 * If NONBLOCK is set the caller is optimistically
		 * trying to cache the full object within the mappable
		 * aperture, and *must* have a fallback in place for
		 * situations where we cannot bind the object. We
		 * can be a little more lax here and use the fallback
		 * more often to avoid costly migrations of ourselves
		 * and other objects within the aperture.
		 *
		 * Half-the-aperture is used as a simple heuristic.
		 * More interesting would to do search for a free
		 * block prior to making the commitment to unbind.
		 * That caters for the self-harm case, and with a
		 * little more heuristics (e.g. NOFAULT, NOEVICT)
		 * we could try to minimise harm to others.
		 */
		if (flags & PIN_NONBLOCK &&
		    obj->base.size > ggtt->mappable_end / 2)
			return ERR_PTR(-ENOSPC);
	}

	vma = i915_vma_instance(obj, &ggtt->vm, view);
	if (IS_ERR(vma))
		return vma;

	if (i915_vma_misplaced(vma, size, alignment, flags)) {
		if (flags & PIN_NONBLOCK) {
			if (i915_vma_is_pinned(vma) || i915_vma_is_active(vma))
				return ERR_PTR(-ENOSPC);

			if (flags & PIN_MAPPABLE &&
			    vma->fence_size > ggtt->mappable_end / 2)
				return ERR_PTR(-ENOSPC);
		}

		ret = i915_vma_unbind(vma);
		if (ret)
			return ERR_PTR(ret);
	}

	if (vma->fence && !i915_gem_object_is_tiled(obj)) {
		mutex_lock(&ggtt->vm.mutex);
		ret = i915_vma_revoke_fence(vma);
		mutex_unlock(&ggtt->vm.mutex);
		if (ret)
			return ERR_PTR(ret);
	}

	ret = i915_vma_pin(vma, size, alignment, flags | PIN_GLOBAL);
	if (ret)
		return ERR_PTR(ret);

	return vma;
}

int
i915_gem_madvise_ioctl(struct drm_device *dev, void *data,
		       struct drm_file *file_priv)
{
	struct drm_i915_private *i915 = to_i915(dev);
	struct drm_i915_gem_madvise *args = data;
	struct drm_i915_gem_object *obj;
	int err;

	switch (args->madv) {
	case I915_MADV_DONTNEED:
	case I915_MADV_WILLNEED:
	    break;
	default:
	    return -EINVAL;
	}

	obj = i915_gem_object_lookup(file_priv, args->handle);
	if (!obj)
		return -ENOENT;

	err = mutex_lock_interruptible(&obj->mm.lock);
	if (err)
		goto out;

	if (i915_gem_object_has_pages(obj) &&
	    i915_gem_object_is_tiled(obj) &&
	    i915->quirks & QUIRK_PIN_SWIZZLED_PAGES) {
		if (obj->mm.madv == I915_MADV_WILLNEED) {
			GEM_BUG_ON(!obj->mm.quirked);
			__i915_gem_object_unpin_pages(obj);
			obj->mm.quirked = false;
		}
		if (args->madv == I915_MADV_WILLNEED) {
			GEM_BUG_ON(obj->mm.quirked);
			__i915_gem_object_pin_pages(obj);
			obj->mm.quirked = true;
		}
	}

	if (obj->mm.madv != __I915_MADV_PURGED)
		obj->mm.madv = args->madv;

	if (i915_gem_object_has_pages(obj)) {
		struct list_head *list;

		if (i915_gem_object_is_shrinkable(obj)) {
			unsigned long flags;

			spin_lock_irqsave(&i915->mm.obj_lock, flags);

			if (obj->mm.madv != I915_MADV_WILLNEED)
				list = &i915->mm.purge_list;
			else
				list = &i915->mm.shrink_list;
			list_move_tail(&obj->mm.link, list);

			spin_unlock_irqrestore(&i915->mm.obj_lock, flags);
		}
	}

	/* if the object is no longer attached, discard its backing storage */
	if (obj->mm.madv == I915_MADV_DONTNEED &&
	    !i915_gem_object_has_pages(obj))
		i915_gem_object_truncate(obj);

	args->retained = obj->mm.madv != __I915_MADV_PURGED;
	mutex_unlock(&obj->mm.lock);

out:
	i915_gem_object_put(obj);
	return err;
}

int i915_gem_init(struct drm_i915_private *dev_priv)
{
	int ret;

	/* We need to fallback to 4K pages if host doesn't support huge gtt. */
	if (intel_vgpu_active(dev_priv) && !intel_vgpu_has_huge_gtt(dev_priv))
		mkwrite_device_info(dev_priv)->page_sizes =
			I915_GTT_PAGE_SIZE_4K;

	ret = i915_gem_init_userptr(dev_priv);
	if (ret)
		return ret;

	intel_uc_fetch_firmwares(&dev_priv->gt.uc);
	intel_wopcm_init(&dev_priv->wopcm);

	ret = i915_init_ggtt(dev_priv);
	if (ret) {
		GEM_BUG_ON(ret == -EIO);
		goto err_unlock;
	}

	/*
	 * Despite its name intel_init_clock_gating applies both display
	 * clock gating workarounds; GT mmio workarounds and the occasional
	 * GT power context workaround. Worse, sometimes it includes a context
	 * register workaround which we need to apply before we record the
	 * default HW state for all contexts.
	 *
	 * FIXME: break up the workarounds and apply them at the right time!
	 */
	intel_init_clock_gating(dev_priv);

	ret = intel_gt_init(&dev_priv->gt);
	if (ret)
		goto err_unlock;

	return 0;

	/*
	 * Unwinding is complicated by that we want to handle -EIO to mean
	 * disable GPU submission but keep KMS alive. We want to mark the
	 * HW as irrevisibly wedged, but keep enough state around that the
	 * driver doesn't explode during runtime.
	 */
err_unlock:
	i915_gem_drain_workqueue(dev_priv);

	if (ret != -EIO) {
		intel_uc_cleanup_firmwares(&dev_priv->gt.uc);
		i915_gem_cleanup_userptr(dev_priv);
	}

	if (ret == -EIO) {
		/*
		 * Allow engines or uC initialisation to fail by marking the GPU
		 * as wedged. But we only want to do this when the GPU is angry,
		 * for all other failure, such as an allocation failure, bail.
		 */
		if (!intel_gt_is_wedged(&dev_priv->gt)) {
			i915_probe_error(dev_priv,
					 "Failed to initialize GPU, declaring it wedged!\n");
			intel_gt_set_wedged(&dev_priv->gt);
		}

		/* Minimal basic recovery for KMS */
		ret = i915_ggtt_enable_hw(dev_priv);
		i915_gem_restore_gtt_mappings(dev_priv);
		i915_gem_restore_fences(&dev_priv->ggtt);
		intel_init_clock_gating(dev_priv);
	}

	i915_gem_drain_freed_objects(dev_priv);
	return ret;
}

void i915_gem_driver_register(struct drm_i915_private *i915)
{
	i915_gem_driver_register__shrinker(i915);

	intel_engines_driver_register(i915);
}

void i915_gem_driver_unregister(struct drm_i915_private *i915)
{
	i915_gem_driver_unregister__shrinker(i915);
}

void i915_gem_driver_remove(struct drm_i915_private *dev_priv)
{
	intel_wakeref_auto_fini(&dev_priv->ggtt.userfault_wakeref);

	i915_gem_suspend_late(dev_priv);
	intel_gt_driver_remove(&dev_priv->gt);
	dev_priv->uabi_engines = RB_ROOT;

	/* Flush any outstanding unpin_work. */
	i915_gem_drain_workqueue(dev_priv);

	i915_gem_drain_freed_objects(dev_priv);
}

void i915_gem_driver_release(struct drm_i915_private *dev_priv)
{
	i915_gem_driver_release__contexts(dev_priv);

	intel_gt_driver_release(&dev_priv->gt);

	intel_wa_list_free(&dev_priv->gt_wa_list);

	intel_uc_cleanup_firmwares(&dev_priv->gt.uc);
	i915_gem_cleanup_userptr(dev_priv);

	i915_gem_drain_freed_objects(dev_priv);

	WARN_ON(!list_empty(&dev_priv->gem.contexts.list));
}

static void i915_gem_init__mm(struct drm_i915_private *i915)
{
	spin_lock_init(&i915->mm.obj_lock);

	init_llist_head(&i915->mm.free_list);

	INIT_LIST_HEAD(&i915->mm.purge_list);
	INIT_LIST_HEAD(&i915->mm.shrink_list);

	i915_gem_init__objects(i915);
}

void i915_gem_init_early(struct drm_i915_private *dev_priv)
{
	i915_gem_init__mm(dev_priv);
	i915_gem_init__contexts(dev_priv);

	spin_lock_init(&dev_priv->fb_tracking.lock);
}

void i915_gem_cleanup_early(struct drm_i915_private *dev_priv)
{
	i915_gem_drain_freed_objects(dev_priv);
	GEM_BUG_ON(!llist_empty(&dev_priv->mm.free_list));
	GEM_BUG_ON(atomic_read(&dev_priv->mm.free_count));
	WARN_ON(dev_priv->mm.shrink_count);
}

int i915_gem_freeze(struct drm_i915_private *dev_priv)
{
	/* Discard all purgeable objects, let userspace recover those as
	 * required after resuming.
	 */
	i915_gem_shrink_all(dev_priv);

	return 0;
}

int i915_gem_freeze_late(struct drm_i915_private *i915)
{
	struct drm_i915_gem_object *obj;
	intel_wakeref_t wakeref;

	/*
	 * Called just before we write the hibernation image.
	 *
	 * We need to update the domain tracking to reflect that the CPU
	 * will be accessing all the pages to create and restore from the
	 * hibernation, and so upon restoration those pages will be in the
	 * CPU domain.
	 *
	 * To make sure the hibernation image contains the latest state,
	 * we update that state just before writing out the image.
	 *
	 * To try and reduce the hibernation image, we manually shrink
	 * the objects as well, see i915_gem_freeze()
	 */

	wakeref = intel_runtime_pm_get(&i915->runtime_pm);

	i915_gem_shrink(i915, -1UL, NULL, ~0);
	i915_gem_drain_freed_objects(i915);

	list_for_each_entry(obj, &i915->mm.shrink_list, mm.link) {
		i915_gem_object_lock(obj);
		WARN_ON(i915_gem_object_set_to_cpu_domain(obj, true));
		i915_gem_object_unlock(obj);
	}

	intel_runtime_pm_put(&i915->runtime_pm, wakeref);

	return 0;
}

void i915_gem_release(struct drm_device *dev, struct drm_file *file)
{
	struct drm_i915_file_private *file_priv = file->driver_priv;
	struct i915_request *request;

#if IS_ENABLED(CONFIG_DRM_I915_MEMTRACK)
	i915_gem_remove_sysfs_file_entry(dev, file);
	put_pid(file_priv->tgid);
#endif

	/* Clean up our request list when the client is going away, so that
	 * later retire_requests won't dereference our soon-to-be-gone
	 * file_priv.
	 */
	spin_lock(&file_priv->mm.lock);
	list_for_each_entry(request, &file_priv->mm.request_list, client_link)
		request->file_priv = NULL;
	spin_unlock(&file_priv->mm.lock);
}

int i915_gem_open(struct drm_i915_private *i915, struct drm_file *file)
{
	struct drm_i915_file_private *file_priv;
	int ret;

	DRM_DEBUG("\n");

	file_priv = kzalloc(sizeof(*file_priv), GFP_KERNEL);
	if (!file_priv)
		return -ENOMEM;

	file->driver_priv = file_priv;
	file_priv->dev_priv = i915;
	file_priv->file = file;

#if IS_ENABLED(CONFIG_DRM_I915_MEMTRACK)
	rcu_read_lock();
	file_priv->tgid = get_pid(find_vpid(task_tgid_nr(current)));
	rcu_read_unlock();

	file_priv->process_name = kzalloc(PAGE_SIZE, GFP_ATOMIC);
	if (!file_priv->process_name) {
		ret = -ENOMEM;
		goto out_free_file;
	}

	ret = i915_get_pid_cmdline(current, file_priv->process_name);
	if (ret)
		goto out_free_name;
#endif

	spin_lock_init(&file_priv->mm.lock);
	INIT_LIST_HEAD(&file_priv->mm.request_list);

	file_priv->bsd_engine = -1;
	file_priv->hang_timestamp = jiffies;

#if IS_ENABLED(CONFIG_DRM_I915_MEMTRACK)
	intel_runtime_pm_get(&i915->runtime_pm);
#endif

	ret = i915_gem_context_open(i915, file);
#if IS_ENABLED(CONFIG_DRM_I915_MEMTRACK)
	if (ret) {
		//intel_runtime_pm_put(i915);
		intel_runtime_pm_put_unchecked(&i915->runtime_pm);
		goto out_free_name;
	}
	intel_runtime_pm_put_unchecked(&i915->runtime_pm);

	ret = i915_gem_create_sysfs_file_entry(&i915->drm, file);
	if (ret) {
		i915_gem_context_close(file);
		goto out_free_name;
	}

	return 0;

out_free_name:
	kfree(file_priv->process_name);
out_free_file:
	put_pid(file_priv->tgid);
	kfree(file_priv);
#else
	if (ret)
		kfree(file_priv);
#endif

	return ret;
}

#if IS_ENABLED(CONFIG_DRM_I915_SELFTEST)
#include "selftests/mock_gem_device.c"
#include "selftests/i915_gem.c"
#endif<|MERGE_RESOLUTION|>--- conflicted
+++ resolved
@@ -65,7 +65,6 @@
 
 #include "intel_pm.h"
 
-<<<<<<< HEAD
 #if IS_ENABLED(CONFIG_DRM_I915_MEMTRACK)
 struct per_file_obj_mem_info {
 	int num_obj;
@@ -883,13 +882,8 @@
 	return ret;
 }
 #endif
-
-static int insert_mappable_node(struct i915_ggtt *ggtt,
-				struct drm_mm_node *node, u32 size)
-=======
 static int
 insert_mappable_node(struct i915_ggtt *ggtt, struct drm_mm_node *node, u32 size)
->>>>>>> 0dc28765
 {
 	int err;
 
@@ -898,25 +892,6 @@
 		return err;
 
 	memset(node, 0, sizeof(*node));
-<<<<<<< HEAD
-	return drm_mm_insert_node_in_range(&ggtt->vm.mm, node, size, 0,
-					   I915_COLOR_UNEVICTABLE, 0,
-					   ggtt->mappable_end,
-					   DRM_MM_INSERT_LOW);
-}
-
-#if IS_ENABLED(CONFIG_DRM_I915_MEMTRACK)
-int i915_gem_open_object(struct drm_gem_object *gem_obj,
-			 struct drm_file *file_priv)
-{
-	struct drm_i915_gem_object *obj = to_intel_bo(gem_obj);
-
-	return i915_gem_obj_insert_pid(obj);
-}
-#endif
-
-static void remove_mappable_node(struct drm_mm_node *node)
-=======
 	err = drm_mm_insert_node_in_range(&ggtt->vm.mm, node,
 					  size, 0, I915_COLOR_UNEVICTABLE,
 					  0, ggtt->mappable_end,
@@ -927,9 +902,18 @@
 	return err;
 }
 
+#if IS_ENABLED(CONFIG_DRM_I915_MEMTRACK)
+int i915_gem_open_object(struct drm_gem_object *gem_obj,
+			 struct drm_file *file_priv)
+{
+	struct drm_i915_gem_object *obj = to_intel_bo(gem_obj);
+
+	return i915_gem_obj_insert_pid(obj);
+}
+#endif
+
 static void
 remove_mappable_node(struct i915_ggtt *ggtt, struct drm_mm_node *node)
->>>>>>> 0dc28765
 {
 	mutex_lock(&ggtt->vm.mutex);
 	drm_mm_remove_node(node);
