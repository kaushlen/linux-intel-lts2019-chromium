/*
 * Universal Flash Storage Host controller driver Core
 *
 * This code is based on drivers/scsi/ufs/ufshcd.c
 * Copyright (C) 2011-2013 Samsung India Software Operations
 * Copyright (c) 2013-2016, The Linux Foundation. All rights reserved.
 *
 * Authors:
 *	Santosh Yaraganavi <santosh.sy@samsung.com>
 *	Vinayak Holikatti <h.vinayak@samsung.com>
 *
 * This program is free software; you can redistribute it and/or
 * modify it under the terms of the GNU General Public License
 * as published by the Free Software Foundation; either version 2
 * of the License, or (at your option) any later version.
 * See the COPYING file in the top-level directory or visit
 * <http://www.gnu.org/licenses/gpl-2.0.html>
 *
 * This program is distributed in the hope that it will be useful,
 * but WITHOUT ANY WARRANTY; without even the implied warranty of
 * MERCHANTABILITY or FITNESS FOR A PARTICULAR PURPOSE.  See the
 * GNU General Public License for more details.
 *
 * This program is provided "AS IS" and "WITH ALL FAULTS" and
 * without warranty of any kind. You are solely responsible for
 * determining the appropriateness of using and distributing
 * the program and assume all risks associated with your exercise
 * of rights with respect to the program, including but not limited
 * to infringement of third party rights, the risks and costs of
 * program errors, damage to or loss of data, programs or equipment,
 * and unavailability or interruption of operations. Under no
 * circumstances will the contributor of this Program be liable for
 * any damages of any kind arising from your use or distribution of
 * this program.
 *
 * The Linux Foundation chooses to take subject only to the GPLv2
 * license terms, and distributes only under these terms.
 */

#include <linux/async.h>
#include <linux/devfreq.h>
#include <linux/nls.h>
#include <linux/of.h>
#include <linux/bitfield.h>
#include "ufshcd.h"
#include "ufs_quirks.h"
#include "unipro.h"
#include "ufs-sysfs.h"
#include "ufs_bsg.h"
#include "ufshcd-crypto.h"

#define CREATE_TRACE_POINTS
#include <trace/events/ufs.h>

#define UFSHCD_ENABLE_INTRS	(UTP_TRANSFER_REQ_COMPL |\
				 UTP_TASK_REQ_COMPL |\
				 UFSHCD_ERROR_MASK)
/* UIC command timeout, unit: ms */
#define UIC_CMD_TIMEOUT	500

/* NOP OUT retries waiting for NOP IN response */
#define NOP_OUT_RETRIES    10
/* Timeout after 30 msecs if NOP OUT hangs without response */
#define NOP_OUT_TIMEOUT    30 /* msecs */

/* Query request retries */
#define QUERY_REQ_RETRIES 3
/* Query request timeout */
#define QUERY_REQ_TIMEOUT 1500 /* 1.5 seconds */

/* Task management command timeout */
#define TM_CMD_TIMEOUT	100 /* msecs */

/* maximum number of retries for a general UIC command  */
#define UFS_UIC_COMMAND_RETRIES 3

/* maximum number of link-startup retries */
#define DME_LINKSTARTUP_RETRIES 3

/* Maximum retries for Hibern8 enter */
#define UIC_HIBERN8_ENTER_RETRIES 3

/* maximum number of reset retries before giving up */
#define MAX_HOST_RESET_RETRIES 5

/* Expose the flag value from utp_upiu_query.value */
#define MASK_QUERY_UPIU_FLAG_LOC 0xFF

/* Interrupt aggregation default timeout, unit: 40us */
#define INT_AGGR_DEF_TO	0x02

/* default delay of autosuspend: 2000 ms */
#define RPM_AUTOSUSPEND_DELAY_MS 2000

#define ufshcd_toggle_vreg(_dev, _vreg, _on)				\
	({                                                              \
		int _ret;                                               \
		if (_on)                                                \
			_ret = ufshcd_enable_vreg(_dev, _vreg);         \
		else                                                    \
			_ret = ufshcd_disable_vreg(_dev, _vreg);        \
		_ret;                                                   \
	})

#define ufshcd_hex_dump(prefix_str, buf, len) do {                       \
	size_t __len = (len);                                            \
	print_hex_dump(KERN_ERR, prefix_str,                             \
		       __len > 4 ? DUMP_PREFIX_OFFSET : DUMP_PREFIX_NONE,\
		       16, 4, buf, __len, false);                        \
} while (0)

int ufshcd_dump_regs(struct ufs_hba *hba, size_t offset, size_t len,
		     const char *prefix)
{
	u32 *regs;
	size_t pos;

	if (offset % 4 != 0 || len % 4 != 0) /* keep readl happy */
		return -EINVAL;

	regs = kzalloc(len, GFP_ATOMIC);
	if (!regs)
		return -ENOMEM;

	for (pos = 0; pos < len; pos += 4)
		regs[pos / 4] = ufshcd_readl(hba, offset + pos);

	ufshcd_hex_dump(prefix, regs, len);
	kfree(regs);

	return 0;
}
EXPORT_SYMBOL_GPL(ufshcd_dump_regs);

enum {
	UFSHCD_MAX_CHANNEL	= 0,
	UFSHCD_MAX_ID		= 1,
	UFSHCD_CMD_PER_LUN	= 32,
	UFSHCD_CAN_QUEUE	= 32,
};

/* UFSHCD states */
enum {
	UFSHCD_STATE_RESET,
	UFSHCD_STATE_ERROR,
	UFSHCD_STATE_OPERATIONAL,
	UFSHCD_STATE_EH_SCHEDULED,
};

/* UFSHCD error handling flags */
enum {
	UFSHCD_EH_IN_PROGRESS = (1 << 0),
};

/* UFSHCD UIC layer error flags */
enum {
	UFSHCD_UIC_DL_PA_INIT_ERROR = (1 << 0), /* Data link layer error */
	UFSHCD_UIC_DL_NAC_RECEIVED_ERROR = (1 << 1), /* Data link layer error */
	UFSHCD_UIC_DL_TCx_REPLAY_ERROR = (1 << 2), /* Data link layer error */
	UFSHCD_UIC_NL_ERROR = (1 << 3), /* Network layer error */
	UFSHCD_UIC_TL_ERROR = (1 << 4), /* Transport Layer error */
	UFSHCD_UIC_DME_ERROR = (1 << 5), /* DME error */
};

#define ufshcd_set_eh_in_progress(h) \
	((h)->eh_flags |= UFSHCD_EH_IN_PROGRESS)
#define ufshcd_eh_in_progress(h) \
	((h)->eh_flags & UFSHCD_EH_IN_PROGRESS)
#define ufshcd_clear_eh_in_progress(h) \
	((h)->eh_flags &= ~UFSHCD_EH_IN_PROGRESS)

#define ufshcd_set_ufs_dev_active(h) \
	((h)->curr_dev_pwr_mode = UFS_ACTIVE_PWR_MODE)
#define ufshcd_set_ufs_dev_sleep(h) \
	((h)->curr_dev_pwr_mode = UFS_SLEEP_PWR_MODE)
#define ufshcd_set_ufs_dev_poweroff(h) \
	((h)->curr_dev_pwr_mode = UFS_POWERDOWN_PWR_MODE)
#define ufshcd_is_ufs_dev_active(h) \
	((h)->curr_dev_pwr_mode == UFS_ACTIVE_PWR_MODE)
#define ufshcd_is_ufs_dev_sleep(h) \
	((h)->curr_dev_pwr_mode == UFS_SLEEP_PWR_MODE)
#define ufshcd_is_ufs_dev_poweroff(h) \
	((h)->curr_dev_pwr_mode == UFS_POWERDOWN_PWR_MODE)

struct ufs_pm_lvl_states ufs_pm_lvl_states[] = {
	{UFS_ACTIVE_PWR_MODE, UIC_LINK_ACTIVE_STATE},
	{UFS_ACTIVE_PWR_MODE, UIC_LINK_HIBERN8_STATE},
	{UFS_SLEEP_PWR_MODE, UIC_LINK_ACTIVE_STATE},
	{UFS_SLEEP_PWR_MODE, UIC_LINK_HIBERN8_STATE},
	{UFS_POWERDOWN_PWR_MODE, UIC_LINK_HIBERN8_STATE},
	{UFS_POWERDOWN_PWR_MODE, UIC_LINK_OFF_STATE},
};

static inline enum ufs_dev_pwr_mode
ufs_get_pm_lvl_to_dev_pwr_mode(enum ufs_pm_level lvl)
{
	return ufs_pm_lvl_states[lvl].dev_state;
}

static inline enum uic_link_state
ufs_get_pm_lvl_to_link_pwr_state(enum ufs_pm_level lvl)
{
	return ufs_pm_lvl_states[lvl].link_state;
}

static inline enum ufs_pm_level
ufs_get_desired_pm_lvl_for_dev_link_state(enum ufs_dev_pwr_mode dev_state,
					enum uic_link_state link_state)
{
	enum ufs_pm_level lvl;

	for (lvl = UFS_PM_LVL_0; lvl < UFS_PM_LVL_MAX; lvl++) {
		if ((ufs_pm_lvl_states[lvl].dev_state == dev_state) &&
			(ufs_pm_lvl_states[lvl].link_state == link_state))
			return lvl;
	}

	/* if no match found, return the level 0 */
	return UFS_PM_LVL_0;
}

static struct ufs_dev_fix ufs_fixups[] = {
	/* UFS cards deviations table */
	UFS_FIX(UFS_VENDOR_MICRON, UFS_ANY_MODEL,
		UFS_DEVICE_QUIRK_DELAY_BEFORE_LPM),
	UFS_FIX(UFS_VENDOR_SAMSUNG, UFS_ANY_MODEL,
		UFS_DEVICE_QUIRK_DELAY_BEFORE_LPM),
	UFS_FIX(UFS_VENDOR_SAMSUNG, UFS_ANY_MODEL,
		UFS_DEVICE_QUIRK_RECOVERY_FROM_DL_NAC_ERRORS),
	UFS_FIX(UFS_VENDOR_SAMSUNG, UFS_ANY_MODEL,
		UFS_DEVICE_QUIRK_HOST_PA_TACTIVATE),
	UFS_FIX(UFS_VENDOR_TOSHIBA, UFS_ANY_MODEL,
		UFS_DEVICE_QUIRK_DELAY_BEFORE_LPM),
	UFS_FIX(UFS_VENDOR_TOSHIBA, "THGLF2G9C8KBADG",
		UFS_DEVICE_QUIRK_PA_TACTIVATE),
	UFS_FIX(UFS_VENDOR_TOSHIBA, "THGLF2G9D8KBADG",
		UFS_DEVICE_QUIRK_PA_TACTIVATE),
	UFS_FIX(UFS_VENDOR_SKHYNIX, UFS_ANY_MODEL,
		UFS_DEVICE_QUIRK_HOST_PA_SAVECONFIGTIME),
	UFS_FIX(UFS_VENDOR_SKHYNIX, "hB8aL1" /*H28U62301AMR*/,
		UFS_DEVICE_QUIRK_HOST_VS_DEBUGSAVECONFIGTIME),

	END_FIX
};

static irqreturn_t ufshcd_tmc_handler(struct ufs_hba *hba);
static void ufshcd_async_scan(void *data, async_cookie_t cookie);
static int ufshcd_reset_and_restore(struct ufs_hba *hba);
static int ufshcd_eh_host_reset_handler(struct scsi_cmnd *cmd);
static int ufshcd_clear_tm_cmd(struct ufs_hba *hba, int tag);
static void ufshcd_hba_exit(struct ufs_hba *hba);
static int ufshcd_probe_hba(struct ufs_hba *hba);
static int __ufshcd_setup_clocks(struct ufs_hba *hba, bool on,
				 bool skip_ref_clk);
static int ufshcd_setup_clocks(struct ufs_hba *hba, bool on);
static inline void ufshcd_add_delay_before_dme_cmd(struct ufs_hba *hba);
static int ufshcd_host_reset_and_restore(struct ufs_hba *hba);
static void ufshcd_resume_clkscaling(struct ufs_hba *hba);
static void ufshcd_suspend_clkscaling(struct ufs_hba *hba);
static void __ufshcd_suspend_clkscaling(struct ufs_hba *hba);
static int ufshcd_scale_clks(struct ufs_hba *hba, bool scale_up);
static irqreturn_t ufshcd_intr(int irq, void *__hba);
static int ufshcd_change_power_mode(struct ufs_hba *hba,
			     struct ufs_pa_layer_attr *pwr_mode);
static inline bool ufshcd_valid_tag(struct ufs_hba *hba, int tag)
{
	return tag >= 0 && tag < hba->nutrs;
}

static inline int ufshcd_enable_irq(struct ufs_hba *hba)
{
	int ret = 0;

	if (!hba->is_irq_enabled) {
		ret = request_irq(hba->irq, ufshcd_intr, IRQF_SHARED, UFSHCD,
				hba);
		if (ret)
			dev_err(hba->dev, "%s: request_irq failed, ret=%d\n",
				__func__, ret);
		hba->is_irq_enabled = true;
	}

	return ret;
}

static inline void ufshcd_disable_irq(struct ufs_hba *hba)
{
	if (hba->is_irq_enabled) {
		free_irq(hba->irq, hba);
		hba->is_irq_enabled = false;
	}
}

static void ufshcd_scsi_unblock_requests(struct ufs_hba *hba)
{
	if (atomic_dec_and_test(&hba->scsi_block_reqs_cnt))
		scsi_unblock_requests(hba->host);
}

static void ufshcd_scsi_block_requests(struct ufs_hba *hba)
{
	if (atomic_inc_return(&hba->scsi_block_reqs_cnt) == 1)
		scsi_block_requests(hba->host);
}

static void ufshcd_add_cmd_upiu_trace(struct ufs_hba *hba, unsigned int tag,
		const char *str)
{
	struct utp_upiu_req *rq = hba->lrb[tag].ucd_req_ptr;

	trace_ufshcd_upiu(dev_name(hba->dev), str, &rq->header, &rq->sc.cdb);
}

static void ufshcd_add_query_upiu_trace(struct ufs_hba *hba, unsigned int tag,
		const char *str)
{
	struct utp_upiu_req *rq = hba->lrb[tag].ucd_req_ptr;

	trace_ufshcd_upiu(dev_name(hba->dev), str, &rq->header, &rq->qr);
}

static void ufshcd_add_tm_upiu_trace(struct ufs_hba *hba, unsigned int tag,
		const char *str)
{
	int off = (int)tag - hba->nutrs;
	struct utp_task_req_desc *descp = &hba->utmrdl_base_addr[off];

	trace_ufshcd_upiu(dev_name(hba->dev), str, &descp->req_header,
			&descp->input_param1);
}

static void ufshcd_add_command_trace(struct ufs_hba *hba,
		unsigned int tag, const char *str)
{
	sector_t lba = -1;
	u8 opcode = 0;
	u32 intr, doorbell;
	struct ufshcd_lrb *lrbp = &hba->lrb[tag];
	struct scsi_cmnd *cmd = lrbp->cmd;
	int transfer_len = -1;

	if (!trace_ufshcd_command_enabled()) {
		/* trace UPIU W/O tracing command */
		if (cmd)
			ufshcd_add_cmd_upiu_trace(hba, tag, str);
		return;
	}

	if (cmd) { /* data phase exists */
		/* trace UPIU also */
		ufshcd_add_cmd_upiu_trace(hba, tag, str);
		opcode = cmd->cmnd[0];
		if ((opcode == READ_10) || (opcode == WRITE_10)) {
			/*
			 * Currently we only fully trace read(10) and write(10)
			 * commands
			 */
			if (cmd->request && cmd->request->bio)
				lba = cmd->request->bio->bi_iter.bi_sector;
			transfer_len = be32_to_cpu(
				lrbp->ucd_req_ptr->sc.exp_data_transfer_len);
		}
	}

	intr = ufshcd_readl(hba, REG_INTERRUPT_STATUS);
	doorbell = ufshcd_readl(hba, REG_UTP_TRANSFER_REQ_DOOR_BELL);
	trace_ufshcd_command(dev_name(hba->dev), str, tag,
				doorbell, transfer_len, intr, lba, opcode);
}

static void ufshcd_print_clk_freqs(struct ufs_hba *hba)
{
	struct ufs_clk_info *clki;
	struct list_head *head = &hba->clk_list_head;

	if (list_empty(head))
		return;

	list_for_each_entry(clki, head, list) {
		if (!IS_ERR_OR_NULL(clki->clk) && clki->min_freq &&
				clki->max_freq)
			dev_err(hba->dev, "clk: %s, rate: %u\n",
					clki->name, clki->curr_freq);
	}
}

static void ufshcd_print_err_hist(struct ufs_hba *hba,
				  struct ufs_err_reg_hist *err_hist,
				  char *err_name)
{
	int i;
	bool found = false;

	for (i = 0; i < UFS_ERR_REG_HIST_LENGTH; i++) {
		int p = (i + err_hist->pos) % UFS_ERR_REG_HIST_LENGTH;

		if (err_hist->tstamp[p] == 0)
			continue;
		dev_err(hba->dev, "%s[%d] = 0x%x at %lld us\n", err_name, p,
			err_hist->reg[p], ktime_to_us(err_hist->tstamp[p]));
		found = true;
	}

	if (!found)
		dev_err(hba->dev, "No record of %s errors\n", err_name);
}

static void ufshcd_print_host_regs(struct ufs_hba *hba)
{
	ufshcd_dump_regs(hba, 0, UFSHCI_REG_SPACE_SIZE, "host_regs: ");
	dev_err(hba->dev, "hba->ufs_version = 0x%x, hba->capabilities = 0x%x\n",
		hba->ufs_version, hba->capabilities);
	dev_err(hba->dev,
		"hba->outstanding_reqs = 0x%x, hba->outstanding_tasks = 0x%x\n",
		(u32)hba->outstanding_reqs, (u32)hba->outstanding_tasks);
	dev_err(hba->dev,
		"last_hibern8_exit_tstamp at %lld us, hibern8_exit_cnt = %d\n",
		ktime_to_us(hba->ufs_stats.last_hibern8_exit_tstamp),
		hba->ufs_stats.hibern8_exit_cnt);

	ufshcd_print_err_hist(hba, &hba->ufs_stats.pa_err, "pa_err");
	ufshcd_print_err_hist(hba, &hba->ufs_stats.dl_err, "dl_err");
	ufshcd_print_err_hist(hba, &hba->ufs_stats.nl_err, "nl_err");
	ufshcd_print_err_hist(hba, &hba->ufs_stats.tl_err, "tl_err");
	ufshcd_print_err_hist(hba, &hba->ufs_stats.dme_err, "dme_err");
	ufshcd_print_err_hist(hba, &hba->ufs_stats.auto_hibern8_err,
			      "auto_hibern8_err");
	ufshcd_print_err_hist(hba, &hba->ufs_stats.fatal_err, "fatal_err");
	ufshcd_print_err_hist(hba, &hba->ufs_stats.link_startup_err,
			      "link_startup_fail");
	ufshcd_print_err_hist(hba, &hba->ufs_stats.resume_err, "resume_fail");
	ufshcd_print_err_hist(hba, &hba->ufs_stats.suspend_err,
			      "suspend_fail");
	ufshcd_print_err_hist(hba, &hba->ufs_stats.dev_reset, "dev_reset");
	ufshcd_print_err_hist(hba, &hba->ufs_stats.host_reset, "host_reset");
	ufshcd_print_err_hist(hba, &hba->ufs_stats.task_abort, "task_abort");

	ufshcd_print_clk_freqs(hba);

	ufshcd_vops_dbg_register_dump(hba);

	ufshcd_crypto_debug(hba);
}

static
void ufshcd_print_trs(struct ufs_hba *hba, unsigned long bitmap, bool pr_prdt)
{
	struct ufshcd_lrb *lrbp;
	int prdt_length;
	int tag;

	for_each_set_bit(tag, &bitmap, hba->nutrs) {
		lrbp = &hba->lrb[tag];

		dev_err(hba->dev, "UPIU[%d] - issue time %lld us\n",
				tag, ktime_to_us(lrbp->issue_time_stamp));
		dev_err(hba->dev, "UPIU[%d] - complete time %lld us\n",
				tag, ktime_to_us(lrbp->compl_time_stamp));
		dev_err(hba->dev,
			"UPIU[%d] - Transfer Request Descriptor phys@0x%llx\n",
			tag, (u64)lrbp->utrd_dma_addr);

		ufshcd_hex_dump("UPIU TRD: ", lrbp->utr_descriptor_ptr,
				sizeof(struct utp_transfer_req_desc));
		dev_err(hba->dev, "UPIU[%d] - Request UPIU phys@0x%llx\n", tag,
			(u64)lrbp->ucd_req_dma_addr);
		ufshcd_hex_dump("UPIU REQ: ", lrbp->ucd_req_ptr,
				sizeof(struct utp_upiu_req));
		dev_err(hba->dev, "UPIU[%d] - Response UPIU phys@0x%llx\n", tag,
			(u64)lrbp->ucd_rsp_dma_addr);
		ufshcd_hex_dump("UPIU RSP: ", lrbp->ucd_rsp_ptr,
				sizeof(struct utp_upiu_rsp));

		prdt_length =
			le16_to_cpu(lrbp->utr_descriptor_ptr->prd_table_length);
		if (hba->quirks & UFSHCD_QUIRK_PRDT_BYTE_GRAN)
			prdt_length /= hba->sg_entry_size;

		dev_err(hba->dev,
			"UPIU[%d] - PRDT - %d entries  phys@0x%llx\n",
			tag, prdt_length,
			(u64)lrbp->ucd_prdt_dma_addr);

		if (pr_prdt)
			ufshcd_hex_dump("UPIU PRDT: ", lrbp->ucd_prdt_ptr,
				hba->sg_entry_size * prdt_length);
	}
}

static void ufshcd_print_tmrs(struct ufs_hba *hba, unsigned long bitmap)
{
	int tag;

	for_each_set_bit(tag, &bitmap, hba->nutmrs) {
		struct utp_task_req_desc *tmrdp = &hba->utmrdl_base_addr[tag];

		dev_err(hba->dev, "TM[%d] - Task Management Header\n", tag);
		ufshcd_hex_dump("", tmrdp, sizeof(*tmrdp));
	}
}

static void ufshcd_print_host_state(struct ufs_hba *hba)
{
	dev_err(hba->dev, "UFS Host state=%d\n", hba->ufshcd_state);
	dev_err(hba->dev, "outstanding reqs=0x%lx tasks=0x%lx\n",
		hba->outstanding_reqs, hba->outstanding_tasks);
	dev_err(hba->dev, "saved_err=0x%x, saved_uic_err=0x%x\n",
		hba->saved_err, hba->saved_uic_err);
	dev_err(hba->dev, "Device power mode=%d, UIC link state=%d\n",
		hba->curr_dev_pwr_mode, hba->uic_link_state);
	dev_err(hba->dev, "PM in progress=%d, sys. suspended=%d\n",
		hba->pm_op_in_progress, hba->is_sys_suspended);
	dev_err(hba->dev, "Auto BKOPS=%d, Host self-block=%d\n",
		hba->auto_bkops_enabled, hba->host->host_self_blocked);
	dev_err(hba->dev, "Clk gate=%d\n", hba->clk_gating.state);
	dev_err(hba->dev, "error handling flags=0x%x, req. abort count=%d\n",
		hba->eh_flags, hba->req_abort_count);
	dev_err(hba->dev, "Host capabilities=0x%x, caps=0x%x\n",
		hba->capabilities, hba->caps);
	dev_err(hba->dev, "quirks=0x%x, dev. quirks=0x%x\n", hba->quirks,
		hba->dev_quirks);
}

/**
 * ufshcd_print_pwr_info - print power params as saved in hba
 * power info
 * @hba: per-adapter instance
 */
static void ufshcd_print_pwr_info(struct ufs_hba *hba)
{
	static const char * const names[] = {
		"INVALID MODE",
		"FAST MODE",
		"SLOW_MODE",
		"INVALID MODE",
		"FASTAUTO_MODE",
		"SLOWAUTO_MODE",
		"INVALID MODE",
	};

	dev_err(hba->dev, "%s:[RX, TX]: gear=[%d, %d], lane[%d, %d], pwr[%s, %s], rate = %d\n",
		 __func__,
		 hba->pwr_info.gear_rx, hba->pwr_info.gear_tx,
		 hba->pwr_info.lane_rx, hba->pwr_info.lane_tx,
		 names[hba->pwr_info.pwr_rx],
		 names[hba->pwr_info.pwr_tx],
		 hba->pwr_info.hs_rate);
}

/*
 * ufshcd_wait_for_register - wait for register value to change
 * @hba - per-adapter interface
 * @reg - mmio register offset
 * @mask - mask to apply to read register value
 * @val - wait condition
 * @interval_us - polling interval in microsecs
 * @timeout_ms - timeout in millisecs
 * @can_sleep - perform sleep or just spin
 *
 * Returns -ETIMEDOUT on error, zero on success
 */
int ufshcd_wait_for_register(struct ufs_hba *hba, u32 reg, u32 mask,
				u32 val, unsigned long interval_us,
				unsigned long timeout_ms, bool can_sleep)
{
	int err = 0;
	unsigned long timeout = jiffies + msecs_to_jiffies(timeout_ms);

	/* ignore bits that we don't intend to wait on */
	val = val & mask;

	while ((ufshcd_readl(hba, reg) & mask) != val) {
		if (can_sleep)
			usleep_range(interval_us, interval_us + 50);
		else
			udelay(interval_us);
		if (time_after(jiffies, timeout)) {
			if ((ufshcd_readl(hba, reg) & mask) != val)
				err = -ETIMEDOUT;
			break;
		}
	}

	return err;
}

/**
 * ufshcd_get_intr_mask - Get the interrupt bit mask
 * @hba: Pointer to adapter instance
 *
 * Returns interrupt bit mask per version
 */
static inline u32 ufshcd_get_intr_mask(struct ufs_hba *hba)
{
	u32 intr_mask = 0;

	switch (hba->ufs_version) {
	case UFSHCI_VERSION_10:
		intr_mask = INTERRUPT_MASK_ALL_VER_10;
		break;
	case UFSHCI_VERSION_11:
	case UFSHCI_VERSION_20:
		intr_mask = INTERRUPT_MASK_ALL_VER_11;
		break;
	case UFSHCI_VERSION_21:
	default:
		intr_mask = INTERRUPT_MASK_ALL_VER_21;
		break;
	}

	return intr_mask;
}

/**
 * ufshcd_get_ufs_version - Get the UFS version supported by the HBA
 * @hba: Pointer to adapter instance
 *
 * Returns UFSHCI version supported by the controller
 */
static inline u32 ufshcd_get_ufs_version(struct ufs_hba *hba)
{
	if (hba->quirks & UFSHCD_QUIRK_BROKEN_UFS_HCI_VERSION)
		return ufshcd_vops_get_ufs_hci_version(hba);

	return ufshcd_readl(hba, REG_UFS_VERSION);
}

/**
 * ufshcd_is_device_present - Check if any device connected to
 *			      the host controller
 * @hba: pointer to adapter instance
 *
 * Returns true if device present, false if no device detected
 */
static inline bool ufshcd_is_device_present(struct ufs_hba *hba)
{
	return (ufshcd_readl(hba, REG_CONTROLLER_STATUS) &
						DEVICE_PRESENT) ? true : false;
}

/**
 * ufshcd_get_tr_ocs - Get the UTRD Overall Command Status
 * @lrbp: pointer to local command reference block
 *
 * This function is used to get the OCS field from UTRD
 * Returns the OCS field in the UTRD
 */
static inline int ufshcd_get_tr_ocs(struct ufshcd_lrb *lrbp)
{
	return le32_to_cpu(lrbp->utr_descriptor_ptr->header.dword_2) & MASK_OCS;
}

/**
 * ufshcd_utrl_clear - Clear a bit in UTRLCLR register
 * @hba: per adapter instance
 * @pos: position of the bit to be cleared
 */
static inline void ufshcd_utrl_clear(struct ufs_hba *hba, u32 pos)
{
	if (hba->quirks & UFSHCI_QUIRK_BROKEN_REQ_LIST_CLR)
		ufshcd_writel(hba, (1 << pos), REG_UTP_TRANSFER_REQ_LIST_CLEAR);
	else
		ufshcd_writel(hba, ~(1 << pos),
				REG_UTP_TRANSFER_REQ_LIST_CLEAR);
}

/**
 * ufshcd_utmrl_clear - Clear a bit in UTRMLCLR register
 * @hba: per adapter instance
 * @pos: position of the bit to be cleared
 */
static inline void ufshcd_utmrl_clear(struct ufs_hba *hba, u32 pos)
{
	if (hba->quirks & UFSHCI_QUIRK_BROKEN_REQ_LIST_CLR)
		ufshcd_writel(hba, (1 << pos), REG_UTP_TASK_REQ_LIST_CLEAR);
	else
		ufshcd_writel(hba, ~(1 << pos), REG_UTP_TASK_REQ_LIST_CLEAR);
}

/**
 * ufshcd_outstanding_req_clear - Clear a bit in outstanding request field
 * @hba: per adapter instance
 * @tag: position of the bit to be cleared
 */
static inline void ufshcd_outstanding_req_clear(struct ufs_hba *hba, int tag)
{
	__clear_bit(tag, &hba->outstanding_reqs);
}

/**
 * ufshcd_get_lists_status - Check UCRDY, UTRLRDY and UTMRLRDY
 * @reg: Register value of host controller status
 *
 * Returns integer, 0 on Success and positive value if failed
 */
static inline int ufshcd_get_lists_status(u32 reg)
{
	return !((reg & UFSHCD_STATUS_READY) == UFSHCD_STATUS_READY);
}

/**
 * ufshcd_get_uic_cmd_result - Get the UIC command result
 * @hba: Pointer to adapter instance
 *
 * This function gets the result of UIC command completion
 * Returns 0 on success, non zero value on error
 */
static inline int ufshcd_get_uic_cmd_result(struct ufs_hba *hba)
{
	return ufshcd_readl(hba, REG_UIC_COMMAND_ARG_2) &
	       MASK_UIC_COMMAND_RESULT;
}

/**
 * ufshcd_get_dme_attr_val - Get the value of attribute returned by UIC command
 * @hba: Pointer to adapter instance
 *
 * This function gets UIC command argument3
 * Returns 0 on success, non zero value on error
 */
static inline u32 ufshcd_get_dme_attr_val(struct ufs_hba *hba)
{
	return ufshcd_readl(hba, REG_UIC_COMMAND_ARG_3);
}

/**
 * ufshcd_get_req_rsp - returns the TR response transaction type
 * @ucd_rsp_ptr: pointer to response UPIU
 */
static inline int
ufshcd_get_req_rsp(struct utp_upiu_rsp *ucd_rsp_ptr)
{
	return be32_to_cpu(ucd_rsp_ptr->header.dword_0) >> 24;
}

/**
 * ufshcd_get_rsp_upiu_result - Get the result from response UPIU
 * @ucd_rsp_ptr: pointer to response UPIU
 *
 * This function gets the response status and scsi_status from response UPIU
 * Returns the response result code.
 */
static inline int
ufshcd_get_rsp_upiu_result(struct utp_upiu_rsp *ucd_rsp_ptr)
{
	return be32_to_cpu(ucd_rsp_ptr->header.dword_1) & MASK_RSP_UPIU_RESULT;
}

/*
 * ufshcd_get_rsp_upiu_data_seg_len - Get the data segment length
 *				from response UPIU
 * @ucd_rsp_ptr: pointer to response UPIU
 *
 * Return the data segment length.
 */
static inline unsigned int
ufshcd_get_rsp_upiu_data_seg_len(struct utp_upiu_rsp *ucd_rsp_ptr)
{
	return be32_to_cpu(ucd_rsp_ptr->header.dword_2) &
		MASK_RSP_UPIU_DATA_SEG_LEN;
}

/**
 * ufshcd_is_exception_event - Check if the device raised an exception event
 * @ucd_rsp_ptr: pointer to response UPIU
 *
 * The function checks if the device raised an exception event indicated in
 * the Device Information field of response UPIU.
 *
 * Returns true if exception is raised, false otherwise.
 */
static inline bool ufshcd_is_exception_event(struct utp_upiu_rsp *ucd_rsp_ptr)
{
	return be32_to_cpu(ucd_rsp_ptr->header.dword_2) &
			MASK_RSP_EXCEPTION_EVENT ? true : false;
}

/**
 * ufshcd_reset_intr_aggr - Reset interrupt aggregation values.
 * @hba: per adapter instance
 */
static inline void
ufshcd_reset_intr_aggr(struct ufs_hba *hba)
{
	ufshcd_writel(hba, INT_AGGR_ENABLE |
		      INT_AGGR_COUNTER_AND_TIMER_RESET,
		      REG_UTP_TRANSFER_REQ_INT_AGG_CONTROL);
}

/**
 * ufshcd_config_intr_aggr - Configure interrupt aggregation values.
 * @hba: per adapter instance
 * @cnt: Interrupt aggregation counter threshold
 * @tmout: Interrupt aggregation timeout value
 */
static inline void
ufshcd_config_intr_aggr(struct ufs_hba *hba, u8 cnt, u8 tmout)
{
	ufshcd_writel(hba, INT_AGGR_ENABLE | INT_AGGR_PARAM_WRITE |
		      INT_AGGR_COUNTER_THLD_VAL(cnt) |
		      INT_AGGR_TIMEOUT_VAL(tmout),
		      REG_UTP_TRANSFER_REQ_INT_AGG_CONTROL);
}

/**
 * ufshcd_disable_intr_aggr - Disables interrupt aggregation.
 * @hba: per adapter instance
 */
static inline void ufshcd_disable_intr_aggr(struct ufs_hba *hba)
{
	ufshcd_writel(hba, 0, REG_UTP_TRANSFER_REQ_INT_AGG_CONTROL);
}

/**
 * ufshcd_enable_run_stop_reg - Enable run-stop registers,
 *			When run-stop registers are set to 1, it indicates the
 *			host controller that it can process the requests
 * @hba: per adapter instance
 */
static void ufshcd_enable_run_stop_reg(struct ufs_hba *hba)
{
	ufshcd_writel(hba, UTP_TASK_REQ_LIST_RUN_STOP_BIT,
		      REG_UTP_TASK_REQ_LIST_RUN_STOP);
	ufshcd_writel(hba, UTP_TRANSFER_REQ_LIST_RUN_STOP_BIT,
		      REG_UTP_TRANSFER_REQ_LIST_RUN_STOP);
}

/**
 * ufshcd_hba_start - Start controller initialization sequence
 * @hba: per adapter instance
 */
static inline void ufshcd_hba_start(struct ufs_hba *hba)
{
	u32 val = CONTROLLER_ENABLE;

	if (ufshcd_hba_is_crypto_supported(hba)) {
		ufshcd_crypto_enable(hba);
		val |= CRYPTO_GENERAL_ENABLE;
	}

	ufshcd_writel(hba, val, REG_CONTROLLER_ENABLE);
}

/**
 * ufshcd_is_hba_active - Get controller state
 * @hba: per adapter instance
 *
 * Returns false if controller is active, true otherwise
 */
static inline bool ufshcd_is_hba_active(struct ufs_hba *hba)
{
	return (ufshcd_readl(hba, REG_CONTROLLER_ENABLE) & CONTROLLER_ENABLE)
		? false : true;
}

u32 ufshcd_get_local_unipro_ver(struct ufs_hba *hba)
{
	/* HCI version 1.0 and 1.1 supports UniPro 1.41 */
	if ((hba->ufs_version == UFSHCI_VERSION_10) ||
	    (hba->ufs_version == UFSHCI_VERSION_11))
		return UFS_UNIPRO_VER_1_41;
	else
		return UFS_UNIPRO_VER_1_6;
}
EXPORT_SYMBOL(ufshcd_get_local_unipro_ver);

static bool ufshcd_is_unipro_pa_params_tuning_req(struct ufs_hba *hba)
{
	/*
	 * If both host and device support UniPro ver1.6 or later, PA layer
	 * parameters tuning happens during link startup itself.
	 *
	 * We can manually tune PA layer parameters if either host or device
	 * doesn't support UniPro ver 1.6 or later. But to keep manual tuning
	 * logic simple, we will only do manual tuning if local unipro version
	 * doesn't support ver1.6 or later.
	 */
	if (ufshcd_get_local_unipro_ver(hba) < UFS_UNIPRO_VER_1_6)
		return true;
	else
		return false;
}

static int ufshcd_scale_clks(struct ufs_hba *hba, bool scale_up)
{
	int ret = 0;
	struct ufs_clk_info *clki;
	struct list_head *head = &hba->clk_list_head;
	ktime_t start = ktime_get();
	bool clk_state_changed = false;

	if (list_empty(head))
		goto out;

	ret = ufshcd_vops_clk_scale_notify(hba, scale_up, PRE_CHANGE);
	if (ret)
		return ret;

	list_for_each_entry(clki, head, list) {
		if (!IS_ERR_OR_NULL(clki->clk)) {
			if (scale_up && clki->max_freq) {
				if (clki->curr_freq == clki->max_freq)
					continue;

				clk_state_changed = true;
				ret = clk_set_rate(clki->clk, clki->max_freq);
				if (ret) {
					dev_err(hba->dev, "%s: %s clk set rate(%dHz) failed, %d\n",
						__func__, clki->name,
						clki->max_freq, ret);
					break;
				}
				trace_ufshcd_clk_scaling(dev_name(hba->dev),
						"scaled up", clki->name,
						clki->curr_freq,
						clki->max_freq);

				clki->curr_freq = clki->max_freq;

			} else if (!scale_up && clki->min_freq) {
				if (clki->curr_freq == clki->min_freq)
					continue;

				clk_state_changed = true;
				ret = clk_set_rate(clki->clk, clki->min_freq);
				if (ret) {
					dev_err(hba->dev, "%s: %s clk set rate(%dHz) failed, %d\n",
						__func__, clki->name,
						clki->min_freq, ret);
					break;
				}
				trace_ufshcd_clk_scaling(dev_name(hba->dev),
						"scaled down", clki->name,
						clki->curr_freq,
						clki->min_freq);
				clki->curr_freq = clki->min_freq;
			}
		}
		dev_dbg(hba->dev, "%s: clk: %s, rate: %lu\n", __func__,
				clki->name, clk_get_rate(clki->clk));
	}

	ret = ufshcd_vops_clk_scale_notify(hba, scale_up, POST_CHANGE);

out:
	if (clk_state_changed)
		trace_ufshcd_profile_clk_scaling(dev_name(hba->dev),
			(scale_up ? "up" : "down"),
			ktime_to_us(ktime_sub(ktime_get(), start)), ret);
	return ret;
}

/**
 * ufshcd_is_devfreq_scaling_required - check if scaling is required or not
 * @hba: per adapter instance
 * @scale_up: True if scaling up and false if scaling down
 *
 * Returns true if scaling is required, false otherwise.
 */
static bool ufshcd_is_devfreq_scaling_required(struct ufs_hba *hba,
					       bool scale_up)
{
	struct ufs_clk_info *clki;
	struct list_head *head = &hba->clk_list_head;

	if (list_empty(head))
		return false;

	list_for_each_entry(clki, head, list) {
		if (!IS_ERR_OR_NULL(clki->clk)) {
			if (scale_up && clki->max_freq) {
				if (clki->curr_freq == clki->max_freq)
					continue;
				return true;
			} else if (!scale_up && clki->min_freq) {
				if (clki->curr_freq == clki->min_freq)
					continue;
				return true;
			}
		}
	}

	return false;
}

static int ufshcd_wait_for_doorbell_clr(struct ufs_hba *hba,
					u64 wait_timeout_us)
{
	unsigned long flags;
	int ret = 0;
	u32 tm_doorbell;
	u32 tr_doorbell;
	bool timeout = false, do_last_check = false;
	ktime_t start;

	ufshcd_hold(hba, false);
	spin_lock_irqsave(hba->host->host_lock, flags);
	/*
	 * Wait for all the outstanding tasks/transfer requests.
	 * Verify by checking the doorbell registers are clear.
	 */
	start = ktime_get();
	do {
		if (hba->ufshcd_state != UFSHCD_STATE_OPERATIONAL) {
			ret = -EBUSY;
			goto out;
		}

		tm_doorbell = ufshcd_readl(hba, REG_UTP_TASK_REQ_DOOR_BELL);
		tr_doorbell = ufshcd_readl(hba, REG_UTP_TRANSFER_REQ_DOOR_BELL);
		if (!tm_doorbell && !tr_doorbell) {
			timeout = false;
			break;
		} else if (do_last_check) {
			break;
		}

		spin_unlock_irqrestore(hba->host->host_lock, flags);
		schedule();
		if (ktime_to_us(ktime_sub(ktime_get(), start)) >
		    wait_timeout_us) {
			timeout = true;
			/*
			 * We might have scheduled out for long time so make
			 * sure to check if doorbells are cleared by this time
			 * or not.
			 */
			do_last_check = true;
		}
		spin_lock_irqsave(hba->host->host_lock, flags);
	} while (tm_doorbell || tr_doorbell);

	if (timeout) {
		dev_err(hba->dev,
			"%s: timedout waiting for doorbell to clear (tm=0x%x, tr=0x%x)\n",
			__func__, tm_doorbell, tr_doorbell);
		ret = -EBUSY;
	}
out:
	spin_unlock_irqrestore(hba->host->host_lock, flags);
	ufshcd_release(hba);
	return ret;
}

/**
 * ufshcd_scale_gear - scale up/down UFS gear
 * @hba: per adapter instance
 * @scale_up: True for scaling up gear and false for scaling down
 *
 * Returns 0 for success,
 * Returns -EBUSY if scaling can't happen at this time
 * Returns non-zero for any other errors
 */
static int ufshcd_scale_gear(struct ufs_hba *hba, bool scale_up)
{
	#define UFS_MIN_GEAR_TO_SCALE_DOWN	UFS_HS_G1
	int ret = 0;
	struct ufs_pa_layer_attr new_pwr_info;

	if (scale_up) {
		memcpy(&new_pwr_info, &hba->clk_scaling.saved_pwr_info.info,
		       sizeof(struct ufs_pa_layer_attr));
	} else {
		memcpy(&new_pwr_info, &hba->pwr_info,
		       sizeof(struct ufs_pa_layer_attr));

		if (hba->pwr_info.gear_tx > UFS_MIN_GEAR_TO_SCALE_DOWN
		    || hba->pwr_info.gear_rx > UFS_MIN_GEAR_TO_SCALE_DOWN) {
			/* save the current power mode */
			memcpy(&hba->clk_scaling.saved_pwr_info.info,
				&hba->pwr_info,
				sizeof(struct ufs_pa_layer_attr));

			/* scale down gear */
			new_pwr_info.gear_tx = UFS_MIN_GEAR_TO_SCALE_DOWN;
			new_pwr_info.gear_rx = UFS_MIN_GEAR_TO_SCALE_DOWN;
		}
	}

	/* check if the power mode needs to be changed or not? */
	ret = ufshcd_config_pwr_mode(hba, &new_pwr_info);
	if (ret)
		dev_err(hba->dev, "%s: failed err %d, old gear: (tx %d rx %d), new gear: (tx %d rx %d)",
			__func__, ret,
			hba->pwr_info.gear_tx, hba->pwr_info.gear_rx,
			new_pwr_info.gear_tx, new_pwr_info.gear_rx);

	return ret;
}

static int ufshcd_clock_scaling_prepare(struct ufs_hba *hba)
{
	#define DOORBELL_CLR_TOUT_US		(1000 * 1000) /* 1 sec */
	int ret = 0;
	/*
	 * make sure that there are no outstanding requests when
	 * clock scaling is in progress
	 */
	ufshcd_scsi_block_requests(hba);
	down_write(&hba->clk_scaling_lock);
	if (ufshcd_wait_for_doorbell_clr(hba, DOORBELL_CLR_TOUT_US)) {
		ret = -EBUSY;
		up_write(&hba->clk_scaling_lock);
		ufshcd_scsi_unblock_requests(hba);
	}

	return ret;
}

static void ufshcd_clock_scaling_unprepare(struct ufs_hba *hba)
{
	up_write(&hba->clk_scaling_lock);
	ufshcd_scsi_unblock_requests(hba);
}

/**
 * ufshcd_devfreq_scale - scale up/down UFS clocks and gear
 * @hba: per adapter instance
 * @scale_up: True for scaling up and false for scalin down
 *
 * Returns 0 for success,
 * Returns -EBUSY if scaling can't happen at this time
 * Returns non-zero for any other errors
 */
static int ufshcd_devfreq_scale(struct ufs_hba *hba, bool scale_up)
{
	int ret = 0;

	/* let's not get into low power until clock scaling is completed */
	ufshcd_hold(hba, false);

	ret = ufshcd_clock_scaling_prepare(hba);
	if (ret)
		return ret;

	/* scale down the gear before scaling down clocks */
	if (!scale_up) {
		ret = ufshcd_scale_gear(hba, false);
		if (ret)
			goto out;
	}

	ret = ufshcd_scale_clks(hba, scale_up);
	if (ret) {
		if (!scale_up)
			ufshcd_scale_gear(hba, true);
		goto out;
	}

	/* scale up the gear after scaling up clocks */
	if (scale_up) {
		ret = ufshcd_scale_gear(hba, true);
		if (ret) {
			ufshcd_scale_clks(hba, false);
			goto out;
		}
	}

	ret = ufshcd_vops_clk_scale_notify(hba, scale_up, POST_CHANGE);

out:
	ufshcd_clock_scaling_unprepare(hba);
	ufshcd_release(hba);
	return ret;
}

static void ufshcd_clk_scaling_suspend_work(struct work_struct *work)
{
	struct ufs_hba *hba = container_of(work, struct ufs_hba,
					   clk_scaling.suspend_work);
	unsigned long irq_flags;

	spin_lock_irqsave(hba->host->host_lock, irq_flags);
	if (hba->clk_scaling.active_reqs || hba->clk_scaling.is_suspended) {
		spin_unlock_irqrestore(hba->host->host_lock, irq_flags);
		return;
	}
	hba->clk_scaling.is_suspended = true;
	spin_unlock_irqrestore(hba->host->host_lock, irq_flags);

	__ufshcd_suspend_clkscaling(hba);
}

static void ufshcd_clk_scaling_resume_work(struct work_struct *work)
{
	struct ufs_hba *hba = container_of(work, struct ufs_hba,
					   clk_scaling.resume_work);
	unsigned long irq_flags;

	spin_lock_irqsave(hba->host->host_lock, irq_flags);
	if (!hba->clk_scaling.is_suspended) {
		spin_unlock_irqrestore(hba->host->host_lock, irq_flags);
		return;
	}
	hba->clk_scaling.is_suspended = false;
	spin_unlock_irqrestore(hba->host->host_lock, irq_flags);

	devfreq_resume_device(hba->devfreq);
}

static int ufshcd_devfreq_target(struct device *dev,
				unsigned long *freq, u32 flags)
{
	int ret = 0;
	struct ufs_hba *hba = dev_get_drvdata(dev);
	ktime_t start;
	bool scale_up, sched_clk_scaling_suspend_work = false;
	struct list_head *clk_list = &hba->clk_list_head;
	struct ufs_clk_info *clki;
	unsigned long irq_flags;

	if (!ufshcd_is_clkscaling_supported(hba))
		return -EINVAL;

	spin_lock_irqsave(hba->host->host_lock, irq_flags);
	if (ufshcd_eh_in_progress(hba)) {
		spin_unlock_irqrestore(hba->host->host_lock, irq_flags);
		return 0;
	}

	if (!hba->clk_scaling.active_reqs)
		sched_clk_scaling_suspend_work = true;

	if (list_empty(clk_list)) {
		spin_unlock_irqrestore(hba->host->host_lock, irq_flags);
		goto out;
	}

	clki = list_first_entry(&hba->clk_list_head, struct ufs_clk_info, list);
	scale_up = (*freq == clki->max_freq) ? true : false;
	if (!ufshcd_is_devfreq_scaling_required(hba, scale_up)) {
		spin_unlock_irqrestore(hba->host->host_lock, irq_flags);
		ret = 0;
		goto out; /* no state change required */
	}
	spin_unlock_irqrestore(hba->host->host_lock, irq_flags);

	pm_runtime_get_noresume(hba->dev);
	if (!pm_runtime_active(hba->dev)) {
		pm_runtime_put_noidle(hba->dev);
		ret = -EAGAIN;
		goto out;
	}
	start = ktime_get();
	ret = ufshcd_devfreq_scale(hba, scale_up);
	pm_runtime_put(hba->dev);

	trace_ufshcd_profile_clk_scaling(dev_name(hba->dev),
		(scale_up ? "up" : "down"),
		ktime_to_us(ktime_sub(ktime_get(), start)), ret);

out:
	if (sched_clk_scaling_suspend_work)
		queue_work(hba->clk_scaling.workq,
			   &hba->clk_scaling.suspend_work);

	return ret;
}

static bool ufshcd_is_busy(struct request *req, void *priv, bool reserved)
{
	int *busy = priv;

	WARN_ON_ONCE(reserved);
	(*busy)++;
	return false;
}

/* Whether or not any tag is in use by a request that is in progress. */
static bool ufshcd_any_tag_in_use(struct ufs_hba *hba)
{
	struct request_queue *q = hba->cmd_queue;
	int busy = 0;

	blk_mq_tagset_busy_iter(q->tag_set, ufshcd_is_busy, &busy);
	return busy;
}

static int ufshcd_devfreq_get_dev_status(struct device *dev,
		struct devfreq_dev_status *stat)
{
	struct ufs_hba *hba = dev_get_drvdata(dev);
	struct ufs_clk_scaling *scaling = &hba->clk_scaling;
	unsigned long flags;

	if (!ufshcd_is_clkscaling_supported(hba))
		return -EINVAL;

	memset(stat, 0, sizeof(*stat));

	spin_lock_irqsave(hba->host->host_lock, flags);
	if (!scaling->window_start_t)
		goto start_window;

	if (scaling->is_busy_started)
		scaling->tot_busy_t += ktime_to_us(ktime_sub(ktime_get(),
					scaling->busy_start_t));

	stat->total_time = jiffies_to_usecs((long)jiffies -
				(long)scaling->window_start_t);
	stat->busy_time = scaling->tot_busy_t;
start_window:
	scaling->window_start_t = jiffies;
	scaling->tot_busy_t = 0;

	if (hba->outstanding_reqs) {
		scaling->busy_start_t = ktime_get();
		scaling->is_busy_started = true;
	} else {
		scaling->busy_start_t = 0;
		scaling->is_busy_started = false;
	}
	spin_unlock_irqrestore(hba->host->host_lock, flags);
	return 0;
}

static struct devfreq_dev_profile ufs_devfreq_profile = {
	.polling_ms	= 100,
	.target		= ufshcd_devfreq_target,
	.get_dev_status	= ufshcd_devfreq_get_dev_status,
};

static int ufshcd_devfreq_init(struct ufs_hba *hba)
{
	struct list_head *clk_list = &hba->clk_list_head;
	struct ufs_clk_info *clki;
	struct devfreq *devfreq;
	int ret;

	/* Skip devfreq if we don't have any clocks in the list */
	if (list_empty(clk_list))
		return 0;

	clki = list_first_entry(clk_list, struct ufs_clk_info, list);
	dev_pm_opp_add(hba->dev, clki->min_freq, 0);
	dev_pm_opp_add(hba->dev, clki->max_freq, 0);

	devfreq = devfreq_add_device(hba->dev,
			&ufs_devfreq_profile,
			DEVFREQ_GOV_SIMPLE_ONDEMAND,
			NULL);
	if (IS_ERR(devfreq)) {
		ret = PTR_ERR(devfreq);
		dev_err(hba->dev, "Unable to register with devfreq %d\n", ret);

		dev_pm_opp_remove(hba->dev, clki->min_freq);
		dev_pm_opp_remove(hba->dev, clki->max_freq);
		return ret;
	}

	hba->devfreq = devfreq;

	return 0;
}

static void ufshcd_devfreq_remove(struct ufs_hba *hba)
{
	struct list_head *clk_list = &hba->clk_list_head;
	struct ufs_clk_info *clki;

	if (!hba->devfreq)
		return;

	devfreq_remove_device(hba->devfreq);
	hba->devfreq = NULL;

	clki = list_first_entry(clk_list, struct ufs_clk_info, list);
	dev_pm_opp_remove(hba->dev, clki->min_freq);
	dev_pm_opp_remove(hba->dev, clki->max_freq);
}

static void __ufshcd_suspend_clkscaling(struct ufs_hba *hba)
{
	unsigned long flags;

	devfreq_suspend_device(hba->devfreq);
	spin_lock_irqsave(hba->host->host_lock, flags);
	hba->clk_scaling.window_start_t = 0;
	spin_unlock_irqrestore(hba->host->host_lock, flags);
}

static void ufshcd_suspend_clkscaling(struct ufs_hba *hba)
{
	unsigned long flags;
	bool suspend = false;

	if (!ufshcd_is_clkscaling_supported(hba))
		return;

	spin_lock_irqsave(hba->host->host_lock, flags);
	if (!hba->clk_scaling.is_suspended) {
		suspend = true;
		hba->clk_scaling.is_suspended = true;
	}
	spin_unlock_irqrestore(hba->host->host_lock, flags);

	if (suspend)
		__ufshcd_suspend_clkscaling(hba);
}

static void ufshcd_resume_clkscaling(struct ufs_hba *hba)
{
	unsigned long flags;
	bool resume = false;

	if (!ufshcd_is_clkscaling_supported(hba))
		return;

	spin_lock_irqsave(hba->host->host_lock, flags);
	if (hba->clk_scaling.is_suspended) {
		resume = true;
		hba->clk_scaling.is_suspended = false;
	}
	spin_unlock_irqrestore(hba->host->host_lock, flags);

	if (resume)
		devfreq_resume_device(hba->devfreq);
}

static ssize_t ufshcd_clkscale_enable_show(struct device *dev,
		struct device_attribute *attr, char *buf)
{
	struct ufs_hba *hba = dev_get_drvdata(dev);

	return snprintf(buf, PAGE_SIZE, "%d\n", hba->clk_scaling.is_allowed);
}

static ssize_t ufshcd_clkscale_enable_store(struct device *dev,
		struct device_attribute *attr, const char *buf, size_t count)
{
	struct ufs_hba *hba = dev_get_drvdata(dev);
	u32 value;
	int err;

	if (kstrtou32(buf, 0, &value))
		return -EINVAL;

	value = !!value;
	if (value == hba->clk_scaling.is_allowed)
		goto out;

	pm_runtime_get_sync(hba->dev);
	ufshcd_hold(hba, false);

	cancel_work_sync(&hba->clk_scaling.suspend_work);
	cancel_work_sync(&hba->clk_scaling.resume_work);

	hba->clk_scaling.is_allowed = value;

	if (value) {
		ufshcd_resume_clkscaling(hba);
	} else {
		ufshcd_suspend_clkscaling(hba);
		err = ufshcd_devfreq_scale(hba, true);
		if (err)
			dev_err(hba->dev, "%s: failed to scale clocks up %d\n",
					__func__, err);
	}

	ufshcd_release(hba);
	pm_runtime_put_sync(hba->dev);
out:
	return count;
}

static void ufshcd_clkscaling_init_sysfs(struct ufs_hba *hba)
{
	hba->clk_scaling.enable_attr.show = ufshcd_clkscale_enable_show;
	hba->clk_scaling.enable_attr.store = ufshcd_clkscale_enable_store;
	sysfs_attr_init(&hba->clk_scaling.enable_attr.attr);
	hba->clk_scaling.enable_attr.attr.name = "clkscale_enable";
	hba->clk_scaling.enable_attr.attr.mode = 0644;
	if (device_create_file(hba->dev, &hba->clk_scaling.enable_attr))
		dev_err(hba->dev, "Failed to create sysfs for clkscale_enable\n");
}

static void ufshcd_ungate_work(struct work_struct *work)
{
	int ret;
	unsigned long flags;
	struct ufs_hba *hba = container_of(work, struct ufs_hba,
			clk_gating.ungate_work);

	cancel_delayed_work_sync(&hba->clk_gating.gate_work);

	spin_lock_irqsave(hba->host->host_lock, flags);
	if (hba->clk_gating.state == CLKS_ON) {
		spin_unlock_irqrestore(hba->host->host_lock, flags);
		goto unblock_reqs;
	}

	spin_unlock_irqrestore(hba->host->host_lock, flags);
	ufshcd_setup_clocks(hba, true);

	ufshcd_enable_irq(hba);

	/* Exit from hibern8 */
	if (ufshcd_can_hibern8_during_gating(hba)) {
		/* Prevent gating in this path */
		hba->clk_gating.is_suspended = true;
		if (ufshcd_is_link_hibern8(hba)) {
			ret = ufshcd_uic_hibern8_exit(hba);
			if (ret)
				dev_err(hba->dev, "%s: hibern8 exit failed %d\n",
					__func__, ret);
			else
				ufshcd_set_link_active(hba);
		}
		hba->clk_gating.is_suspended = false;
	}
unblock_reqs:
	ufshcd_scsi_unblock_requests(hba);
}

/**
 * ufshcd_hold - Enable clocks that were gated earlier due to ufshcd_release.
 * Also, exit from hibern8 mode and set the link as active.
 * @hba: per adapter instance
 * @async: This indicates whether caller should ungate clocks asynchronously.
 */
int ufshcd_hold(struct ufs_hba *hba, bool async)
{
	int rc = 0;
	bool flush_result;
	unsigned long flags;

	if (!ufshcd_is_clkgating_allowed(hba))
		goto out;
	spin_lock_irqsave(hba->host->host_lock, flags);
	hba->clk_gating.active_reqs++;

	if (ufshcd_eh_in_progress(hba)) {
		spin_unlock_irqrestore(hba->host->host_lock, flags);
		return 0;
	}

start:
	switch (hba->clk_gating.state) {
	case CLKS_ON:
		/*
		 * Wait for the ungate work to complete if in progress.
		 * Though the clocks may be in ON state, the link could
		 * still be in hibner8 state if hibern8 is allowed
		 * during clock gating.
		 * Make sure we exit hibern8 state also in addition to
		 * clocks being ON.
		 */
		if (ufshcd_can_hibern8_during_gating(hba) &&
		    ufshcd_is_link_hibern8(hba)) {
			if (async) {
				rc = -EAGAIN;
				hba->clk_gating.active_reqs--;
				break;
			}
			spin_unlock_irqrestore(hba->host->host_lock, flags);
			flush_result = flush_work(&hba->clk_gating.ungate_work);
			if (hba->clk_gating.is_suspended && !flush_result)
				goto out;
			spin_lock_irqsave(hba->host->host_lock, flags);
			goto start;
		}
		break;
	case REQ_CLKS_OFF:
		if (cancel_delayed_work(&hba->clk_gating.gate_work)) {
			hba->clk_gating.state = CLKS_ON;
			trace_ufshcd_clk_gating(dev_name(hba->dev),
						hba->clk_gating.state);
			break;
		}
		/*
		 * If we are here, it means gating work is either done or
		 * currently running. Hence, fall through to cancel gating
		 * work and to enable clocks.
		 */
		/* fallthrough */
	case CLKS_OFF:
		hba->clk_gating.state = REQ_CLKS_ON;
		trace_ufshcd_clk_gating(dev_name(hba->dev),
					hba->clk_gating.state);
		if (queue_work(hba->clk_gating.clk_gating_workq,
			       &hba->clk_gating.ungate_work))
			ufshcd_scsi_block_requests(hba);
		/*
		 * fall through to check if we should wait for this
		 * work to be done or not.
		 */
		/* fallthrough */
	case REQ_CLKS_ON:
		if (async) {
			rc = -EAGAIN;
			hba->clk_gating.active_reqs--;
			break;
		}

		spin_unlock_irqrestore(hba->host->host_lock, flags);
		flush_work(&hba->clk_gating.ungate_work);
		/* Make sure state is CLKS_ON before returning */
		spin_lock_irqsave(hba->host->host_lock, flags);
		goto start;
	default:
		dev_err(hba->dev, "%s: clk gating is in invalid state %d\n",
				__func__, hba->clk_gating.state);
		break;
	}
	spin_unlock_irqrestore(hba->host->host_lock, flags);
out:
	return rc;
}
EXPORT_SYMBOL_GPL(ufshcd_hold);

static void ufshcd_gate_work(struct work_struct *work)
{
	struct ufs_hba *hba = container_of(work, struct ufs_hba,
			clk_gating.gate_work.work);
	unsigned long flags;

	spin_lock_irqsave(hba->host->host_lock, flags);
	/*
	 * In case you are here to cancel this work the gating state
	 * would be marked as REQ_CLKS_ON. In this case save time by
	 * skipping the gating work and exit after changing the clock
	 * state to CLKS_ON.
	 */
	if (hba->clk_gating.is_suspended ||
		(hba->clk_gating.state != REQ_CLKS_OFF)) {
		hba->clk_gating.state = CLKS_ON;
		trace_ufshcd_clk_gating(dev_name(hba->dev),
					hba->clk_gating.state);
		goto rel_lock;
	}

	if (hba->clk_gating.active_reqs
		|| hba->ufshcd_state != UFSHCD_STATE_OPERATIONAL
		|| ufshcd_any_tag_in_use(hba) || hba->outstanding_tasks
		|| hba->active_uic_cmd || hba->uic_async_done)
		goto rel_lock;

	spin_unlock_irqrestore(hba->host->host_lock, flags);

	/* put the link into hibern8 mode before turning off clocks */
	if (ufshcd_can_hibern8_during_gating(hba)) {
		if (ufshcd_uic_hibern8_enter(hba)) {
			hba->clk_gating.state = CLKS_ON;
			trace_ufshcd_clk_gating(dev_name(hba->dev),
						hba->clk_gating.state);
			goto out;
		}
		ufshcd_set_link_hibern8(hba);
	}

	ufshcd_disable_irq(hba);

	if (!ufshcd_is_link_active(hba))
		ufshcd_setup_clocks(hba, false);
	else
		/* If link is active, device ref_clk can't be switched off */
		__ufshcd_setup_clocks(hba, false, true);

	/*
	 * In case you are here to cancel this work the gating state
	 * would be marked as REQ_CLKS_ON. In this case keep the state
	 * as REQ_CLKS_ON which would anyway imply that clocks are off
	 * and a request to turn them on is pending. By doing this way,
	 * we keep the state machine in tact and this would ultimately
	 * prevent from doing cancel work multiple times when there are
	 * new requests arriving before the current cancel work is done.
	 */
	spin_lock_irqsave(hba->host->host_lock, flags);
	if (hba->clk_gating.state == REQ_CLKS_OFF) {
		hba->clk_gating.state = CLKS_OFF;
		trace_ufshcd_clk_gating(dev_name(hba->dev),
					hba->clk_gating.state);
	}
rel_lock:
	spin_unlock_irqrestore(hba->host->host_lock, flags);
out:
	return;
}

/* host lock must be held before calling this variant */
static void __ufshcd_release(struct ufs_hba *hba)
{
	if (!ufshcd_is_clkgating_allowed(hba))
		return;

	hba->clk_gating.active_reqs--;

	if (hba->clk_gating.active_reqs || hba->clk_gating.is_suspended
		|| hba->ufshcd_state != UFSHCD_STATE_OPERATIONAL
		|| ufshcd_any_tag_in_use(hba) || hba->outstanding_tasks
		|| hba->active_uic_cmd || hba->uic_async_done
		|| ufshcd_eh_in_progress(hba))
		return;

	hba->clk_gating.state = REQ_CLKS_OFF;
	trace_ufshcd_clk_gating(dev_name(hba->dev), hba->clk_gating.state);
	queue_delayed_work(hba->clk_gating.clk_gating_workq,
			   &hba->clk_gating.gate_work,
			   msecs_to_jiffies(hba->clk_gating.delay_ms));
}

void ufshcd_release(struct ufs_hba *hba)
{
	unsigned long flags;

	spin_lock_irqsave(hba->host->host_lock, flags);
	__ufshcd_release(hba);
	spin_unlock_irqrestore(hba->host->host_lock, flags);
}
EXPORT_SYMBOL_GPL(ufshcd_release);

static ssize_t ufshcd_clkgate_delay_show(struct device *dev,
		struct device_attribute *attr, char *buf)
{
	struct ufs_hba *hba = dev_get_drvdata(dev);

	return snprintf(buf, PAGE_SIZE, "%lu\n", hba->clk_gating.delay_ms);
}

static ssize_t ufshcd_clkgate_delay_store(struct device *dev,
		struct device_attribute *attr, const char *buf, size_t count)
{
	struct ufs_hba *hba = dev_get_drvdata(dev);
	unsigned long flags, value;

	if (kstrtoul(buf, 0, &value))
		return -EINVAL;

	spin_lock_irqsave(hba->host->host_lock, flags);
	hba->clk_gating.delay_ms = value;
	spin_unlock_irqrestore(hba->host->host_lock, flags);
	return count;
}

static ssize_t ufshcd_clkgate_enable_show(struct device *dev,
		struct device_attribute *attr, char *buf)
{
	struct ufs_hba *hba = dev_get_drvdata(dev);

	return snprintf(buf, PAGE_SIZE, "%d\n", hba->clk_gating.is_enabled);
}

static ssize_t ufshcd_clkgate_enable_store(struct device *dev,
		struct device_attribute *attr, const char *buf, size_t count)
{
	struct ufs_hba *hba = dev_get_drvdata(dev);
	unsigned long flags;
	u32 value;

	if (kstrtou32(buf, 0, &value))
		return -EINVAL;

	value = !!value;
	if (value == hba->clk_gating.is_enabled)
		goto out;

	if (value) {
		ufshcd_release(hba);
	} else {
		spin_lock_irqsave(hba->host->host_lock, flags);
		hba->clk_gating.active_reqs++;
		spin_unlock_irqrestore(hba->host->host_lock, flags);
	}

	hba->clk_gating.is_enabled = value;
out:
	return count;
}

static void ufshcd_init_clk_scaling(struct ufs_hba *hba)
{
	char wq_name[sizeof("ufs_clkscaling_00")];

	if (!ufshcd_is_clkscaling_supported(hba))
		return;

	INIT_WORK(&hba->clk_scaling.suspend_work,
		  ufshcd_clk_scaling_suspend_work);
	INIT_WORK(&hba->clk_scaling.resume_work,
		  ufshcd_clk_scaling_resume_work);

	snprintf(wq_name, sizeof(wq_name), "ufs_clkscaling_%d",
		 hba->host->host_no);
	hba->clk_scaling.workq = create_singlethread_workqueue(wq_name);

	ufshcd_clkscaling_init_sysfs(hba);
}

static void ufshcd_exit_clk_scaling(struct ufs_hba *hba)
{
	if (!ufshcd_is_clkscaling_supported(hba))
		return;

	destroy_workqueue(hba->clk_scaling.workq);
	ufshcd_devfreq_remove(hba);
}

static void ufshcd_init_clk_gating(struct ufs_hba *hba)
{
	char wq_name[sizeof("ufs_clk_gating_00")];

	if (!ufshcd_is_clkgating_allowed(hba))
		return;

	hba->clk_gating.delay_ms = 150;
	INIT_DELAYED_WORK(&hba->clk_gating.gate_work, ufshcd_gate_work);
	INIT_WORK(&hba->clk_gating.ungate_work, ufshcd_ungate_work);

	snprintf(wq_name, ARRAY_SIZE(wq_name), "ufs_clk_gating_%d",
		 hba->host->host_no);
	hba->clk_gating.clk_gating_workq = alloc_ordered_workqueue(wq_name,
							   WQ_MEM_RECLAIM);

	hba->clk_gating.is_enabled = true;

	hba->clk_gating.delay_attr.show = ufshcd_clkgate_delay_show;
	hba->clk_gating.delay_attr.store = ufshcd_clkgate_delay_store;
	sysfs_attr_init(&hba->clk_gating.delay_attr.attr);
	hba->clk_gating.delay_attr.attr.name = "clkgate_delay_ms";
	hba->clk_gating.delay_attr.attr.mode = 0644;
	if (device_create_file(hba->dev, &hba->clk_gating.delay_attr))
		dev_err(hba->dev, "Failed to create sysfs for clkgate_delay\n");

	hba->clk_gating.enable_attr.show = ufshcd_clkgate_enable_show;
	hba->clk_gating.enable_attr.store = ufshcd_clkgate_enable_store;
	sysfs_attr_init(&hba->clk_gating.enable_attr.attr);
	hba->clk_gating.enable_attr.attr.name = "clkgate_enable";
	hba->clk_gating.enable_attr.attr.mode = 0644;
	if (device_create_file(hba->dev, &hba->clk_gating.enable_attr))
		dev_err(hba->dev, "Failed to create sysfs for clkgate_enable\n");
}

static void ufshcd_exit_clk_gating(struct ufs_hba *hba)
{
	if (!ufshcd_is_clkgating_allowed(hba))
		return;
	device_remove_file(hba->dev, &hba->clk_gating.delay_attr);
	device_remove_file(hba->dev, &hba->clk_gating.enable_attr);
	cancel_work_sync(&hba->clk_gating.ungate_work);
	cancel_delayed_work_sync(&hba->clk_gating.gate_work);
	destroy_workqueue(hba->clk_gating.clk_gating_workq);
}

/* Must be called with host lock acquired */
static void ufshcd_clk_scaling_start_busy(struct ufs_hba *hba)
{
	bool queue_resume_work = false;

	if (!ufshcd_is_clkscaling_supported(hba))
		return;

	if (!hba->clk_scaling.active_reqs++)
		queue_resume_work = true;

	if (!hba->clk_scaling.is_allowed || hba->pm_op_in_progress)
		return;

	if (queue_resume_work)
		queue_work(hba->clk_scaling.workq,
			   &hba->clk_scaling.resume_work);

	if (!hba->clk_scaling.window_start_t) {
		hba->clk_scaling.window_start_t = jiffies;
		hba->clk_scaling.tot_busy_t = 0;
		hba->clk_scaling.is_busy_started = false;
	}

	if (!hba->clk_scaling.is_busy_started) {
		hba->clk_scaling.busy_start_t = ktime_get();
		hba->clk_scaling.is_busy_started = true;
	}
}

static void ufshcd_clk_scaling_update_busy(struct ufs_hba *hba)
{
	struct ufs_clk_scaling *scaling = &hba->clk_scaling;

	if (!ufshcd_is_clkscaling_supported(hba))
		return;

	if (!hba->outstanding_reqs && scaling->is_busy_started) {
		scaling->tot_busy_t += ktime_to_us(ktime_sub(ktime_get(),
					scaling->busy_start_t));
		scaling->busy_start_t = 0;
		scaling->is_busy_started = false;
	}
}
/**
 * ufshcd_send_command - Send SCSI or device management commands
 * @hba: per adapter instance
 * @task_tag: Task tag of the command
 */
static inline
void ufshcd_send_command(struct ufs_hba *hba, unsigned int task_tag)
{
	hba->lrb[task_tag].issue_time_stamp = ktime_get();
	hba->lrb[task_tag].compl_time_stamp = ktime_set(0, 0);
	ufshcd_add_command_trace(hba, task_tag, "send");
	ufshcd_clk_scaling_start_busy(hba);
	__set_bit(task_tag, &hba->outstanding_reqs);
	ufshcd_writel(hba, 1 << task_tag, REG_UTP_TRANSFER_REQ_DOOR_BELL);
	/* Make sure that doorbell is committed immediately */
	wmb();
}

/**
 * ufshcd_copy_sense_data - Copy sense data in case of check condition
 * @lrbp: pointer to local reference block
 */
static inline void ufshcd_copy_sense_data(struct ufshcd_lrb *lrbp)
{
	int len;
	if (lrbp->sense_buffer &&
	    ufshcd_get_rsp_upiu_data_seg_len(lrbp->ucd_rsp_ptr)) {
		int len_to_copy;

		len = be16_to_cpu(lrbp->ucd_rsp_ptr->sr.sense_data_len);
		len_to_copy = min_t(int, UFS_SENSE_SIZE, len);

		memcpy(lrbp->sense_buffer, lrbp->ucd_rsp_ptr->sr.sense_data,
		       len_to_copy);
	}
}

/**
 * ufshcd_copy_query_response() - Copy the Query Response and the data
 * descriptor
 * @hba: per adapter instance
 * @lrbp: pointer to local reference block
 */
static
int ufshcd_copy_query_response(struct ufs_hba *hba, struct ufshcd_lrb *lrbp)
{
	struct ufs_query_res *query_res = &hba->dev_cmd.query.response;

	memcpy(&query_res->upiu_res, &lrbp->ucd_rsp_ptr->qr, QUERY_OSF_SIZE);

	/* Get the descriptor */
	if (hba->dev_cmd.query.descriptor &&
	    lrbp->ucd_rsp_ptr->qr.opcode == UPIU_QUERY_OPCODE_READ_DESC) {
		u8 *descp = (u8 *)lrbp->ucd_rsp_ptr +
				GENERAL_UPIU_REQUEST_SIZE;
		u16 resp_len;
		u16 buf_len;

		/* data segment length */
		resp_len = be32_to_cpu(lrbp->ucd_rsp_ptr->header.dword_2) &
						MASK_QUERY_DATA_SEG_LEN;
		buf_len = be16_to_cpu(
				hba->dev_cmd.query.request.upiu_req.length);
		if (likely(buf_len >= resp_len)) {
			memcpy(hba->dev_cmd.query.descriptor, descp, resp_len);
		} else {
			dev_warn(hba->dev,
				"%s: Response size is bigger than buffer",
				__func__);
			return -EINVAL;
		}
	}

	return 0;
}

/**
 * ufshcd_hba_capabilities - Read controller capabilities
 * @hba: per adapter instance
 */
static inline void ufshcd_hba_capabilities(struct ufs_hba *hba)
{
	hba->capabilities = ufshcd_readl(hba, REG_CONTROLLER_CAPABILITIES);

	/* nutrs and nutmrs are 0 based values */
	hba->nutrs = (hba->capabilities & MASK_TRANSFER_REQUESTS_SLOTS) + 1;
	hba->nutmrs =
	((hba->capabilities & MASK_TASK_MANAGEMENT_REQUEST_SLOTS) >> 16) + 1;
}

/**
 * ufshcd_ready_for_uic_cmd - Check if controller is ready
 *                            to accept UIC commands
 * @hba: per adapter instance
 * Return true on success, else false
 */
static inline bool ufshcd_ready_for_uic_cmd(struct ufs_hba *hba)
{
	if (ufshcd_readl(hba, REG_CONTROLLER_STATUS) & UIC_COMMAND_READY)
		return true;
	else
		return false;
}

/**
 * ufshcd_get_upmcrs - Get the power mode change request status
 * @hba: Pointer to adapter instance
 *
 * This function gets the UPMCRS field of HCS register
 * Returns value of UPMCRS field
 */
static inline u8 ufshcd_get_upmcrs(struct ufs_hba *hba)
{
	return (ufshcd_readl(hba, REG_CONTROLLER_STATUS) >> 8) & 0x7;
}

/**
 * ufshcd_dispatch_uic_cmd - Dispatch UIC commands to unipro layers
 * @hba: per adapter instance
 * @uic_cmd: UIC command
 *
 * Mutex must be held.
 */
static inline void
ufshcd_dispatch_uic_cmd(struct ufs_hba *hba, struct uic_command *uic_cmd)
{
	WARN_ON(hba->active_uic_cmd);

	hba->active_uic_cmd = uic_cmd;

	/* Write Args */
	ufshcd_writel(hba, uic_cmd->argument1, REG_UIC_COMMAND_ARG_1);
	ufshcd_writel(hba, uic_cmd->argument2, REG_UIC_COMMAND_ARG_2);
	ufshcd_writel(hba, uic_cmd->argument3, REG_UIC_COMMAND_ARG_3);

	/* Write UIC Cmd */
	ufshcd_writel(hba, uic_cmd->command & COMMAND_OPCODE_MASK,
		      REG_UIC_COMMAND);
}

/**
 * ufshcd_wait_for_uic_cmd - Wait complectioin of UIC command
 * @hba: per adapter instance
 * @uic_cmd: UIC command
 *
 * Must be called with mutex held.
 * Returns 0 only if success.
 */
static int
ufshcd_wait_for_uic_cmd(struct ufs_hba *hba, struct uic_command *uic_cmd)
{
	int ret;
	unsigned long flags;

	if (wait_for_completion_timeout(&uic_cmd->done,
					msecs_to_jiffies(UIC_CMD_TIMEOUT)))
		ret = uic_cmd->argument2 & MASK_UIC_COMMAND_RESULT;
	else
		ret = -ETIMEDOUT;

	spin_lock_irqsave(hba->host->host_lock, flags);
	hba->active_uic_cmd = NULL;
	spin_unlock_irqrestore(hba->host->host_lock, flags);

	return ret;
}

/**
 * __ufshcd_send_uic_cmd - Send UIC commands and retrieve the result
 * @hba: per adapter instance
 * @uic_cmd: UIC command
 * @completion: initialize the completion only if this is set to true
 *
 * Identical to ufshcd_send_uic_cmd() expect mutex. Must be called
 * with mutex held and host_lock locked.
 * Returns 0 only if success.
 */
static int
__ufshcd_send_uic_cmd(struct ufs_hba *hba, struct uic_command *uic_cmd,
		      bool completion)
{
	if (!ufshcd_ready_for_uic_cmd(hba)) {
		dev_err(hba->dev,
			"Controller not ready to accept UIC commands\n");
		return -EIO;
	}

	if (completion)
		init_completion(&uic_cmd->done);

	ufshcd_dispatch_uic_cmd(hba, uic_cmd);

	return 0;
}

/**
 * ufshcd_send_uic_cmd - Send UIC commands and retrieve the result
 * @hba: per adapter instance
 * @uic_cmd: UIC command
 *
 * Returns 0 only if success.
 */
int ufshcd_send_uic_cmd(struct ufs_hba *hba, struct uic_command *uic_cmd)
{
	int ret;
	unsigned long flags;

	ufshcd_hold(hba, false);
	mutex_lock(&hba->uic_cmd_mutex);
	ufshcd_add_delay_before_dme_cmd(hba);

	spin_lock_irqsave(hba->host->host_lock, flags);
	ret = __ufshcd_send_uic_cmd(hba, uic_cmd, true);
	spin_unlock_irqrestore(hba->host->host_lock, flags);
	if (!ret)
		ret = ufshcd_wait_for_uic_cmd(hba, uic_cmd);

	mutex_unlock(&hba->uic_cmd_mutex);

	ufshcd_release(hba);
	return ret;
}

/**
 * ufshcd_map_sg - Map scatter-gather list to prdt
 * @hba: per adapter instance
 * @lrbp: pointer to local reference block
 *
 * Returns 0 in case of success, non-zero value in case of failure
 */
static int ufshcd_map_sg(struct ufs_hba *hba, struct ufshcd_lrb *lrbp)
{
	struct ufshcd_sg_entry *prd;
	struct scatterlist *sg;
	struct scsi_cmnd *cmd;
	int sg_segments;
	int i;

	cmd = lrbp->cmd;
	sg_segments = scsi_dma_map(cmd);
	if (sg_segments < 0)
		return sg_segments;

	if (sg_segments) {
		if (hba->quirks & UFSHCD_QUIRK_PRDT_BYTE_GRAN)
			lrbp->utr_descriptor_ptr->prd_table_length =
				cpu_to_le16((u16)(sg_segments *
						  hba->sg_entry_size));
		else
			lrbp->utr_descriptor_ptr->prd_table_length =
				cpu_to_le16((u16) (sg_segments));

		prd = (struct ufshcd_sg_entry *)lrbp->ucd_prdt_ptr;

		scsi_for_each_sg(cmd, sg, sg_segments, i) {
			prd->size =
				cpu_to_le32(((u32) sg_dma_len(sg))-1);
			prd->base_addr =
				cpu_to_le32(lower_32_bits(sg->dma_address));
			prd->upper_addr =
				cpu_to_le32(upper_32_bits(sg->dma_address));
			prd->reserved = 0;
			prd = (void *)prd + hba->sg_entry_size;
		}
	} else {
		lrbp->utr_descriptor_ptr->prd_table_length = 0;
	}

	return 0;
}

/**
 * ufshcd_enable_intr - enable interrupts
 * @hba: per adapter instance
 * @intrs: interrupt bits
 */
static void ufshcd_enable_intr(struct ufs_hba *hba, u32 intrs)
{
	u32 set = ufshcd_readl(hba, REG_INTERRUPT_ENABLE);

	if (hba->ufs_version == UFSHCI_VERSION_10) {
		u32 rw;
		rw = set & INTERRUPT_MASK_RW_VER_10;
		set = rw | ((set ^ intrs) & intrs);
	} else {
		set |= intrs;
	}

	ufshcd_writel(hba, set, REG_INTERRUPT_ENABLE);
}

/**
 * ufshcd_disable_intr - disable interrupts
 * @hba: per adapter instance
 * @intrs: interrupt bits
 */
static void ufshcd_disable_intr(struct ufs_hba *hba, u32 intrs)
{
	u32 set = ufshcd_readl(hba, REG_INTERRUPT_ENABLE);

	if (hba->ufs_version == UFSHCI_VERSION_10) {
		u32 rw;
		rw = (set & INTERRUPT_MASK_RW_VER_10) &
			~(intrs & INTERRUPT_MASK_RW_VER_10);
		set = rw | ((set & intrs) & ~INTERRUPT_MASK_RW_VER_10);

	} else {
		set &= ~intrs;
	}

	ufshcd_writel(hba, set, REG_INTERRUPT_ENABLE);
}

/**
 * ufshcd_prepare_req_desc_hdr() - Fills the requests header
 * descriptor according to request
 * @lrbp: pointer to local reference block
 * @upiu_flags: flags required in the header
 * @cmd_dir: requests data direction
 */
static void ufshcd_prepare_req_desc_hdr(struct ufshcd_lrb *lrbp,
			u32 *upiu_flags, enum dma_data_direction cmd_dir)
{
	struct utp_transfer_req_desc *req_desc = lrbp->utr_descriptor_ptr;
	u32 data_direction;
	u32 dword_0;

	if (cmd_dir == DMA_FROM_DEVICE) {
		data_direction = UTP_DEVICE_TO_HOST;
		*upiu_flags = UPIU_CMD_FLAGS_READ;
	} else if (cmd_dir == DMA_TO_DEVICE) {
		data_direction = UTP_HOST_TO_DEVICE;
		*upiu_flags = UPIU_CMD_FLAGS_WRITE;
	} else {
		data_direction = UTP_NO_DATA_TRANSFER;
		*upiu_flags = UPIU_CMD_FLAGS_NONE;
	}

	dword_0 = data_direction | (lrbp->command_type
				<< UPIU_COMMAND_TYPE_OFFSET);
	if (lrbp->intr_cmd)
		dword_0 |= UTP_REQ_DESC_INT_CMD;

	/* Transfer request descriptor header fields */
	if (ufshcd_lrbp_crypto_enabled(lrbp)) {
#if IS_ENABLED(CONFIG_SCSI_UFS_CRYPTO)
		dword_0 |= UTP_REQ_DESC_CRYPTO_ENABLE_CMD;
		dword_0 |= lrbp->crypto_key_slot;
		req_desc->header.dword_1 =
			cpu_to_le32(lower_32_bits(lrbp->data_unit_num));
		req_desc->header.dword_3 =
			cpu_to_le32(upper_32_bits(lrbp->data_unit_num));
#endif /* CONFIG_SCSI_UFS_CRYPTO */
	} else {
		/* dword_1 and dword_3 are reserved, hence they are set to 0 */
		req_desc->header.dword_1 = 0;
		req_desc->header.dword_3 = 0;
	}

	req_desc->header.dword_0 = cpu_to_le32(dword_0);

	/*
	 * assigning invalid value for command status. Controller
	 * updates OCS on command completion, with the command
	 * status
	 */
	req_desc->header.dword_2 =
		cpu_to_le32(OCS_INVALID_COMMAND_STATUS);

	req_desc->prd_table_length = 0;
}

/**
 * ufshcd_prepare_utp_scsi_cmd_upiu() - fills the utp_transfer_req_desc,
 * for scsi commands
 * @lrbp: local reference block pointer
 * @upiu_flags: flags
 */
static
void ufshcd_prepare_utp_scsi_cmd_upiu(struct ufshcd_lrb *lrbp, u32 upiu_flags)
{
	struct utp_upiu_req *ucd_req_ptr = lrbp->ucd_req_ptr;
	unsigned short cdb_len;

	/* command descriptor fields */
	ucd_req_ptr->header.dword_0 = UPIU_HEADER_DWORD(
				UPIU_TRANSACTION_COMMAND, upiu_flags,
				lrbp->lun, lrbp->task_tag);
	ucd_req_ptr->header.dword_1 = UPIU_HEADER_DWORD(
				UPIU_COMMAND_SET_TYPE_SCSI, 0, 0, 0);

	/* Total EHS length and Data segment length will be zero */
	ucd_req_ptr->header.dword_2 = 0;

	ucd_req_ptr->sc.exp_data_transfer_len =
		cpu_to_be32(lrbp->cmd->sdb.length);

	cdb_len = min_t(unsigned short, lrbp->cmd->cmd_len, UFS_CDB_SIZE);
	memset(ucd_req_ptr->sc.cdb, 0, UFS_CDB_SIZE);
	memcpy(ucd_req_ptr->sc.cdb, lrbp->cmd->cmnd, cdb_len);

	memset(lrbp->ucd_rsp_ptr, 0, sizeof(struct utp_upiu_rsp));
}

/**
 * ufshcd_prepare_utp_query_req_upiu() - fills the utp_transfer_req_desc,
 * for query requsts
 * @hba: UFS hba
 * @lrbp: local reference block pointer
 * @upiu_flags: flags
 */
static void ufshcd_prepare_utp_query_req_upiu(struct ufs_hba *hba,
				struct ufshcd_lrb *lrbp, u32 upiu_flags)
{
	struct utp_upiu_req *ucd_req_ptr = lrbp->ucd_req_ptr;
	struct ufs_query *query = &hba->dev_cmd.query;
	u16 len = be16_to_cpu(query->request.upiu_req.length);

	/* Query request header */
	ucd_req_ptr->header.dword_0 = UPIU_HEADER_DWORD(
			UPIU_TRANSACTION_QUERY_REQ, upiu_flags,
			lrbp->lun, lrbp->task_tag);
	ucd_req_ptr->header.dword_1 = UPIU_HEADER_DWORD(
			0, query->request.query_func, 0, 0);

	/* Data segment length only need for WRITE_DESC */
	if (query->request.upiu_req.opcode == UPIU_QUERY_OPCODE_WRITE_DESC)
		ucd_req_ptr->header.dword_2 =
			UPIU_HEADER_DWORD(0, 0, (len >> 8), (u8)len);
	else
		ucd_req_ptr->header.dword_2 = 0;

	/* Copy the Query Request buffer as is */
	memcpy(&ucd_req_ptr->qr, &query->request.upiu_req,
			QUERY_OSF_SIZE);

	/* Copy the Descriptor */
	if (query->request.upiu_req.opcode == UPIU_QUERY_OPCODE_WRITE_DESC)
		memcpy(ucd_req_ptr + 1, query->descriptor, len);

	memset(lrbp->ucd_rsp_ptr, 0, sizeof(struct utp_upiu_rsp));
}

static inline void ufshcd_prepare_utp_nop_upiu(struct ufshcd_lrb *lrbp)
{
	struct utp_upiu_req *ucd_req_ptr = lrbp->ucd_req_ptr;

	memset(ucd_req_ptr, 0, sizeof(struct utp_upiu_req));

	/* command descriptor fields */
	ucd_req_ptr->header.dword_0 =
		UPIU_HEADER_DWORD(
			UPIU_TRANSACTION_NOP_OUT, 0, 0, lrbp->task_tag);
	/* clear rest of the fields of basic header */
	ucd_req_ptr->header.dword_1 = 0;
	ucd_req_ptr->header.dword_2 = 0;

	memset(lrbp->ucd_rsp_ptr, 0, sizeof(struct utp_upiu_rsp));
}

/**
 * ufshcd_comp_devman_upiu - UFS Protocol Information Unit(UPIU)
 *			     for Device Management Purposes
 * @hba: per adapter instance
 * @lrbp: pointer to local reference block
 */
static int ufshcd_comp_devman_upiu(struct ufs_hba *hba, struct ufshcd_lrb *lrbp)
{
	u32 upiu_flags;
	int ret = 0;

	if ((hba->ufs_version == UFSHCI_VERSION_10) ||
	    (hba->ufs_version == UFSHCI_VERSION_11))
		lrbp->command_type = UTP_CMD_TYPE_DEV_MANAGE;
	else
		lrbp->command_type = UTP_CMD_TYPE_UFS_STORAGE;

	ufshcd_prepare_req_desc_hdr(lrbp, &upiu_flags, DMA_NONE);
	if (hba->dev_cmd.type == DEV_CMD_TYPE_QUERY)
		ufshcd_prepare_utp_query_req_upiu(hba, lrbp, upiu_flags);
	else if (hba->dev_cmd.type == DEV_CMD_TYPE_NOP)
		ufshcd_prepare_utp_nop_upiu(lrbp);
	else
		ret = -EINVAL;

	return ret;
}

/**
 * ufshcd_comp_scsi_upiu - UFS Protocol Information Unit(UPIU)
 *			   for SCSI Purposes
 * @hba: per adapter instance
 * @lrbp: pointer to local reference block
 */
static int ufshcd_comp_scsi_upiu(struct ufs_hba *hba, struct ufshcd_lrb *lrbp)
{
	u32 upiu_flags;
	int ret = 0;

	if ((hba->ufs_version == UFSHCI_VERSION_10) ||
	    (hba->ufs_version == UFSHCI_VERSION_11))
		lrbp->command_type = UTP_CMD_TYPE_SCSI;
	else
		lrbp->command_type = UTP_CMD_TYPE_UFS_STORAGE;

	if (likely(lrbp->cmd)) {
		ufshcd_prepare_req_desc_hdr(lrbp, &upiu_flags,
						lrbp->cmd->sc_data_direction);
		ufshcd_prepare_utp_scsi_cmd_upiu(lrbp, upiu_flags);
	} else {
		ret = -EINVAL;
	}

	return ret;
}

/**
 * ufshcd_upiu_wlun_to_scsi_wlun - maps UPIU W-LUN id to SCSI W-LUN ID
 * @upiu_wlun_id: UPIU W-LUN id
 *
 * Returns SCSI W-LUN id
 */
static inline u16 ufshcd_upiu_wlun_to_scsi_wlun(u8 upiu_wlun_id)
{
	return (upiu_wlun_id & ~UFS_UPIU_WLUN_ID) | SCSI_W_LUN_BASE;
}

/**
 * ufshcd_queuecommand - main entry point for SCSI requests
 * @host: SCSI host pointer
 * @cmd: command from SCSI Midlayer
 *
 * Returns 0 for success, non-zero in case of failure
 */
static int ufshcd_queuecommand(struct Scsi_Host *host, struct scsi_cmnd *cmd)
{
	struct ufshcd_lrb *lrbp;
	struct ufs_hba *hba;
	unsigned long flags;
	int tag;
	int err = 0;

	hba = shost_priv(host);

	tag = cmd->request->tag;
	if (!ufshcd_valid_tag(hba, tag)) {
		dev_err(hba->dev,
			"%s: invalid command tag %d: cmd=0x%p, cmd->request=0x%p",
			__func__, tag, cmd, cmd->request);
		BUG();
	}

	if (!down_read_trylock(&hba->clk_scaling_lock))
		return SCSI_MLQUEUE_HOST_BUSY;

	spin_lock_irqsave(hba->host->host_lock, flags);
	switch (hba->ufshcd_state) {
	case UFSHCD_STATE_OPERATIONAL:
		break;
	case UFSHCD_STATE_EH_SCHEDULED:
	case UFSHCD_STATE_RESET:
		err = SCSI_MLQUEUE_HOST_BUSY;
		goto out_unlock;
	case UFSHCD_STATE_ERROR:
		set_host_byte(cmd, DID_ERROR);
		cmd->scsi_done(cmd);
		goto out_unlock;
	default:
		dev_WARN_ONCE(hba->dev, 1, "%s: invalid state %d\n",
				__func__, hba->ufshcd_state);
		set_host_byte(cmd, DID_BAD_TARGET);
		cmd->scsi_done(cmd);
		goto out_unlock;
	}

	/* if error handling is in progress, don't issue commands */
	if (ufshcd_eh_in_progress(hba)) {
		set_host_byte(cmd, DID_ERROR);
		cmd->scsi_done(cmd);
		goto out_unlock;
	}
	spin_unlock_irqrestore(hba->host->host_lock, flags);

	hba->req_abort_count = 0;

	err = ufshcd_hold(hba, true);
	if (err) {
		err = SCSI_MLQUEUE_HOST_BUSY;
		goto out;
	}
	WARN_ON(hba->clk_gating.state != CLKS_ON);

	lrbp = &hba->lrb[tag];

	WARN_ON(lrbp->cmd);
	lrbp->cmd = cmd;
	lrbp->sense_bufflen = UFS_SENSE_SIZE;
	lrbp->sense_buffer = cmd->sense_buffer;
	lrbp->task_tag = tag;
	lrbp->lun = ufshcd_scsi_to_upiu_lun(cmd->device->lun);
	lrbp->intr_cmd = !ufshcd_is_intr_aggr_allowed(hba) ? true : false;

	err = ufshcd_prepare_lrbp_crypto(hba, cmd, lrbp);
	if (err) {
		ufshcd_release(hba);
		lrbp->cmd = NULL;
		goto out;
	}
	lrbp->req_abort_skip = false;

	ufshcd_comp_scsi_upiu(hba, lrbp);

	err = ufshcd_map_sg(hba, lrbp);
	if (err) {
		ufshcd_release(hba);
		lrbp->cmd = NULL;
		goto out;
	}
	/* Make sure descriptors are ready before ringing the doorbell */
	wmb();

	/* issue command to the controller */
	spin_lock_irqsave(hba->host->host_lock, flags);
	ufshcd_vops_setup_xfer_req(hba, tag, (lrbp->cmd ? true : false));
	ufshcd_send_command(hba, tag);
out_unlock:
	spin_unlock_irqrestore(hba->host->host_lock, flags);
out:
	up_read(&hba->clk_scaling_lock);
	return err;
}

static int ufshcd_compose_dev_cmd(struct ufs_hba *hba,
		struct ufshcd_lrb *lrbp, enum dev_cmd_type cmd_type, int tag)
{
	lrbp->cmd = NULL;
	lrbp->sense_bufflen = 0;
	lrbp->sense_buffer = NULL;
	lrbp->task_tag = tag;
	lrbp->lun = 0; /* device management cmd is not specific to any LUN */
	lrbp->intr_cmd = true; /* No interrupt aggregation */
#if IS_ENABLED(CONFIG_SCSI_UFS_CRYPTO)
	lrbp->crypto_enable = false; /* No crypto operations */
#endif
	hba->dev_cmd.type = cmd_type;

	return ufshcd_comp_devman_upiu(hba, lrbp);
}

static int
ufshcd_clear_cmd(struct ufs_hba *hba, int tag)
{
	int err = 0;
	unsigned long flags;
	u32 mask = 1 << tag;

	/* clear outstanding transaction before retry */
	spin_lock_irqsave(hba->host->host_lock, flags);
	ufshcd_utrl_clear(hba, tag);
	spin_unlock_irqrestore(hba->host->host_lock, flags);

	/*
	 * wait for for h/w to clear corresponding bit in door-bell.
	 * max. wait is 1 sec.
	 */
	err = ufshcd_wait_for_register(hba,
			REG_UTP_TRANSFER_REQ_DOOR_BELL,
			mask, ~mask, 1000, 1000, true);

	return err;
}

static int
ufshcd_check_query_response(struct ufs_hba *hba, struct ufshcd_lrb *lrbp)
{
	struct ufs_query_res *query_res = &hba->dev_cmd.query.response;

	/* Get the UPIU response */
	query_res->response = ufshcd_get_rsp_upiu_result(lrbp->ucd_rsp_ptr) >>
				UPIU_RSP_CODE_OFFSET;
	return query_res->response;
}

/**
 * ufshcd_dev_cmd_completion() - handles device management command responses
 * @hba: per adapter instance
 * @lrbp: pointer to local reference block
 */
static int
ufshcd_dev_cmd_completion(struct ufs_hba *hba, struct ufshcd_lrb *lrbp)
{
	int resp;
	int err = 0;

	hba->ufs_stats.last_hibern8_exit_tstamp = ktime_set(0, 0);
	resp = ufshcd_get_req_rsp(lrbp->ucd_rsp_ptr);

	switch (resp) {
	case UPIU_TRANSACTION_NOP_IN:
		if (hba->dev_cmd.type != DEV_CMD_TYPE_NOP) {
			err = -EINVAL;
			dev_err(hba->dev, "%s: unexpected response %x\n",
					__func__, resp);
		}
		break;
	case UPIU_TRANSACTION_QUERY_RSP:
		err = ufshcd_check_query_response(hba, lrbp);
		if (!err)
			err = ufshcd_copy_query_response(hba, lrbp);
		break;
	case UPIU_TRANSACTION_REJECT_UPIU:
		/* TODO: handle Reject UPIU Response */
		err = -EPERM;
		dev_err(hba->dev, "%s: Reject UPIU not fully implemented\n",
				__func__);
		break;
	default:
		err = -EINVAL;
		dev_err(hba->dev, "%s: Invalid device management cmd response: %x\n",
				__func__, resp);
		break;
	}

	return err;
}

static int ufshcd_wait_for_dev_cmd(struct ufs_hba *hba,
		struct ufshcd_lrb *lrbp, int max_timeout)
{
	int err = 0;
	unsigned long time_left;
	unsigned long flags;

	time_left = wait_for_completion_timeout(hba->dev_cmd.complete,
			msecs_to_jiffies(max_timeout));

	/* Make sure descriptors are ready before ringing the doorbell */
	wmb();
	spin_lock_irqsave(hba->host->host_lock, flags);
	hba->dev_cmd.complete = NULL;
	if (likely(time_left)) {
		err = ufshcd_get_tr_ocs(lrbp);
		if (!err)
			err = ufshcd_dev_cmd_completion(hba, lrbp);
	}
	spin_unlock_irqrestore(hba->host->host_lock, flags);

	if (!time_left) {
		err = -ETIMEDOUT;
		dev_dbg(hba->dev, "%s: dev_cmd request timedout, tag %d\n",
			__func__, lrbp->task_tag);
		if (!ufshcd_clear_cmd(hba, lrbp->task_tag))
			/* successfully cleared the command, retry if needed */
			err = -EAGAIN;
		/*
		 * in case of an error, after clearing the doorbell,
		 * we also need to clear the outstanding_request
		 * field in hba
		 */
		ufshcd_outstanding_req_clear(hba, lrbp->task_tag);
	}

	return err;
}

/**
 * ufshcd_exec_dev_cmd - API for sending device management requests
 * @hba: UFS hba
 * @cmd_type: specifies the type (NOP, Query...)
 * @timeout: time in seconds
 *
 * NOTE: Since there is only one available tag for device management commands,
 * it is expected you hold the hba->dev_cmd.lock mutex.
 */
static int ufshcd_exec_dev_cmd(struct ufs_hba *hba,
		enum dev_cmd_type cmd_type, int timeout)
{
	struct request_queue *q = hba->cmd_queue;
	struct request *req;
	struct ufshcd_lrb *lrbp;
	int err;
	int tag;
	struct completion wait;
	unsigned long flags;

	down_read(&hba->clk_scaling_lock);

	/*
	 * Get free slot, sleep if slots are unavailable.
	 * Even though we use wait_event() which sleeps indefinitely,
	 * the maximum wait time is bounded by SCSI request timeout.
	 */
	req = blk_get_request(q, REQ_OP_DRV_OUT, 0);
	if (IS_ERR(req)) {
		err = PTR_ERR(req);
		goto out_unlock;
	}
	tag = req->tag;
	WARN_ON_ONCE(!ufshcd_valid_tag(hba, tag));

	init_completion(&wait);
	lrbp = &hba->lrb[tag];
	WARN_ON(lrbp->cmd);
	err = ufshcd_compose_dev_cmd(hba, lrbp, cmd_type, tag);
	if (unlikely(err))
		goto out_put_tag;

	hba->dev_cmd.complete = &wait;

	ufshcd_add_query_upiu_trace(hba, tag, "query_send");
	/* Make sure descriptors are ready before ringing the doorbell */
	wmb();
	spin_lock_irqsave(hba->host->host_lock, flags);
	ufshcd_vops_setup_xfer_req(hba, tag, (lrbp->cmd ? true : false));
	ufshcd_send_command(hba, tag);
	spin_unlock_irqrestore(hba->host->host_lock, flags);

	err = ufshcd_wait_for_dev_cmd(hba, lrbp, timeout);

	ufshcd_add_query_upiu_trace(hba, tag,
			err ? "query_complete_err" : "query_complete");

out_put_tag:
	blk_put_request(req);
out_unlock:
	up_read(&hba->clk_scaling_lock);
	return err;
}

/**
 * ufshcd_init_query() - init the query response and request parameters
 * @hba: per-adapter instance
 * @request: address of the request pointer to be initialized
 * @response: address of the response pointer to be initialized
 * @opcode: operation to perform
 * @idn: flag idn to access
 * @index: LU number to access
 * @selector: query/flag/descriptor further identification
 */
static inline void ufshcd_init_query(struct ufs_hba *hba,
		struct ufs_query_req **request, struct ufs_query_res **response,
		enum query_opcode opcode, u8 idn, u8 index, u8 selector)
{
	*request = &hba->dev_cmd.query.request;
	*response = &hba->dev_cmd.query.response;
	memset(*request, 0, sizeof(struct ufs_query_req));
	memset(*response, 0, sizeof(struct ufs_query_res));
	(*request)->upiu_req.opcode = opcode;
	(*request)->upiu_req.idn = idn;
	(*request)->upiu_req.index = index;
	(*request)->upiu_req.selector = selector;
}

static int ufshcd_query_flag_retry(struct ufs_hba *hba,
	enum query_opcode opcode, enum flag_idn idn, bool *flag_res)
{
	int ret;
	int retries;

	for (retries = 0; retries < QUERY_REQ_RETRIES; retries++) {
		ret = ufshcd_query_flag(hba, opcode, idn, flag_res);
		if (ret)
			dev_dbg(hba->dev,
				"%s: failed with error %d, retries %d\n",
				__func__, ret, retries);
		else
			break;
	}

	if (ret)
		dev_err(hba->dev,
			"%s: query attribute, opcode %d, idn %d, failed with error %d after %d retires\n",
			__func__, opcode, idn, ret, retries);
	return ret;
}

/**
 * ufshcd_query_flag() - API function for sending flag query requests
 * @hba: per-adapter instance
 * @opcode: flag query to perform
 * @idn: flag idn to access
 * @flag_res: the flag value after the query request completes
 *
 * Returns 0 for success, non-zero in case of failure
 */
int ufshcd_query_flag(struct ufs_hba *hba, enum query_opcode opcode,
			enum flag_idn idn, bool *flag_res)
{
	struct ufs_query_req *request = NULL;
	struct ufs_query_res *response = NULL;
	int err, index = 0, selector = 0;
	int timeout = QUERY_REQ_TIMEOUT;

	BUG_ON(!hba);

	ufshcd_hold(hba, false);
	mutex_lock(&hba->dev_cmd.lock);
	ufshcd_init_query(hba, &request, &response, opcode, idn, index,
			selector);

	switch (opcode) {
	case UPIU_QUERY_OPCODE_SET_FLAG:
	case UPIU_QUERY_OPCODE_CLEAR_FLAG:
	case UPIU_QUERY_OPCODE_TOGGLE_FLAG:
		request->query_func = UPIU_QUERY_FUNC_STANDARD_WRITE_REQUEST;
		break;
	case UPIU_QUERY_OPCODE_READ_FLAG:
		request->query_func = UPIU_QUERY_FUNC_STANDARD_READ_REQUEST;
		if (!flag_res) {
			/* No dummy reads */
			dev_err(hba->dev, "%s: Invalid argument for read request\n",
					__func__);
			err = -EINVAL;
			goto out_unlock;
		}
		break;
	default:
		dev_err(hba->dev,
			"%s: Expected query flag opcode but got = %d\n",
			__func__, opcode);
		err = -EINVAL;
		goto out_unlock;
	}

	err = ufshcd_exec_dev_cmd(hba, DEV_CMD_TYPE_QUERY, timeout);

	if (err) {
		dev_err(hba->dev,
			"%s: Sending flag query for idn %d failed, err = %d\n",
			__func__, idn, err);
		goto out_unlock;
	}

	if (flag_res)
		*flag_res = (be32_to_cpu(response->upiu_res.value) &
				MASK_QUERY_UPIU_FLAG_LOC) & 0x1;

out_unlock:
	mutex_unlock(&hba->dev_cmd.lock);
	ufshcd_release(hba);
	return err;
}

/**
 * ufshcd_query_attr - API function for sending attribute requests
 * @hba: per-adapter instance
 * @opcode: attribute opcode
 * @idn: attribute idn to access
 * @index: index field
 * @selector: selector field
 * @attr_val: the attribute value after the query request completes
 *
 * Returns 0 for success, non-zero in case of failure
*/
int ufshcd_query_attr(struct ufs_hba *hba, enum query_opcode opcode,
		      enum attr_idn idn, u8 index, u8 selector, u32 *attr_val)
{
	struct ufs_query_req *request = NULL;
	struct ufs_query_res *response = NULL;
	int err;

	BUG_ON(!hba);

	ufshcd_hold(hba, false);
	if (!attr_val) {
		dev_err(hba->dev, "%s: attribute value required for opcode 0x%x\n",
				__func__, opcode);
		err = -EINVAL;
		goto out;
	}

	mutex_lock(&hba->dev_cmd.lock);
	ufshcd_init_query(hba, &request, &response, opcode, idn, index,
			selector);

	switch (opcode) {
	case UPIU_QUERY_OPCODE_WRITE_ATTR:
		request->query_func = UPIU_QUERY_FUNC_STANDARD_WRITE_REQUEST;
		request->upiu_req.value = cpu_to_be32(*attr_val);
		break;
	case UPIU_QUERY_OPCODE_READ_ATTR:
		request->query_func = UPIU_QUERY_FUNC_STANDARD_READ_REQUEST;
		break;
	default:
		dev_err(hba->dev, "%s: Expected query attr opcode but got = 0x%.2x\n",
				__func__, opcode);
		err = -EINVAL;
		goto out_unlock;
	}

	err = ufshcd_exec_dev_cmd(hba, DEV_CMD_TYPE_QUERY, QUERY_REQ_TIMEOUT);

	if (err) {
		dev_err(hba->dev, "%s: opcode 0x%.2x for idn %d failed, index %d, err = %d\n",
				__func__, opcode, idn, index, err);
		goto out_unlock;
	}

	*attr_val = be32_to_cpu(response->upiu_res.value);

out_unlock:
	mutex_unlock(&hba->dev_cmd.lock);
out:
	ufshcd_release(hba);
	return err;
}

/**
 * ufshcd_query_attr_retry() - API function for sending query
 * attribute with retries
 * @hba: per-adapter instance
 * @opcode: attribute opcode
 * @idn: attribute idn to access
 * @index: index field
 * @selector: selector field
 * @attr_val: the attribute value after the query request
 * completes
 *
 * Returns 0 for success, non-zero in case of failure
*/
static int ufshcd_query_attr_retry(struct ufs_hba *hba,
	enum query_opcode opcode, enum attr_idn idn, u8 index, u8 selector,
	u32 *attr_val)
{
	int ret = 0;
	u32 retries;

	 for (retries = QUERY_REQ_RETRIES; retries > 0; retries--) {
		ret = ufshcd_query_attr(hba, opcode, idn, index,
						selector, attr_val);
		if (ret)
			dev_dbg(hba->dev, "%s: failed with error %d, retries %d\n",
				__func__, ret, retries);
		else
			break;
	}

	if (ret)
		dev_err(hba->dev,
			"%s: query attribute, idn %d, failed with error %d after %d retires\n",
			__func__, idn, ret, QUERY_REQ_RETRIES);
	return ret;
}

static int __ufshcd_query_descriptor(struct ufs_hba *hba,
			enum query_opcode opcode, enum desc_idn idn, u8 index,
			u8 selector, u8 *desc_buf, int *buf_len)
{
	struct ufs_query_req *request = NULL;
	struct ufs_query_res *response = NULL;
	int err;

	BUG_ON(!hba);

	ufshcd_hold(hba, false);
	if (!desc_buf) {
		dev_err(hba->dev, "%s: descriptor buffer required for opcode 0x%x\n",
				__func__, opcode);
		err = -EINVAL;
		goto out;
	}

	if (*buf_len < QUERY_DESC_MIN_SIZE || *buf_len > QUERY_DESC_MAX_SIZE) {
		dev_err(hba->dev, "%s: descriptor buffer size (%d) is out of range\n",
				__func__, *buf_len);
		err = -EINVAL;
		goto out;
	}

	mutex_lock(&hba->dev_cmd.lock);
	ufshcd_init_query(hba, &request, &response, opcode, idn, index,
			selector);
	hba->dev_cmd.query.descriptor = desc_buf;
	request->upiu_req.length = cpu_to_be16(*buf_len);

	switch (opcode) {
	case UPIU_QUERY_OPCODE_WRITE_DESC:
		request->query_func = UPIU_QUERY_FUNC_STANDARD_WRITE_REQUEST;
		break;
	case UPIU_QUERY_OPCODE_READ_DESC:
		request->query_func = UPIU_QUERY_FUNC_STANDARD_READ_REQUEST;
		break;
	default:
		dev_err(hba->dev,
				"%s: Expected query descriptor opcode but got = 0x%.2x\n",
				__func__, opcode);
		err = -EINVAL;
		goto out_unlock;
	}

	err = ufshcd_exec_dev_cmd(hba, DEV_CMD_TYPE_QUERY, QUERY_REQ_TIMEOUT);

	if (err) {
		dev_err(hba->dev, "%s: opcode 0x%.2x for idn %d failed, index %d, err = %d\n",
				__func__, opcode, idn, index, err);
		goto out_unlock;
	}

	*buf_len = be16_to_cpu(response->upiu_res.length);

out_unlock:
	hba->dev_cmd.query.descriptor = NULL;
	mutex_unlock(&hba->dev_cmd.lock);
out:
	ufshcd_release(hba);
	return err;
}

/**
 * ufshcd_query_descriptor_retry - API function for sending descriptor requests
 * @hba: per-adapter instance
 * @opcode: attribute opcode
 * @idn: attribute idn to access
 * @index: index field
 * @selector: selector field
 * @desc_buf: the buffer that contains the descriptor
 * @buf_len: length parameter passed to the device
 *
 * Returns 0 for success, non-zero in case of failure.
 * The buf_len parameter will contain, on return, the length parameter
 * received on the response.
 */
int ufshcd_query_descriptor_retry(struct ufs_hba *hba,
				  enum query_opcode opcode,
				  enum desc_idn idn, u8 index,
				  u8 selector,
				  u8 *desc_buf, int *buf_len)
{
	int err;
	int retries;

	for (retries = QUERY_REQ_RETRIES; retries > 0; retries--) {
		err = __ufshcd_query_descriptor(hba, opcode, idn, index,
						selector, desc_buf, buf_len);
		if (!err || err == -EINVAL)
			break;
	}

	return err;
}

/**
 * ufshcd_read_desc_length - read the specified descriptor length from header
 * @hba: Pointer to adapter instance
 * @desc_id: descriptor idn value
 * @desc_index: descriptor index
 * @desc_length: pointer to variable to read the length of descriptor
 *
 * Return 0 in case of success, non-zero otherwise
 */
static int ufshcd_read_desc_length(struct ufs_hba *hba,
	enum desc_idn desc_id,
	int desc_index,
	int *desc_length)
{
	int ret;
	u8 header[QUERY_DESC_HDR_SIZE];
	int header_len = QUERY_DESC_HDR_SIZE;

	if (desc_id >= QUERY_DESC_IDN_MAX)
		return -EINVAL;

	ret = ufshcd_query_descriptor_retry(hba, UPIU_QUERY_OPCODE_READ_DESC,
					desc_id, desc_index, 0, header,
					&header_len);

	if (ret) {
		dev_err(hba->dev, "%s: Failed to get descriptor header id %d",
			__func__, desc_id);
		return ret;
	} else if (desc_id != header[QUERY_DESC_DESC_TYPE_OFFSET]) {
		dev_warn(hba->dev, "%s: descriptor header id %d and desc_id %d mismatch",
			__func__, header[QUERY_DESC_DESC_TYPE_OFFSET],
			desc_id);
		ret = -EINVAL;
	}

	*desc_length = header[QUERY_DESC_LENGTH_OFFSET];
	return ret;

}

/**
 * ufshcd_map_desc_id_to_length - map descriptor IDN to its length
 * @hba: Pointer to adapter instance
 * @desc_id: descriptor idn value
 * @desc_len: mapped desc length (out)
 *
 * Return 0 in case of success, non-zero otherwise
 */
int ufshcd_map_desc_id_to_length(struct ufs_hba *hba,
	enum desc_idn desc_id, int *desc_len)
{
	switch (desc_id) {
	case QUERY_DESC_IDN_DEVICE:
		*desc_len = hba->desc_size.dev_desc;
		break;
	case QUERY_DESC_IDN_POWER:
		*desc_len = hba->desc_size.pwr_desc;
		break;
	case QUERY_DESC_IDN_GEOMETRY:
		*desc_len = hba->desc_size.geom_desc;
		break;
	case QUERY_DESC_IDN_CONFIGURATION:
		*desc_len = hba->desc_size.conf_desc;
		break;
	case QUERY_DESC_IDN_UNIT:
		*desc_len = hba->desc_size.unit_desc;
		break;
	case QUERY_DESC_IDN_INTERCONNECT:
		*desc_len = hba->desc_size.interc_desc;
		break;
	case QUERY_DESC_IDN_STRING:
		*desc_len = QUERY_DESC_MAX_SIZE;
		break;
	case QUERY_DESC_IDN_HEALTH:
		*desc_len = hba->desc_size.hlth_desc;
		break;
	case QUERY_DESC_IDN_RFU_0:
	case QUERY_DESC_IDN_RFU_1:
		*desc_len = 0;
		break;
	default:
		*desc_len = 0;
		return -EINVAL;
	}
	return 0;
}
EXPORT_SYMBOL(ufshcd_map_desc_id_to_length);

/**
 * ufshcd_read_desc_param - read the specified descriptor parameter
 * @hba: Pointer to adapter instance
 * @desc_id: descriptor idn value
 * @desc_index: descriptor index
 * @param_offset: offset of the parameter to read
 * @param_read_buf: pointer to buffer where parameter would be read
 * @param_size: sizeof(param_read_buf)
 *
 * Return 0 in case of success, non-zero otherwise
 */
int ufshcd_read_desc_param(struct ufs_hba *hba,
			   enum desc_idn desc_id,
			   int desc_index,
			   u8 param_offset,
			   u8 *param_read_buf,
			   u8 param_size)
{
	int ret;
	u8 *desc_buf;
	int buff_len;
	bool is_kmalloc = true;

	/* Safety check */
	if (desc_id >= QUERY_DESC_IDN_MAX || !param_size)
		return -EINVAL;

	/* Get the max length of descriptor from structure filled up at probe
	 * time.
	 */
	ret = ufshcd_map_desc_id_to_length(hba, desc_id, &buff_len);

	/* Sanity checks */
	if (ret || !buff_len) {
		dev_err(hba->dev, "%s: Failed to get full descriptor length",
			__func__);
		return ret;
	}

	/* Check whether we need temp memory */
	if (param_offset != 0 || param_size < buff_len) {
		desc_buf = kmalloc(buff_len, GFP_KERNEL);
		if (!desc_buf)
			return -ENOMEM;
	} else {
		desc_buf = param_read_buf;
		is_kmalloc = false;
	}

	/* Request for full descriptor */
	ret = ufshcd_query_descriptor_retry(hba, UPIU_QUERY_OPCODE_READ_DESC,
					desc_id, desc_index, 0,
					desc_buf, &buff_len);

	if (ret) {
		dev_err(hba->dev, "%s: Failed reading descriptor. desc_id %d, desc_index %d, param_offset %d, ret %d",
			__func__, desc_id, desc_index, param_offset, ret);
		goto out;
	}

	/* Sanity check */
	if (desc_buf[QUERY_DESC_DESC_TYPE_OFFSET] != desc_id) {
		dev_err(hba->dev, "%s: invalid desc_id %d in descriptor header",
			__func__, desc_buf[QUERY_DESC_DESC_TYPE_OFFSET]);
		ret = -EINVAL;
		goto out;
	}

	/* Check wherher we will not copy more data, than available */
	if (is_kmalloc && param_size > buff_len)
		param_size = buff_len;

	if (is_kmalloc)
		memcpy(param_read_buf, &desc_buf[param_offset], param_size);
out:
	if (is_kmalloc)
		kfree(desc_buf);
	return ret;
}

static inline int ufshcd_read_desc(struct ufs_hba *hba,
				   enum desc_idn desc_id,
				   int desc_index,
				   void *buf,
				   u32 size)
{
	return ufshcd_read_desc_param(hba, desc_id, desc_index, 0, buf, size);
}

static inline int ufshcd_read_power_desc(struct ufs_hba *hba,
					 u8 *buf,
					 u32 size)
{
	return ufshcd_read_desc(hba, QUERY_DESC_IDN_POWER, 0, buf, size);
}

static int ufshcd_read_device_desc(struct ufs_hba *hba, u8 *buf, u32 size)
{
	return ufshcd_read_desc(hba, QUERY_DESC_IDN_DEVICE, 0, buf, size);
}

/**
 * struct uc_string_id - unicode string
 *
 * @len: size of this descriptor inclusive
 * @type: descriptor type
 * @uc: unicode string character
 */
struct uc_string_id {
	u8 len;
	u8 type;
	wchar_t uc[0];
} __packed;

/* replace non-printable or non-ASCII characters with spaces */
static inline char ufshcd_remove_non_printable(u8 ch)
{
	return (ch >= 0x20 && ch <= 0x7e) ? ch : ' ';
}

/**
 * ufshcd_read_string_desc - read string descriptor
 * @hba: pointer to adapter instance
 * @desc_index: descriptor index
 * @buf: pointer to buffer where descriptor would be read,
 *       the caller should free the memory.
 * @ascii: if true convert from unicode to ascii characters
 *         null terminated string.
 *
 * Return:
 * *      string size on success.
 * *      -ENOMEM: on allocation failure
 * *      -EINVAL: on a wrong parameter
 */
int ufshcd_read_string_desc(struct ufs_hba *hba, u8 desc_index,
			    u8 **buf, bool ascii)
{
	struct uc_string_id *uc_str;
	u8 *str;
	int ret;

	if (!buf)
		return -EINVAL;

	uc_str = kzalloc(QUERY_DESC_MAX_SIZE, GFP_KERNEL);
	if (!uc_str)
		return -ENOMEM;

	ret = ufshcd_read_desc(hba, QUERY_DESC_IDN_STRING,
			       desc_index, uc_str,
			       QUERY_DESC_MAX_SIZE);
	if (ret < 0) {
		dev_err(hba->dev, "Reading String Desc failed after %d retries. err = %d\n",
			QUERY_REQ_RETRIES, ret);
		str = NULL;
		goto out;
	}

	if (uc_str->len <= QUERY_DESC_HDR_SIZE) {
		dev_dbg(hba->dev, "String Desc is of zero length\n");
		str = NULL;
		ret = 0;
		goto out;
	}

	if (ascii) {
		ssize_t ascii_len;
		int i;
		/* remove header and divide by 2 to move from UTF16 to UTF8 */
		ascii_len = (uc_str->len - QUERY_DESC_HDR_SIZE) / 2 + 1;
		str = kzalloc(ascii_len, GFP_KERNEL);
		if (!str) {
			ret = -ENOMEM;
			goto out;
		}

		/*
		 * the descriptor contains string in UTF16 format
		 * we need to convert to utf-8 so it can be displayed
		 */
		ret = utf16s_to_utf8s(uc_str->uc,
				      uc_str->len - QUERY_DESC_HDR_SIZE,
				      UTF16_BIG_ENDIAN, str, ascii_len);

		/* replace non-printable or non-ASCII characters with spaces */
		for (i = 0; i < ret; i++)
			str[i] = ufshcd_remove_non_printable(str[i]);

		str[ret++] = '\0';

	} else {
		str = kmemdup(uc_str, uc_str->len, GFP_KERNEL);
		if (!str) {
			ret = -ENOMEM;
			goto out;
		}
		ret = uc_str->len;
	}
out:
	*buf = str;
	kfree(uc_str);
	return ret;
}

/**
 * ufshcd_read_unit_desc_param - read the specified unit descriptor parameter
 * @hba: Pointer to adapter instance
 * @lun: lun id
 * @param_offset: offset of the parameter to read
 * @param_read_buf: pointer to buffer where parameter would be read
 * @param_size: sizeof(param_read_buf)
 *
 * Return 0 in case of success, non-zero otherwise
 */
static inline int ufshcd_read_unit_desc_param(struct ufs_hba *hba,
					      int lun,
					      enum unit_desc_param param_offset,
					      u8 *param_read_buf,
					      u32 param_size)
{
	/*
	 * Unit descriptors are only available for general purpose LUs (LUN id
	 * from 0 to 7) and RPMB Well known LU.
	 */
	if (!ufs_is_valid_unit_desc_lun(lun))
		return -EOPNOTSUPP;

	return ufshcd_read_desc_param(hba, QUERY_DESC_IDN_UNIT, lun,
				      param_offset, param_read_buf, param_size);
}

/**
 * ufshcd_memory_alloc - allocate memory for host memory space data structures
 * @hba: per adapter instance
 *
 * 1. Allocate DMA memory for Command Descriptor array
 *	Each command descriptor consist of Command UPIU, Response UPIU and PRDT
 * 2. Allocate DMA memory for UTP Transfer Request Descriptor List (UTRDL).
 * 3. Allocate DMA memory for UTP Task Management Request Descriptor List
 *	(UTMRDL)
 * 4. Allocate memory for local reference block(lrb).
 *
 * Returns 0 for success, non-zero in case of failure
 */
static int ufshcd_memory_alloc(struct ufs_hba *hba)
{
	size_t utmrdl_size, utrdl_size, ucdl_size;

	/* Allocate memory for UTP command descriptors */
	ucdl_size = (sizeof_utp_transfer_cmd_desc(hba) * hba->nutrs);
	hba->ucdl_base_addr = dmam_alloc_coherent(hba->dev,
						  ucdl_size,
						  &hba->ucdl_dma_addr,
						  GFP_KERNEL);

	/*
	 * UFSHCI requires UTP command descriptor to be 128 byte aligned.
	 * make sure hba->ucdl_dma_addr is aligned to PAGE_SIZE
	 * if hba->ucdl_dma_addr is aligned to PAGE_SIZE, then it will
	 * be aligned to 128 bytes as well
	 */
	if (!hba->ucdl_base_addr ||
	    WARN_ON(hba->ucdl_dma_addr & (PAGE_SIZE - 1))) {
		dev_err(hba->dev,
			"Command Descriptor Memory allocation failed\n");
		goto out;
	}

	/*
	 * Allocate memory for UTP Transfer descriptors
	 * UFSHCI requires 1024 byte alignment of UTRD
	 */
	utrdl_size = (sizeof(struct utp_transfer_req_desc) * hba->nutrs);
	hba->utrdl_base_addr = dmam_alloc_coherent(hba->dev,
						   utrdl_size,
						   &hba->utrdl_dma_addr,
						   GFP_KERNEL);
	if (!hba->utrdl_base_addr ||
	    WARN_ON(hba->utrdl_dma_addr & (PAGE_SIZE - 1))) {
		dev_err(hba->dev,
			"Transfer Descriptor Memory allocation failed\n");
		goto out;
	}

	/*
	 * Allocate memory for UTP Task Management descriptors
	 * UFSHCI requires 1024 byte alignment of UTMRD
	 */
	utmrdl_size = sizeof(struct utp_task_req_desc) * hba->nutmrs;
	hba->utmrdl_base_addr = dmam_alloc_coherent(hba->dev,
						    utmrdl_size,
						    &hba->utmrdl_dma_addr,
						    GFP_KERNEL);
	if (!hba->utmrdl_base_addr ||
	    WARN_ON(hba->utmrdl_dma_addr & (PAGE_SIZE - 1))) {
		dev_err(hba->dev,
		"Task Management Descriptor Memory allocation failed\n");
		goto out;
	}

	/* Allocate memory for local reference block */
	hba->lrb = devm_kcalloc(hba->dev,
				hba->nutrs, sizeof(struct ufshcd_lrb),
				GFP_KERNEL);
	if (!hba->lrb) {
		dev_err(hba->dev, "LRB Memory allocation failed\n");
		goto out;
	}
	return 0;
out:
	return -ENOMEM;
}

/**
 * ufshcd_host_memory_configure - configure local reference block with
 *				memory offsets
 * @hba: per adapter instance
 *
 * Configure Host memory space
 * 1. Update Corresponding UTRD.UCDBA and UTRD.UCDBAU with UCD DMA
 * address.
 * 2. Update each UTRD with Response UPIU offset, Response UPIU length
 * and PRDT offset.
 * 3. Save the corresponding addresses of UTRD, UCD.CMD, UCD.RSP and UCD.PRDT
 * into local reference block.
 */
static void ufshcd_host_memory_configure(struct ufs_hba *hba)
{
	struct utp_transfer_cmd_desc *cmd_descp;
	struct utp_transfer_req_desc *utrdlp;
	dma_addr_t cmd_desc_dma_addr;
	dma_addr_t cmd_desc_element_addr;
	u16 response_offset;
	u16 prdt_offset;
	int cmd_desc_size;
	int i;

	utrdlp = hba->utrdl_base_addr;
	cmd_descp = hba->ucdl_base_addr;

	response_offset =
		offsetof(struct utp_transfer_cmd_desc, response_upiu);
	prdt_offset =
		offsetof(struct utp_transfer_cmd_desc, prd_table);

	cmd_desc_size = sizeof_utp_transfer_cmd_desc(hba);
	cmd_desc_dma_addr = hba->ucdl_dma_addr;

	for (i = 0; i < hba->nutrs; i++) {
		/* Configure UTRD with command descriptor base address */
		cmd_desc_element_addr =
				(cmd_desc_dma_addr + (cmd_desc_size * i));
		utrdlp[i].command_desc_base_addr_lo =
				cpu_to_le32(lower_32_bits(cmd_desc_element_addr));
		utrdlp[i].command_desc_base_addr_hi =
				cpu_to_le32(upper_32_bits(cmd_desc_element_addr));

		/* Response upiu and prdt offset should be in double words */
		if (hba->quirks & UFSHCD_QUIRK_PRDT_BYTE_GRAN) {
			utrdlp[i].response_upiu_offset =
				cpu_to_le16(response_offset);
			utrdlp[i].prd_table_offset =
				cpu_to_le16(prdt_offset);
			utrdlp[i].response_upiu_length =
				cpu_to_le16(ALIGNED_UPIU_SIZE);
		} else {
			utrdlp[i].response_upiu_offset =
				cpu_to_le16((response_offset >> 2));
			utrdlp[i].prd_table_offset =
				cpu_to_le16((prdt_offset >> 2));
			utrdlp[i].response_upiu_length =
				cpu_to_le16(ALIGNED_UPIU_SIZE >> 2);
		}

		hba->lrb[i].utr_descriptor_ptr = (utrdlp + i);
		hba->lrb[i].utrd_dma_addr = hba->utrdl_dma_addr +
				(i * sizeof(struct utp_transfer_req_desc));
		hba->lrb[i].ucd_req_ptr = (struct utp_upiu_req *)cmd_descp;
		hba->lrb[i].ucd_req_dma_addr = cmd_desc_element_addr;
		hba->lrb[i].ucd_rsp_ptr =
			(struct utp_upiu_rsp *)cmd_descp->response_upiu;
		hba->lrb[i].ucd_rsp_dma_addr = cmd_desc_element_addr +
				response_offset;
		hba->lrb[i].ucd_prdt_ptr =
			(struct ufshcd_sg_entry *)cmd_descp->prd_table;
		hba->lrb[i].ucd_prdt_dma_addr = cmd_desc_element_addr +
				prdt_offset;
		cmd_descp = (void *)cmd_descp + cmd_desc_size;
	}
}

/**
 * ufshcd_dme_link_startup - Notify Unipro to perform link startup
 * @hba: per adapter instance
 *
 * UIC_CMD_DME_LINK_STARTUP command must be issued to Unipro layer,
 * in order to initialize the Unipro link startup procedure.
 * Once the Unipro links are up, the device connected to the controller
 * is detected.
 *
 * Returns 0 on success, non-zero value on failure
 */
static int ufshcd_dme_link_startup(struct ufs_hba *hba)
{
	struct uic_command uic_cmd = {0};
	int ret;

	uic_cmd.command = UIC_CMD_DME_LINK_STARTUP;

	ret = ufshcd_send_uic_cmd(hba, &uic_cmd);
	if (ret)
		dev_dbg(hba->dev,
			"dme-link-startup: error code %d\n", ret);
	return ret;
}
/**
 * ufshcd_dme_reset - UIC command for DME_RESET
 * @hba: per adapter instance
 *
 * DME_RESET command is issued in order to reset UniPro stack.
 * This function now deal with cold reset.
 *
 * Returns 0 on success, non-zero value on failure
 */
static int ufshcd_dme_reset(struct ufs_hba *hba)
{
	struct uic_command uic_cmd = {0};
	int ret;

	uic_cmd.command = UIC_CMD_DME_RESET;

	ret = ufshcd_send_uic_cmd(hba, &uic_cmd);
	if (ret)
		dev_err(hba->dev,
			"dme-reset: error code %d\n", ret);

	return ret;
}

/**
 * ufshcd_dme_enable - UIC command for DME_ENABLE
 * @hba: per adapter instance
 *
 * DME_ENABLE command is issued in order to enable UniPro stack.
 *
 * Returns 0 on success, non-zero value on failure
 */
static int ufshcd_dme_enable(struct ufs_hba *hba)
{
	struct uic_command uic_cmd = {0};
	int ret;

	uic_cmd.command = UIC_CMD_DME_ENABLE;

	ret = ufshcd_send_uic_cmd(hba, &uic_cmd);
	if (ret)
		dev_err(hba->dev,
			"dme-enable: error code %d\n", ret);

	return ret;
}

static inline void ufshcd_add_delay_before_dme_cmd(struct ufs_hba *hba)
{
	#define MIN_DELAY_BEFORE_DME_CMDS_US	1000
	unsigned long min_sleep_time_us;

	if (!(hba->quirks & UFSHCD_QUIRK_DELAY_BEFORE_DME_CMDS))
		return;

	/*
	 * last_dme_cmd_tstamp will be 0 only for 1st call to
	 * this function
	 */
	if (unlikely(!ktime_to_us(hba->last_dme_cmd_tstamp))) {
		min_sleep_time_us = MIN_DELAY_BEFORE_DME_CMDS_US;
	} else {
		unsigned long delta =
			(unsigned long) ktime_to_us(
				ktime_sub(ktime_get(),
				hba->last_dme_cmd_tstamp));

		if (delta < MIN_DELAY_BEFORE_DME_CMDS_US)
			min_sleep_time_us =
				MIN_DELAY_BEFORE_DME_CMDS_US - delta;
		else
			return; /* no more delay required */
	}

	/* allow sleep for extra 50us if needed */
	usleep_range(min_sleep_time_us, min_sleep_time_us + 50);
}

/**
 * ufshcd_dme_set_attr - UIC command for DME_SET, DME_PEER_SET
 * @hba: per adapter instance
 * @attr_sel: uic command argument1
 * @attr_set: attribute set type as uic command argument2
 * @mib_val: setting value as uic command argument3
 * @peer: indicate whether peer or local
 *
 * Returns 0 on success, non-zero value on failure
 */
int ufshcd_dme_set_attr(struct ufs_hba *hba, u32 attr_sel,
			u8 attr_set, u32 mib_val, u8 peer)
{
	struct uic_command uic_cmd = {0};
	static const char *const action[] = {
		"dme-set",
		"dme-peer-set"
	};
	const char *set = action[!!peer];
	int ret;
	int retries = UFS_UIC_COMMAND_RETRIES;

	uic_cmd.command = peer ?
		UIC_CMD_DME_PEER_SET : UIC_CMD_DME_SET;
	uic_cmd.argument1 = attr_sel;
	uic_cmd.argument2 = UIC_ARG_ATTR_TYPE(attr_set);
	uic_cmd.argument3 = mib_val;

	do {
		/* for peer attributes we retry upon failure */
		ret = ufshcd_send_uic_cmd(hba, &uic_cmd);
		if (ret)
			dev_dbg(hba->dev, "%s: attr-id 0x%x val 0x%x error code %d\n",
				set, UIC_GET_ATTR_ID(attr_sel), mib_val, ret);
	} while (ret && peer && --retries);

	if (ret)
		dev_err(hba->dev, "%s: attr-id 0x%x val 0x%x failed %d retries\n",
			set, UIC_GET_ATTR_ID(attr_sel), mib_val,
			UFS_UIC_COMMAND_RETRIES - retries);

	return ret;
}
EXPORT_SYMBOL_GPL(ufshcd_dme_set_attr);

/**
 * ufshcd_dme_get_attr - UIC command for DME_GET, DME_PEER_GET
 * @hba: per adapter instance
 * @attr_sel: uic command argument1
 * @mib_val: the value of the attribute as returned by the UIC command
 * @peer: indicate whether peer or local
 *
 * Returns 0 on success, non-zero value on failure
 */
int ufshcd_dme_get_attr(struct ufs_hba *hba, u32 attr_sel,
			u32 *mib_val, u8 peer)
{
	struct uic_command uic_cmd = {0};
	static const char *const action[] = {
		"dme-get",
		"dme-peer-get"
	};
	const char *get = action[!!peer];
	int ret;
	int retries = UFS_UIC_COMMAND_RETRIES;
	struct ufs_pa_layer_attr orig_pwr_info;
	struct ufs_pa_layer_attr temp_pwr_info;
	bool pwr_mode_change = false;

	if (peer && (hba->quirks & UFSHCD_QUIRK_DME_PEER_ACCESS_AUTO_MODE)) {
		orig_pwr_info = hba->pwr_info;
		temp_pwr_info = orig_pwr_info;

		if (orig_pwr_info.pwr_tx == FAST_MODE ||
		    orig_pwr_info.pwr_rx == FAST_MODE) {
			temp_pwr_info.pwr_tx = FASTAUTO_MODE;
			temp_pwr_info.pwr_rx = FASTAUTO_MODE;
			pwr_mode_change = true;
		} else if (orig_pwr_info.pwr_tx == SLOW_MODE ||
		    orig_pwr_info.pwr_rx == SLOW_MODE) {
			temp_pwr_info.pwr_tx = SLOWAUTO_MODE;
			temp_pwr_info.pwr_rx = SLOWAUTO_MODE;
			pwr_mode_change = true;
		}
		if (pwr_mode_change) {
			ret = ufshcd_change_power_mode(hba, &temp_pwr_info);
			if (ret)
				goto out;
		}
	}

	uic_cmd.command = peer ?
		UIC_CMD_DME_PEER_GET : UIC_CMD_DME_GET;
	uic_cmd.argument1 = attr_sel;

	do {
		/* for peer attributes we retry upon failure */
		ret = ufshcd_send_uic_cmd(hba, &uic_cmd);
		if (ret)
			dev_dbg(hba->dev, "%s: attr-id 0x%x error code %d\n",
				get, UIC_GET_ATTR_ID(attr_sel), ret);
	} while (ret && peer && --retries);

	if (ret)
		dev_err(hba->dev, "%s: attr-id 0x%x failed %d retries\n",
			get, UIC_GET_ATTR_ID(attr_sel),
			UFS_UIC_COMMAND_RETRIES - retries);

	if (mib_val && !ret)
		*mib_val = uic_cmd.argument3;

	if (peer && (hba->quirks & UFSHCD_QUIRK_DME_PEER_ACCESS_AUTO_MODE)
	    && pwr_mode_change)
		ufshcd_change_power_mode(hba, &orig_pwr_info);
out:
	return ret;
}
EXPORT_SYMBOL_GPL(ufshcd_dme_get_attr);

/**
 * ufshcd_uic_pwr_ctrl - executes UIC commands (which affects the link power
 * state) and waits for it to take effect.
 *
 * @hba: per adapter instance
 * @cmd: UIC command to execute
 *
 * DME operations like DME_SET(PA_PWRMODE), DME_HIBERNATE_ENTER &
 * DME_HIBERNATE_EXIT commands take some time to take its effect on both host
 * and device UniPro link and hence it's final completion would be indicated by
 * dedicated status bits in Interrupt Status register (UPMS, UHES, UHXS) in
 * addition to normal UIC command completion Status (UCCS). This function only
 * returns after the relevant status bits indicate the completion.
 *
 * Returns 0 on success, non-zero value on failure
 */
static int ufshcd_uic_pwr_ctrl(struct ufs_hba *hba, struct uic_command *cmd)
{
	struct completion uic_async_done;
	unsigned long flags;
	u8 status;
	int ret;
	bool reenable_intr = false;

	mutex_lock(&hba->uic_cmd_mutex);
	init_completion(&uic_async_done);
	ufshcd_add_delay_before_dme_cmd(hba);

	spin_lock_irqsave(hba->host->host_lock, flags);
	hba->uic_async_done = &uic_async_done;
	if (ufshcd_readl(hba, REG_INTERRUPT_ENABLE) & UIC_COMMAND_COMPL) {
		ufshcd_disable_intr(hba, UIC_COMMAND_COMPL);
		/*
		 * Make sure UIC command completion interrupt is disabled before
		 * issuing UIC command.
		 */
		wmb();
		reenable_intr = true;
	}
	ret = __ufshcd_send_uic_cmd(hba, cmd, false);
	spin_unlock_irqrestore(hba->host->host_lock, flags);
	if (ret) {
		dev_err(hba->dev,
			"pwr ctrl cmd 0x%x with mode 0x%x uic error %d\n",
			cmd->command, cmd->argument3, ret);
		goto out;
	}

	if (!wait_for_completion_timeout(hba->uic_async_done,
					 msecs_to_jiffies(UIC_CMD_TIMEOUT))) {
		dev_err(hba->dev,
			"pwr ctrl cmd 0x%x with mode 0x%x completion timeout\n",
			cmd->command, cmd->argument3);
		ret = -ETIMEDOUT;
		goto out;
	}

	status = ufshcd_get_upmcrs(hba);
	if (status != PWR_LOCAL) {
		dev_err(hba->dev,
			"pwr ctrl cmd 0x%x failed, host upmcrs:0x%x\n",
			cmd->command, status);
		ret = (status != PWR_OK) ? status : -1;
	}
out:
	if (ret) {
		ufshcd_print_host_state(hba);
		ufshcd_print_pwr_info(hba);
		ufshcd_print_host_regs(hba);
	}

	spin_lock_irqsave(hba->host->host_lock, flags);
	hba->active_uic_cmd = NULL;
	hba->uic_async_done = NULL;
	if (reenable_intr)
		ufshcd_enable_intr(hba, UIC_COMMAND_COMPL);
	spin_unlock_irqrestore(hba->host->host_lock, flags);
	mutex_unlock(&hba->uic_cmd_mutex);

	return ret;
}

/**
 * ufshcd_uic_change_pwr_mode - Perform the UIC power mode chage
 *				using DME_SET primitives.
 * @hba: per adapter instance
 * @mode: powr mode value
 *
 * Returns 0 on success, non-zero value on failure
 */
static int ufshcd_uic_change_pwr_mode(struct ufs_hba *hba, u8 mode)
{
	struct uic_command uic_cmd = {0};
	int ret;

	if (hba->quirks & UFSHCD_QUIRK_BROKEN_PA_RXHSUNTERMCAP) {
		ret = ufshcd_dme_set(hba,
				UIC_ARG_MIB_SEL(PA_RXHSUNTERMCAP, 0), 1);
		if (ret) {
			dev_err(hba->dev, "%s: failed to enable PA_RXHSUNTERMCAP ret %d\n",
						__func__, ret);
			goto out;
		}
	}

	uic_cmd.command = UIC_CMD_DME_SET;
	uic_cmd.argument1 = UIC_ARG_MIB(PA_PWRMODE);
	uic_cmd.argument3 = mode;
	ufshcd_hold(hba, false);
	ret = ufshcd_uic_pwr_ctrl(hba, &uic_cmd);
	ufshcd_release(hba);

out:
	return ret;
}

static int ufshcd_link_recovery(struct ufs_hba *hba)
{
	int ret;
	unsigned long flags;

	spin_lock_irqsave(hba->host->host_lock, flags);
	hba->ufshcd_state = UFSHCD_STATE_RESET;
	ufshcd_set_eh_in_progress(hba);
	spin_unlock_irqrestore(hba->host->host_lock, flags);

	/* Reset the attached device */
	ufshcd_vops_device_reset(hba);

	ret = ufshcd_host_reset_and_restore(hba);

	spin_lock_irqsave(hba->host->host_lock, flags);
	if (ret)
		hba->ufshcd_state = UFSHCD_STATE_ERROR;
	ufshcd_clear_eh_in_progress(hba);
	spin_unlock_irqrestore(hba->host->host_lock, flags);

	if (ret)
		dev_err(hba->dev, "%s: link recovery failed, err %d",
			__func__, ret);

	return ret;
}

static int __ufshcd_uic_hibern8_enter(struct ufs_hba *hba)
{
	int ret;
	struct uic_command uic_cmd = {0};
	ktime_t start = ktime_get();

	ufshcd_vops_hibern8_notify(hba, UIC_CMD_DME_HIBER_ENTER, PRE_CHANGE);

	uic_cmd.command = UIC_CMD_DME_HIBER_ENTER;
	ret = ufshcd_uic_pwr_ctrl(hba, &uic_cmd);
	trace_ufshcd_profile_hibern8(dev_name(hba->dev), "enter",
			     ktime_to_us(ktime_sub(ktime_get(), start)), ret);

	if (ret) {
		int err;

		dev_err(hba->dev, "%s: hibern8 enter failed. ret = %d\n",
			__func__, ret);

		/*
		 * If link recovery fails then return error code returned from
		 * ufshcd_link_recovery().
		 * If link recovery succeeds then return -EAGAIN to attempt
		 * hibern8 enter retry again.
		 */
		err = ufshcd_link_recovery(hba);
		if (err) {
			dev_err(hba->dev, "%s: link recovery failed", __func__);
			ret = err;
		} else {
			ret = -EAGAIN;
		}
	} else
		ufshcd_vops_hibern8_notify(hba, UIC_CMD_DME_HIBER_ENTER,
								POST_CHANGE);

	return ret;
}

int ufshcd_uic_hibern8_enter(struct ufs_hba *hba)
{
	int ret = 0, retries;

	for (retries = UIC_HIBERN8_ENTER_RETRIES; retries > 0; retries--) {
		ret = __ufshcd_uic_hibern8_enter(hba);
		if (!ret)
			goto out;
	}
out:
	return ret;
}
EXPORT_SYMBOL_GPL(ufshcd_uic_hibern8_enter);

int ufshcd_uic_hibern8_exit(struct ufs_hba *hba)
{
	struct uic_command uic_cmd = {0};
	int ret;
	ktime_t start = ktime_get();

	ufshcd_vops_hibern8_notify(hba, UIC_CMD_DME_HIBER_EXIT, PRE_CHANGE);

	uic_cmd.command = UIC_CMD_DME_HIBER_EXIT;
	ret = ufshcd_uic_pwr_ctrl(hba, &uic_cmd);
	trace_ufshcd_profile_hibern8(dev_name(hba->dev), "exit",
			     ktime_to_us(ktime_sub(ktime_get(), start)), ret);

	if (ret) {
		dev_err(hba->dev, "%s: hibern8 exit failed. ret = %d\n",
			__func__, ret);
		ret = ufshcd_link_recovery(hba);
	} else {
		ufshcd_vops_hibern8_notify(hba, UIC_CMD_DME_HIBER_EXIT,
								POST_CHANGE);
		hba->ufs_stats.last_hibern8_exit_tstamp = ktime_get();
		hba->ufs_stats.hibern8_exit_cnt++;
	}

	return ret;
}
EXPORT_SYMBOL_GPL(ufshcd_uic_hibern8_exit);

void ufshcd_auto_hibern8_update(struct ufs_hba *hba, u32 ahit)
{
	unsigned long flags;

	if (!(hba->capabilities & MASK_AUTO_HIBERN8_SUPPORT))
		return;

	spin_lock_irqsave(hba->host->host_lock, flags);
	if (hba->ahit == ahit)
		goto out_unlock;
	hba->ahit = ahit;
	if (!pm_runtime_suspended(hba->dev))
		ufshcd_writel(hba, hba->ahit, REG_AUTO_HIBERNATE_IDLE_TIMER);
out_unlock:
	spin_unlock_irqrestore(hba->host->host_lock, flags);
}
EXPORT_SYMBOL_GPL(ufshcd_auto_hibern8_update);

void ufshcd_auto_hibern8_enable(struct ufs_hba *hba)
{
	unsigned long flags;

	if (!ufshcd_is_auto_hibern8_supported(hba) || !hba->ahit)
		return;

	spin_lock_irqsave(hba->host->host_lock, flags);
	ufshcd_writel(hba, hba->ahit, REG_AUTO_HIBERNATE_IDLE_TIMER);
	spin_unlock_irqrestore(hba->host->host_lock, flags);
}

 /**
 * ufshcd_init_pwr_info - setting the POR (power on reset)
 * values in hba power info
 * @hba: per-adapter instance
 */
static void ufshcd_init_pwr_info(struct ufs_hba *hba)
{
	hba->pwr_info.gear_rx = UFS_PWM_G1;
	hba->pwr_info.gear_tx = UFS_PWM_G1;
	hba->pwr_info.lane_rx = 1;
	hba->pwr_info.lane_tx = 1;
	hba->pwr_info.pwr_rx = SLOWAUTO_MODE;
	hba->pwr_info.pwr_tx = SLOWAUTO_MODE;
	hba->pwr_info.hs_rate = 0;
}

/**
 * ufshcd_get_max_pwr_mode - reads the max power mode negotiated with device
 * @hba: per-adapter instance
 */
static int ufshcd_get_max_pwr_mode(struct ufs_hba *hba)
{
	struct ufs_pa_layer_attr *pwr_info = &hba->max_pwr_info.info;

	if (hba->max_pwr_info.is_valid)
		return 0;

	pwr_info->pwr_tx = FAST_MODE;
	pwr_info->pwr_rx = FAST_MODE;
	pwr_info->hs_rate = PA_HS_MODE_B;

	/* Get the connected lane count */
	ufshcd_dme_get(hba, UIC_ARG_MIB(PA_CONNECTEDRXDATALANES),
			&pwr_info->lane_rx);
	ufshcd_dme_get(hba, UIC_ARG_MIB(PA_CONNECTEDTXDATALANES),
			&pwr_info->lane_tx);

	if (!pwr_info->lane_rx || !pwr_info->lane_tx) {
		dev_err(hba->dev, "%s: invalid connected lanes value. rx=%d, tx=%d\n",
				__func__,
				pwr_info->lane_rx,
				pwr_info->lane_tx);
		return -EINVAL;
	}

	/*
	 * First, get the maximum gears of HS speed.
	 * If a zero value, it means there is no HSGEAR capability.
	 * Then, get the maximum gears of PWM speed.
	 */
	ufshcd_dme_get(hba, UIC_ARG_MIB(PA_MAXRXHSGEAR), &pwr_info->gear_rx);
	if (!pwr_info->gear_rx) {
		ufshcd_dme_get(hba, UIC_ARG_MIB(PA_MAXRXPWMGEAR),
				&pwr_info->gear_rx);
		if (!pwr_info->gear_rx) {
			dev_err(hba->dev, "%s: invalid max pwm rx gear read = %d\n",
				__func__, pwr_info->gear_rx);
			return -EINVAL;
		}
		pwr_info->pwr_rx = SLOW_MODE;
	}

	ufshcd_dme_peer_get(hba, UIC_ARG_MIB(PA_MAXRXHSGEAR),
			&pwr_info->gear_tx);
	if (!pwr_info->gear_tx) {
		ufshcd_dme_peer_get(hba, UIC_ARG_MIB(PA_MAXRXPWMGEAR),
				&pwr_info->gear_tx);
		if (!pwr_info->gear_tx) {
			dev_err(hba->dev, "%s: invalid max pwm tx gear read = %d\n",
				__func__, pwr_info->gear_tx);
			return -EINVAL;
		}
		pwr_info->pwr_tx = SLOW_MODE;
	}

	hba->max_pwr_info.is_valid = true;
	return 0;
}

static int ufshcd_change_power_mode(struct ufs_hba *hba,
			     struct ufs_pa_layer_attr *pwr_mode)
{
	int ret;

	/* if already configured to the requested pwr_mode */
	if (pwr_mode->gear_rx == hba->pwr_info.gear_rx &&
	    pwr_mode->gear_tx == hba->pwr_info.gear_tx &&
	    pwr_mode->lane_rx == hba->pwr_info.lane_rx &&
	    pwr_mode->lane_tx == hba->pwr_info.lane_tx &&
	    pwr_mode->pwr_rx == hba->pwr_info.pwr_rx &&
	    pwr_mode->pwr_tx == hba->pwr_info.pwr_tx &&
	    pwr_mode->hs_rate == hba->pwr_info.hs_rate) {
		dev_dbg(hba->dev, "%s: power already configured\n", __func__);
		return 0;
	}

	/*
	 * Configure attributes for power mode change with below.
	 * - PA_RXGEAR, PA_ACTIVERXDATALANES, PA_RXTERMINATION,
	 * - PA_TXGEAR, PA_ACTIVETXDATALANES, PA_TXTERMINATION,
	 * - PA_HSSERIES
	 */
	ufshcd_dme_set(hba, UIC_ARG_MIB(PA_RXGEAR), pwr_mode->gear_rx);
	ufshcd_dme_set(hba, UIC_ARG_MIB(PA_ACTIVERXDATALANES),
			pwr_mode->lane_rx);
	if (pwr_mode->pwr_rx == FASTAUTO_MODE ||
			pwr_mode->pwr_rx == FAST_MODE)
		ufshcd_dme_set(hba, UIC_ARG_MIB(PA_RXTERMINATION), TRUE);
	else
		ufshcd_dme_set(hba, UIC_ARG_MIB(PA_RXTERMINATION), FALSE);

	ufshcd_dme_set(hba, UIC_ARG_MIB(PA_TXGEAR), pwr_mode->gear_tx);
	ufshcd_dme_set(hba, UIC_ARG_MIB(PA_ACTIVETXDATALANES),
			pwr_mode->lane_tx);
	if (pwr_mode->pwr_tx == FASTAUTO_MODE ||
			pwr_mode->pwr_tx == FAST_MODE)
		ufshcd_dme_set(hba, UIC_ARG_MIB(PA_TXTERMINATION), TRUE);
	else
		ufshcd_dme_set(hba, UIC_ARG_MIB(PA_TXTERMINATION), FALSE);

	if (pwr_mode->pwr_rx == FASTAUTO_MODE ||
	    pwr_mode->pwr_tx == FASTAUTO_MODE ||
	    pwr_mode->pwr_rx == FAST_MODE ||
	    pwr_mode->pwr_tx == FAST_MODE)
		ufshcd_dme_set(hba, UIC_ARG_MIB(PA_HSSERIES),
						pwr_mode->hs_rate);

	ret = ufshcd_uic_change_pwr_mode(hba, pwr_mode->pwr_rx << 4
			| pwr_mode->pwr_tx);

	if (ret) {
		dev_err(hba->dev,
			"%s: power mode change failed %d\n", __func__, ret);
	} else {
		ufshcd_vops_pwr_change_notify(hba, POST_CHANGE, NULL,
								pwr_mode);

		memcpy(&hba->pwr_info, pwr_mode,
			sizeof(struct ufs_pa_layer_attr));
	}

	return ret;
}

/**
 * ufshcd_config_pwr_mode - configure a new power mode
 * @hba: per-adapter instance
 * @desired_pwr_mode: desired power configuration
 */
int ufshcd_config_pwr_mode(struct ufs_hba *hba,
		struct ufs_pa_layer_attr *desired_pwr_mode)
{
	struct ufs_pa_layer_attr final_params = { 0 };
	int ret;

	ret = ufshcd_vops_pwr_change_notify(hba, PRE_CHANGE,
					desired_pwr_mode, &final_params);

	if (ret)
		memcpy(&final_params, desired_pwr_mode, sizeof(final_params));

	ret = ufshcd_change_power_mode(hba, &final_params);

	return ret;
}
EXPORT_SYMBOL_GPL(ufshcd_config_pwr_mode);

/**
 * ufshcd_complete_dev_init() - checks device readiness
 * @hba: per-adapter instance
 *
 * Set fDeviceInit flag and poll until device toggles it.
 */
static int ufshcd_complete_dev_init(struct ufs_hba *hba)
{
	int i;
	int err;
	bool flag_res = 1;

	err = ufshcd_query_flag_retry(hba, UPIU_QUERY_OPCODE_SET_FLAG,
		QUERY_FLAG_IDN_FDEVICEINIT, NULL);
	if (err) {
		dev_err(hba->dev,
			"%s setting fDeviceInit flag failed with error %d\n",
			__func__, err);
		goto out;
	}

	/* poll for max. 1000 iterations for fDeviceInit flag to clear */
	for (i = 0; i < 1000 && !err && flag_res; i++)
		err = ufshcd_query_flag_retry(hba, UPIU_QUERY_OPCODE_READ_FLAG,
			QUERY_FLAG_IDN_FDEVICEINIT, &flag_res);

	if (err)
		dev_err(hba->dev,
			"%s reading fDeviceInit flag failed with error %d\n",
			__func__, err);
	else if (flag_res)
		dev_err(hba->dev,
			"%s fDeviceInit was not cleared by the device\n",
			__func__);

out:
	return err;
}

/**
 * ufshcd_make_hba_operational - Make UFS controller operational
 * @hba: per adapter instance
 *
 * To bring UFS host controller to operational state,
 * 1. Enable required interrupts
 * 2. Configure interrupt aggregation
 * 3. Program UTRL and UTMRL base address
 * 4. Configure run-stop-registers
 *
 * Returns 0 on success, non-zero value on failure
 */
int ufshcd_make_hba_operational(struct ufs_hba *hba)
{
	int err = 0;
	u32 reg;

	/* Enable required interrupts */
	ufshcd_enable_intr(hba, UFSHCD_ENABLE_INTRS);

	/* Configure interrupt aggregation */
	if (ufshcd_is_intr_aggr_allowed(hba))
		ufshcd_config_intr_aggr(hba, hba->nutrs - 1, INT_AGGR_DEF_TO);
	else
		ufshcd_disable_intr_aggr(hba);

	/* Configure UTRL and UTMRL base address registers */
	ufshcd_writel(hba, lower_32_bits(hba->utrdl_dma_addr),
			REG_UTP_TRANSFER_REQ_LIST_BASE_L);
	ufshcd_writel(hba, upper_32_bits(hba->utrdl_dma_addr),
			REG_UTP_TRANSFER_REQ_LIST_BASE_H);
	ufshcd_writel(hba, lower_32_bits(hba->utmrdl_dma_addr),
			REG_UTP_TASK_REQ_LIST_BASE_L);
	ufshcd_writel(hba, upper_32_bits(hba->utmrdl_dma_addr),
			REG_UTP_TASK_REQ_LIST_BASE_H);

	/*
	 * Make sure base address and interrupt setup are updated before
	 * enabling the run/stop registers below.
	 */
	wmb();

	/*
	 * UCRDY, UTMRLDY and UTRLRDY bits must be 1
	 */
	reg = ufshcd_readl(hba, REG_CONTROLLER_STATUS);
	if (!(ufshcd_get_lists_status(reg))) {
		ufshcd_enable_run_stop_reg(hba);
	} else {
		dev_err(hba->dev,
			"Host controller not ready to process requests");
		err = -EIO;
		goto out;
	}

out:
	return err;
}
EXPORT_SYMBOL_GPL(ufshcd_make_hba_operational);

/**
 * ufshcd_hba_stop - Send controller to reset state
 * @hba: per adapter instance
 * @can_sleep: perform sleep or just spin
 */
static inline void ufshcd_hba_stop(struct ufs_hba *hba, bool can_sleep)
{
	int err;

	ufshcd_crypto_disable(hba);

	ufshcd_writel(hba, CONTROLLER_DISABLE,  REG_CONTROLLER_ENABLE);
	err = ufshcd_wait_for_register(hba, REG_CONTROLLER_ENABLE,
					CONTROLLER_ENABLE, CONTROLLER_DISABLE,
					10, 1, can_sleep);
	if (err)
		dev_err(hba->dev, "%s: Controller disable failed\n", __func__);
}

/**
 * ufshcd_hba_execute_hce - initialize the controller
 * @hba: per adapter instance
 *
 * The controller resets itself and controller firmware initialization
 * sequence kicks off. When controller is ready it will set
 * the Host Controller Enable bit to 1.
 *
 * Returns 0 on success, non-zero value on failure
 */
static int ufshcd_hba_execute_hce(struct ufs_hba *hba)
{
	int retry;

	if (!ufshcd_is_hba_active(hba))
		/* change controller state to "reset state" */
		ufshcd_hba_stop(hba, true);

	/* UniPro link is disabled at this point */
	ufshcd_set_link_off(hba);

	ufshcd_vops_hce_enable_notify(hba, PRE_CHANGE);

	/* start controller initialization sequence */
	ufshcd_hba_start(hba);

	/*
	 * To initialize a UFS host controller HCE bit must be set to 1.
	 * During initialization the HCE bit value changes from 1->0->1.
	 * When the host controller completes initialization sequence
	 * it sets the value of HCE bit to 1. The same HCE bit is read back
	 * to check if the controller has completed initialization sequence.
	 * So without this delay the value HCE = 1, set in the previous
	 * instruction might be read back.
	 * This delay can be changed based on the controller.
	 */
	usleep_range(1000, 1100);

	/* wait for the host controller to complete initialization */
	retry = 10;
	while (ufshcd_is_hba_active(hba)) {
		if (retry) {
			retry--;
		} else {
			dev_err(hba->dev,
				"Controller enable failed\n");
			return -EIO;
		}
		usleep_range(5000, 5100);
	}

	/* enable UIC related interrupts */
	ufshcd_enable_intr(hba, UFSHCD_UIC_MASK);

	ufshcd_vops_hce_enable_notify(hba, POST_CHANGE);

	return 0;
}

int ufshcd_hba_enable(struct ufs_hba *hba)
{
	int ret;

	if (hba->quirks & UFSHCI_QUIRK_BROKEN_HCE) {
		ufshcd_set_link_off(hba);
		ufshcd_vops_hce_enable_notify(hba, PRE_CHANGE);

		/* enable UIC related interrupts */
		ufshcd_enable_intr(hba, UFSHCD_UIC_MASK);
		ret = ufshcd_dme_reset(hba);
		if (!ret) {
			ret = ufshcd_dme_enable(hba);
			if (!ret)
				ufshcd_vops_hce_enable_notify(hba, POST_CHANGE);
			if (ret)
				dev_err(hba->dev,
					"Host controller enable failed with non-hce\n");
		}
	} else {
		ret = ufshcd_hba_execute_hce(hba);
	}

	return ret;
}
EXPORT_SYMBOL_GPL(ufshcd_hba_enable);

static int ufshcd_disable_tx_lcc(struct ufs_hba *hba, bool peer)
{
	int tx_lanes, i, err = 0;

	if (!peer)
		ufshcd_dme_get(hba, UIC_ARG_MIB(PA_CONNECTEDTXDATALANES),
			       &tx_lanes);
	else
		ufshcd_dme_peer_get(hba, UIC_ARG_MIB(PA_CONNECTEDTXDATALANES),
				    &tx_lanes);
	for (i = 0; i < tx_lanes; i++) {
		if (!peer)
			err = ufshcd_dme_set(hba,
				UIC_ARG_MIB_SEL(TX_LCC_ENABLE,
					UIC_ARG_MPHY_TX_GEN_SEL_INDEX(i)),
					0);
		else
			err = ufshcd_dme_peer_set(hba,
				UIC_ARG_MIB_SEL(TX_LCC_ENABLE,
					UIC_ARG_MPHY_TX_GEN_SEL_INDEX(i)),
					0);
		if (err) {
			dev_err(hba->dev, "%s: TX LCC Disable failed, peer = %d, lane = %d, err = %d",
				__func__, peer, i, err);
			break;
		}
	}

	return err;
}

static inline int ufshcd_disable_device_tx_lcc(struct ufs_hba *hba)
{
	return ufshcd_disable_tx_lcc(hba, true);
}

void ufshcd_update_reg_hist(struct ufs_err_reg_hist *reg_hist,
			    u32 reg)
{
	reg_hist->reg[reg_hist->pos] = reg;
	reg_hist->tstamp[reg_hist->pos] = ktime_get();
	reg_hist->pos = (reg_hist->pos + 1) % UFS_ERR_REG_HIST_LENGTH;
}
EXPORT_SYMBOL_GPL(ufshcd_update_reg_hist);

/**
 * ufshcd_link_startup - Initialize unipro link startup
 * @hba: per adapter instance
 *
 * Returns 0 for success, non-zero in case of failure
 */
static int ufshcd_link_startup(struct ufs_hba *hba)
{
	int ret;
	int retries = DME_LINKSTARTUP_RETRIES;
	bool link_startup_again = false;

	/*
	 * If UFS device isn't active then we will have to issue link startup
	 * 2 times to make sure the device state move to active.
	 */
	if (!ufshcd_is_ufs_dev_active(hba))
		link_startup_again = true;

link_startup:
	do {
		ufshcd_vops_link_startup_notify(hba, PRE_CHANGE);

		ret = ufshcd_dme_link_startup(hba);

		/* check if device is detected by inter-connect layer */
		if (!ret && !ufshcd_is_device_present(hba)) {
			ufshcd_update_reg_hist(&hba->ufs_stats.link_startup_err,
					       0);
			dev_err(hba->dev, "%s: Device not present\n", __func__);
			ret = -ENXIO;
			goto out;
		}

		/*
		 * DME link lost indication is only received when link is up,
		 * but we can't be sure if the link is up until link startup
		 * succeeds. So reset the local Uni-Pro and try again.
		 */
		if (ret && ufshcd_hba_enable(hba)) {
			ufshcd_update_reg_hist(&hba->ufs_stats.link_startup_err,
					       (u32)ret);
			goto out;
		}
	} while (ret && retries--);

	if (ret) {
		/* failed to get the link up... retire */
		ufshcd_update_reg_hist(&hba->ufs_stats.link_startup_err,
				       (u32)ret);
		goto out;
	}

	if (link_startup_again) {
		link_startup_again = false;
		retries = DME_LINKSTARTUP_RETRIES;
		goto link_startup;
	}

	/* Mark that link is up in PWM-G1, 1-lane, SLOW-AUTO mode */
	ufshcd_init_pwr_info(hba);
	ufshcd_print_pwr_info(hba);

	if (hba->quirks & UFSHCD_QUIRK_BROKEN_LCC) {
		ret = ufshcd_disable_device_tx_lcc(hba);
		if (ret)
			goto out;
	}

	/* Include any host controller configuration via UIC commands */
	ret = ufshcd_vops_link_startup_notify(hba, POST_CHANGE);
	if (ret)
		goto out;

	ret = ufshcd_make_hba_operational(hba);
out:
	if (ret) {
		dev_err(hba->dev, "link startup failed %d\n", ret);
		ufshcd_print_host_state(hba);
		ufshcd_print_pwr_info(hba);
		ufshcd_print_host_regs(hba);
	}
	return ret;
}

/**
 * ufshcd_verify_dev_init() - Verify device initialization
 * @hba: per-adapter instance
 *
 * Send NOP OUT UPIU and wait for NOP IN response to check whether the
 * device Transport Protocol (UTP) layer is ready after a reset.
 * If the UTP layer at the device side is not initialized, it may
 * not respond with NOP IN UPIU within timeout of %NOP_OUT_TIMEOUT
 * and we retry sending NOP OUT for %NOP_OUT_RETRIES iterations.
 */
static int ufshcd_verify_dev_init(struct ufs_hba *hba)
{
	int err = 0;
	int retries;

	ufshcd_hold(hba, false);
	mutex_lock(&hba->dev_cmd.lock);
	for (retries = NOP_OUT_RETRIES; retries > 0; retries--) {
		err = ufshcd_exec_dev_cmd(hba, DEV_CMD_TYPE_NOP,
					       NOP_OUT_TIMEOUT);

		if (!err || err == -ETIMEDOUT)
			break;

		dev_dbg(hba->dev, "%s: error %d retrying\n", __func__, err);
	}
	mutex_unlock(&hba->dev_cmd.lock);
	ufshcd_release(hba);

	if (err)
		dev_err(hba->dev, "%s: NOP OUT failed %d\n", __func__, err);
	return err;
}

/**
 * ufshcd_set_queue_depth - set lun queue depth
 * @sdev: pointer to SCSI device
 *
 * Read bLUQueueDepth value and activate scsi tagged command
 * queueing. For WLUN, queue depth is set to 1. For best-effort
 * cases (bLUQueueDepth = 0) the queue depth is set to a maximum
 * value that host can queue.
 */
static void ufshcd_set_queue_depth(struct scsi_device *sdev)
{
	int ret = 0;
	u8 lun_qdepth;
	struct ufs_hba *hba;

	hba = shost_priv(sdev->host);

	lun_qdepth = hba->nutrs;
	ret = ufshcd_read_unit_desc_param(hba,
					  ufshcd_scsi_to_upiu_lun(sdev->lun),
					  UNIT_DESC_PARAM_LU_Q_DEPTH,
					  &lun_qdepth,
					  sizeof(lun_qdepth));

	/* Some WLUN doesn't support unit descriptor */
	if (ret == -EOPNOTSUPP)
		lun_qdepth = 1;
	else if (!lun_qdepth)
		/* eventually, we can figure out the real queue depth */
		lun_qdepth = hba->nutrs;
	else
		lun_qdepth = min_t(int, lun_qdepth, hba->nutrs);

	dev_dbg(hba->dev, "%s: activate tcq with queue depth %d\n",
			__func__, lun_qdepth);
	scsi_change_queue_depth(sdev, lun_qdepth);
}

/*
 * ufshcd_get_lu_wp - returns the "b_lu_write_protect" from UNIT DESCRIPTOR
 * @hba: per-adapter instance
 * @lun: UFS device lun id
 * @b_lu_write_protect: pointer to buffer to hold the LU's write protect info
 *
 * Returns 0 in case of success and b_lu_write_protect status would be returned
 * @b_lu_write_protect parameter.
 * Returns -ENOTSUPP if reading b_lu_write_protect is not supported.
 * Returns -EINVAL in case of invalid parameters passed to this function.
 */
static int ufshcd_get_lu_wp(struct ufs_hba *hba,
			    u8 lun,
			    u8 *b_lu_write_protect)
{
	int ret;

	if (!b_lu_write_protect)
		ret = -EINVAL;
	/*
	 * According to UFS device spec, RPMB LU can't be write
	 * protected so skip reading bLUWriteProtect parameter for
	 * it. For other W-LUs, UNIT DESCRIPTOR is not available.
	 */
	else if (lun >= UFS_UPIU_MAX_GENERAL_LUN)
		ret = -ENOTSUPP;
	else
		ret = ufshcd_read_unit_desc_param(hba,
					  lun,
					  UNIT_DESC_PARAM_LU_WR_PROTECT,
					  b_lu_write_protect,
					  sizeof(*b_lu_write_protect));
	return ret;
}

/**
 * ufshcd_get_lu_power_on_wp_status - get LU's power on write protect
 * status
 * @hba: per-adapter instance
 * @sdev: pointer to SCSI device
 *
 */
static inline void ufshcd_get_lu_power_on_wp_status(struct ufs_hba *hba,
						    struct scsi_device *sdev)
{
	if (hba->dev_info.f_power_on_wp_en &&
	    !hba->dev_info.is_lu_power_on_wp) {
		u8 b_lu_write_protect;

		if (!ufshcd_get_lu_wp(hba, ufshcd_scsi_to_upiu_lun(sdev->lun),
				      &b_lu_write_protect) &&
		    (b_lu_write_protect == UFS_LU_POWER_ON_WP))
			hba->dev_info.is_lu_power_on_wp = true;
	}
}

/**
 * ufshcd_slave_alloc - handle initial SCSI device configurations
 * @sdev: pointer to SCSI device
 *
 * Returns success
 */
static int ufshcd_slave_alloc(struct scsi_device *sdev)
{
	struct ufs_hba *hba;

	hba = shost_priv(sdev->host);

	/* Mode sense(6) is not supported by UFS, so use Mode sense(10) */
	sdev->use_10_for_ms = 1;

	/* allow SCSI layer to restart the device in case of errors */
	sdev->allow_restart = 1;

	/* REPORT SUPPORTED OPERATION CODES is not supported */
	sdev->no_report_opcodes = 1;

	/* WRITE_SAME command is not supported */
	sdev->no_write_same = 1;

	ufshcd_set_queue_depth(sdev);

	ufshcd_get_lu_power_on_wp_status(hba, sdev);

	return 0;
}

/**
 * ufshcd_change_queue_depth - change queue depth
 * @sdev: pointer to SCSI device
 * @depth: required depth to set
 *
 * Change queue depth and make sure the max. limits are not crossed.
 */
static int ufshcd_change_queue_depth(struct scsi_device *sdev, int depth)
{
	struct ufs_hba *hba = shost_priv(sdev->host);

	if (depth > hba->nutrs)
		depth = hba->nutrs;
	return scsi_change_queue_depth(sdev, depth);
}

/**
 * ufshcd_slave_configure - adjust SCSI device configurations
 * @sdev: pointer to SCSI device
 */
static int ufshcd_slave_configure(struct scsi_device *sdev)
{
	struct request_queue *q = sdev->request_queue;
	struct ufs_hba *hba = shost_priv(sdev->host);

	blk_queue_update_dma_pad(q, PRDT_DATA_BYTE_COUNT_PAD - 1);

	ufshcd_crypto_setup_rq_keyslot_manager(hba, q);

	if (ufshcd_is_rpm_autosuspend_allowed(hba))
		sdev->rpm_autosuspend = 1;

	return 0;
}

/**
 * ufshcd_slave_destroy - remove SCSI device configurations
 * @sdev: pointer to SCSI device
 */
static void ufshcd_slave_destroy(struct scsi_device *sdev)
{
	struct ufs_hba *hba;
	struct request_queue *q = sdev->request_queue;

	hba = shost_priv(sdev->host);
	/* Drop the reference as it won't be needed anymore */
	if (ufshcd_scsi_to_upiu_lun(sdev->lun) == UFS_UPIU_UFS_DEVICE_WLUN) {
		unsigned long flags;

		spin_lock_irqsave(hba->host->host_lock, flags);
		hba->sdev_ufs_device = NULL;
		spin_unlock_irqrestore(hba->host->host_lock, flags);
	}

	ufshcd_crypto_destroy_rq_keyslot_manager(hba, q);
}

/**
 * ufshcd_scsi_cmd_status - Update SCSI command result based on SCSI status
 * @lrbp: pointer to local reference block of completed command
 * @scsi_status: SCSI command status
 *
 * Returns value base on SCSI command status
 */
static inline int
ufshcd_scsi_cmd_status(struct ufshcd_lrb *lrbp, int scsi_status)
{
	int result = 0;

	switch (scsi_status) {
	case SAM_STAT_CHECK_CONDITION:
		ufshcd_copy_sense_data(lrbp);
		/* fallthrough */
	case SAM_STAT_GOOD:
		result |= DID_OK << 16 |
			  COMMAND_COMPLETE << 8 |
			  scsi_status;
		break;
	case SAM_STAT_TASK_SET_FULL:
	case SAM_STAT_BUSY:
	case SAM_STAT_TASK_ABORTED:
		ufshcd_copy_sense_data(lrbp);
		result |= scsi_status;
		break;
	default:
		result |= DID_ERROR << 16;
		break;
	} /* end of switch */

	return result;
}

/**
 * ufshcd_transfer_rsp_status - Get overall status of the response
 * @hba: per adapter instance
 * @lrbp: pointer to local reference block of completed command
 *
 * Returns result of the command to notify SCSI midlayer
 */
static inline int
ufshcd_transfer_rsp_status(struct ufs_hba *hba, struct ufshcd_lrb *lrbp)
{
	int result = 0;
	int scsi_status;
	int ocs;

	/* overall command status of utrd */
	ocs = ufshcd_get_tr_ocs(lrbp);

	if (hba->quirks & UFSHCD_QUIRK_BROKEN_OCS_FATAL_ERROR) {
		if (be32_to_cpu(lrbp->ucd_rsp_ptr->header.dword_1) &
					MASK_RSP_UPIU_RESULT)
			ocs = OCS_SUCCESS;
	}

	switch (ocs) {
	case OCS_SUCCESS:
		result = ufshcd_get_req_rsp(lrbp->ucd_rsp_ptr);
		hba->ufs_stats.last_hibern8_exit_tstamp = ktime_set(0, 0);
		switch (result) {
		case UPIU_TRANSACTION_RESPONSE:
			/*
			 * get the response UPIU result to extract
			 * the SCSI command status
			 */
			result = ufshcd_get_rsp_upiu_result(lrbp->ucd_rsp_ptr);

			/*
			 * get the result based on SCSI status response
			 * to notify the SCSI midlayer of the command status
			 */
			scsi_status = result & MASK_SCSI_STATUS;
			result = ufshcd_scsi_cmd_status(lrbp, scsi_status);

			/*
			 * Currently we are only supporting BKOPs exception
			 * events hence we can ignore BKOPs exception event
			 * during power management callbacks. BKOPs exception
			 * event is not expected to be raised in runtime suspend
			 * callback as it allows the urgent bkops.
			 * During system suspend, we are anyway forcefully
			 * disabling the bkops and if urgent bkops is needed
			 * it will be enabled on system resume. Long term
			 * solution could be to abort the system suspend if
			 * UFS device needs urgent BKOPs.
			 */
			if (!hba->pm_op_in_progress &&
			    ufshcd_is_exception_event(lrbp->ucd_rsp_ptr))
				schedule_work(&hba->eeh_work);
			break;
		case UPIU_TRANSACTION_REJECT_UPIU:
			/* TODO: handle Reject UPIU Response */
			result = DID_ERROR << 16;
			dev_err(hba->dev,
				"Reject UPIU not fully implemented\n");
			break;
		default:
			dev_err(hba->dev,
				"Unexpected request response code = %x\n",
				result);
			result = DID_ERROR << 16;
			break;
		}
		break;
	case OCS_ABORTED:
		result |= DID_ABORT << 16;
		break;
	case OCS_INVALID_COMMAND_STATUS:
		result |= DID_REQUEUE << 16;
		break;
	case OCS_INVALID_CMD_TABLE_ATTR:
	case OCS_INVALID_PRDT_ATTR:
	case OCS_MISMATCH_DATA_BUF_SIZE:
	case OCS_MISMATCH_RESP_UPIU_SIZE:
	case OCS_PEER_COMM_FAILURE:
	case OCS_FATAL_ERROR:
	case OCS_INVALID_CRYPTO_CONFIG:
	case OCS_GENERAL_CRYPTO_ERROR:
	default:
		result |= DID_ERROR << 16;
		dev_err(hba->dev,
				"OCS error from controller = %x for tag %d\n",
				ocs, lrbp->task_tag);
		ufshcd_print_host_regs(hba);
		ufshcd_print_host_state(hba);
		break;
	} /* end of switch */

	if ((host_byte(result) != DID_OK) && !hba->silence_err_logs)
		ufshcd_print_trs(hba, 1 << lrbp->task_tag, true);
	return result;
}

/**
 * ufshcd_uic_cmd_compl - handle completion of uic command
 * @hba: per adapter instance
 * @intr_status: interrupt status generated by the controller
 *
 * Returns
 *  IRQ_HANDLED - If interrupt is valid
 *  IRQ_NONE    - If invalid interrupt
 */
static irqreturn_t ufshcd_uic_cmd_compl(struct ufs_hba *hba, u32 intr_status)
{
	irqreturn_t retval = IRQ_NONE;

	if ((intr_status & UIC_COMMAND_COMPL) && hba->active_uic_cmd) {
		hba->active_uic_cmd->argument2 |=
			ufshcd_get_uic_cmd_result(hba);
		hba->active_uic_cmd->argument3 =
			ufshcd_get_dme_attr_val(hba);
		complete(&hba->active_uic_cmd->done);
		retval = IRQ_HANDLED;
	}

	if ((intr_status & UFSHCD_UIC_PWR_MASK) && hba->uic_async_done) {
		complete(hba->uic_async_done);
		retval = IRQ_HANDLED;
	}
	return retval;
}

/**
 * __ufshcd_transfer_req_compl - handle SCSI and query command completion
 * @hba: per adapter instance
 * @completed_reqs: requests to complete
 */
static void __ufshcd_transfer_req_compl(struct ufs_hba *hba,
					unsigned long completed_reqs)
{
	struct ufshcd_lrb *lrbp;
	struct scsi_cmnd *cmd;
	int result;
	int index;

	for_each_set_bit(index, &completed_reqs, hba->nutrs) {
		lrbp = &hba->lrb[index];
		cmd = lrbp->cmd;
		if (cmd) {
			ufshcd_add_command_trace(hba, index, "complete");
			result = ufshcd_transfer_rsp_status(hba, lrbp);
			scsi_dma_unmap(cmd);
			cmd->result = result;
			ufshcd_complete_lrbp_crypto(hba, cmd, lrbp);
			/* Mark completed command as NULL in LRB */
			lrbp->cmd = NULL;
			/* Do not touch lrbp after scsi done */
			cmd->scsi_done(cmd);
			__ufshcd_release(hba);
		} else if (lrbp->command_type == UTP_CMD_TYPE_DEV_MANAGE ||
			lrbp->command_type == UTP_CMD_TYPE_UFS_STORAGE) {
			if (hba->dev_cmd.complete) {
				ufshcd_add_command_trace(hba, index,
						"dev_complete");
				complete(hba->dev_cmd.complete);
			}
		}
		if (ufshcd_is_clkscaling_supported(hba))
			hba->clk_scaling.active_reqs--;

		lrbp->compl_time_stamp = ktime_get();
	}

	/* clear corresponding bits of completed commands */
	hba->outstanding_reqs ^= completed_reqs;

	ufshcd_clk_scaling_update_busy(hba);
}

/**
 * ufshcd_transfer_req_compl - handle SCSI and query command completion
 * @hba: per adapter instance
 *
 * Returns
 *  IRQ_HANDLED - If interrupt is valid
 *  IRQ_NONE    - If invalid interrupt
 */
static irqreturn_t ufshcd_transfer_req_compl(struct ufs_hba *hba)
{
	unsigned long completed_reqs;
	u32 tr_doorbell;

	/* Resetting interrupt aggregation counters first and reading the
	 * DOOR_BELL afterward allows us to handle all the completed requests.
	 * In order to prevent other interrupts starvation the DB is read once
	 * after reset. The down side of this solution is the possibility of
	 * false interrupt if device completes another request after resetting
	 * aggregation and before reading the DB.
	 */
	if (ufshcd_is_intr_aggr_allowed(hba) &&
	    !(hba->quirks & UFSHCI_QUIRK_SKIP_RESET_INTR_AGGR))
		ufshcd_reset_intr_aggr(hba);

	tr_doorbell = ufshcd_readl(hba, REG_UTP_TRANSFER_REQ_DOOR_BELL);
	completed_reqs = tr_doorbell ^ hba->outstanding_reqs;

	if (completed_reqs) {
		__ufshcd_transfer_req_compl(hba, completed_reqs);
		return IRQ_HANDLED;
	} else {
		return IRQ_NONE;
	}
}

/**
 * ufshcd_disable_ee - disable exception event
 * @hba: per-adapter instance
 * @mask: exception event to disable
 *
 * Disables exception event in the device so that the EVENT_ALERT
 * bit is not set.
 *
 * Returns zero on success, non-zero error value on failure.
 */
static int ufshcd_disable_ee(struct ufs_hba *hba, u16 mask)
{
	int err = 0;
	u32 val;

	if (!(hba->ee_ctrl_mask & mask))
		goto out;

	val = hba->ee_ctrl_mask & ~mask;
	val &= MASK_EE_STATUS;
	err = ufshcd_query_attr_retry(hba, UPIU_QUERY_OPCODE_WRITE_ATTR,
			QUERY_ATTR_IDN_EE_CONTROL, 0, 0, &val);
	if (!err)
		hba->ee_ctrl_mask &= ~mask;
out:
	return err;
}

/**
 * ufshcd_enable_ee - enable exception event
 * @hba: per-adapter instance
 * @mask: exception event to enable
 *
 * Enable corresponding exception event in the device to allow
 * device to alert host in critical scenarios.
 *
 * Returns zero on success, non-zero error value on failure.
 */
static int ufshcd_enable_ee(struct ufs_hba *hba, u16 mask)
{
	int err = 0;
	u32 val;

	if (hba->ee_ctrl_mask & mask)
		goto out;

	val = hba->ee_ctrl_mask | mask;
	val &= MASK_EE_STATUS;
	err = ufshcd_query_attr_retry(hba, UPIU_QUERY_OPCODE_WRITE_ATTR,
			QUERY_ATTR_IDN_EE_CONTROL, 0, 0, &val);
	if (!err)
		hba->ee_ctrl_mask |= mask;
out:
	return err;
}

/**
 * ufshcd_enable_auto_bkops - Allow device managed BKOPS
 * @hba: per-adapter instance
 *
 * Allow device to manage background operations on its own. Enabling
 * this might lead to inconsistent latencies during normal data transfers
 * as the device is allowed to manage its own way of handling background
 * operations.
 *
 * Returns zero on success, non-zero on failure.
 */
static int ufshcd_enable_auto_bkops(struct ufs_hba *hba)
{
	int err = 0;

	if (hba->auto_bkops_enabled)
		goto out;

	err = ufshcd_query_flag_retry(hba, UPIU_QUERY_OPCODE_SET_FLAG,
			QUERY_FLAG_IDN_BKOPS_EN, NULL);
	if (err) {
		dev_err(hba->dev, "%s: failed to enable bkops %d\n",
				__func__, err);
		goto out;
	}

	hba->auto_bkops_enabled = true;
	trace_ufshcd_auto_bkops_state(dev_name(hba->dev), "Enabled");

	/* No need of URGENT_BKOPS exception from the device */
	err = ufshcd_disable_ee(hba, MASK_EE_URGENT_BKOPS);
	if (err)
		dev_err(hba->dev, "%s: failed to disable exception event %d\n",
				__func__, err);
out:
	return err;
}

/**
 * ufshcd_disable_auto_bkops - block device in doing background operations
 * @hba: per-adapter instance
 *
 * Disabling background operations improves command response latency but
 * has drawback of device moving into critical state where the device is
 * not-operable. Make sure to call ufshcd_enable_auto_bkops() whenever the
 * host is idle so that BKOPS are managed effectively without any negative
 * impacts.
 *
 * Returns zero on success, non-zero on failure.
 */
static int ufshcd_disable_auto_bkops(struct ufs_hba *hba)
{
	int err = 0;

	if (!hba->auto_bkops_enabled)
		goto out;

	/*
	 * If host assisted BKOPs is to be enabled, make sure
	 * urgent bkops exception is allowed.
	 */
	err = ufshcd_enable_ee(hba, MASK_EE_URGENT_BKOPS);
	if (err) {
		dev_err(hba->dev, "%s: failed to enable exception event %d\n",
				__func__, err);
		goto out;
	}

	err = ufshcd_query_flag_retry(hba, UPIU_QUERY_OPCODE_CLEAR_FLAG,
			QUERY_FLAG_IDN_BKOPS_EN, NULL);
	if (err) {
		dev_err(hba->dev, "%s: failed to disable bkops %d\n",
				__func__, err);
		ufshcd_disable_ee(hba, MASK_EE_URGENT_BKOPS);
		goto out;
	}

	hba->auto_bkops_enabled = false;
	trace_ufshcd_auto_bkops_state(dev_name(hba->dev), "Disabled");
	hba->is_urgent_bkops_lvl_checked = false;
out:
	return err;
}

/**
 * ufshcd_force_reset_auto_bkops - force reset auto bkops state
 * @hba: per adapter instance
 *
 * After a device reset the device may toggle the BKOPS_EN flag
 * to default value. The s/w tracking variables should be updated
 * as well. This function would change the auto-bkops state based on
 * UFSHCD_CAP_KEEP_AUTO_BKOPS_ENABLED_EXCEPT_SUSPEND.
 */
static void ufshcd_force_reset_auto_bkops(struct ufs_hba *hba)
{
	if (ufshcd_keep_autobkops_enabled_except_suspend(hba)) {
		hba->auto_bkops_enabled = false;
		hba->ee_ctrl_mask |= MASK_EE_URGENT_BKOPS;
		ufshcd_enable_auto_bkops(hba);
	} else {
		hba->auto_bkops_enabled = true;
		hba->ee_ctrl_mask &= ~MASK_EE_URGENT_BKOPS;
		ufshcd_disable_auto_bkops(hba);
	}
	hba->is_urgent_bkops_lvl_checked = false;
}

static inline int ufshcd_get_bkops_status(struct ufs_hba *hba, u32 *status)
{
	return ufshcd_query_attr_retry(hba, UPIU_QUERY_OPCODE_READ_ATTR,
			QUERY_ATTR_IDN_BKOPS_STATUS, 0, 0, status);
}

/**
 * ufshcd_bkops_ctrl - control the auto bkops based on current bkops status
 * @hba: per-adapter instance
 * @status: bkops_status value
 *
 * Read the bkops_status from the UFS device and Enable fBackgroundOpsEn
 * flag in the device to permit background operations if the device
 * bkops_status is greater than or equal to "status" argument passed to
 * this function, disable otherwise.
 *
 * Returns 0 for success, non-zero in case of failure.
 *
 * NOTE: Caller of this function can check the "hba->auto_bkops_enabled" flag
 * to know whether auto bkops is enabled or disabled after this function
 * returns control to it.
 */
static int ufshcd_bkops_ctrl(struct ufs_hba *hba,
			     enum bkops_status status)
{
	int err;
	u32 curr_status = 0;

	err = ufshcd_get_bkops_status(hba, &curr_status);
	if (err) {
		dev_err(hba->dev, "%s: failed to get BKOPS status %d\n",
				__func__, err);
		goto out;
	} else if (curr_status > BKOPS_STATUS_MAX) {
		dev_err(hba->dev, "%s: invalid BKOPS status %d\n",
				__func__, curr_status);
		err = -EINVAL;
		goto out;
	}

	if (curr_status >= status)
		err = ufshcd_enable_auto_bkops(hba);
	else
		err = ufshcd_disable_auto_bkops(hba);
out:
	return err;
}

/**
 * ufshcd_urgent_bkops - handle urgent bkops exception event
 * @hba: per-adapter instance
 *
 * Enable fBackgroundOpsEn flag in the device to permit background
 * operations.
 *
 * If BKOPs is enabled, this function returns 0, 1 if the bkops in not enabled
 * and negative error value for any other failure.
 */
static int ufshcd_urgent_bkops(struct ufs_hba *hba)
{
	return ufshcd_bkops_ctrl(hba, hba->urgent_bkops_lvl);
}

static inline int ufshcd_get_ee_status(struct ufs_hba *hba, u32 *status)
{
	return ufshcd_query_attr_retry(hba, UPIU_QUERY_OPCODE_READ_ATTR,
			QUERY_ATTR_IDN_EE_STATUS, 0, 0, status);
}

static void ufshcd_bkops_exception_event_handler(struct ufs_hba *hba)
{
	int err;
	u32 curr_status = 0;

	if (hba->is_urgent_bkops_lvl_checked)
		goto enable_auto_bkops;

	err = ufshcd_get_bkops_status(hba, &curr_status);
	if (err) {
		dev_err(hba->dev, "%s: failed to get BKOPS status %d\n",
				__func__, err);
		goto out;
	}

	/*
	 * We are seeing that some devices are raising the urgent bkops
	 * exception events even when BKOPS status doesn't indicate performace
	 * impacted or critical. Handle these device by determining their urgent
	 * bkops status at runtime.
	 */
	if (curr_status < BKOPS_STATUS_PERF_IMPACT) {
		dev_err(hba->dev, "%s: device raised urgent BKOPS exception for bkops status %d\n",
				__func__, curr_status);
		/* update the current status as the urgent bkops level */
		hba->urgent_bkops_lvl = curr_status;
		hba->is_urgent_bkops_lvl_checked = true;
	}

enable_auto_bkops:
	err = ufshcd_enable_auto_bkops(hba);
out:
	if (err < 0)
		dev_err(hba->dev, "%s: failed to handle urgent bkops %d\n",
				__func__, err);
}

/**
 * ufshcd_exception_event_handler - handle exceptions raised by device
 * @work: pointer to work data
 *
 * Read bExceptionEventStatus attribute from the device and handle the
 * exception event accordingly.
 */
static void ufshcd_exception_event_handler(struct work_struct *work)
{
	struct ufs_hba *hba;
	int err;
	u32 status = 0;
	hba = container_of(work, struct ufs_hba, eeh_work);

	pm_runtime_get_sync(hba->dev);
	ufshcd_scsi_block_requests(hba);
	err = ufshcd_get_ee_status(hba, &status);
	if (err) {
		dev_err(hba->dev, "%s: failed to get exception status %d\n",
				__func__, err);
		goto out;
	}

	status &= hba->ee_ctrl_mask;

	if (status & MASK_EE_URGENT_BKOPS)
		ufshcd_bkops_exception_event_handler(hba);

out:
	ufshcd_scsi_unblock_requests(hba);
	/*
	 * pm_runtime_get_noresume is called while scheduling
	 * eeh_work to avoid suspend racing with exception work.
	 * Hence decrement usage counter using pm_runtime_put_noidle
	 * to allow suspend on completion of exception event handler.
	 */
	pm_runtime_put_noidle(hba->dev);
	pm_runtime_put(hba->dev);
	return;
}

/* Complete requests that have door-bell cleared */
static void ufshcd_complete_requests(struct ufs_hba *hba)
{
	ufshcd_transfer_req_compl(hba);
	ufshcd_tmc_handler(hba);
}

/**
 * ufshcd_quirk_dl_nac_errors - This function checks if error handling is
 *				to recover from the DL NAC errors or not.
 * @hba: per-adapter instance
 *
 * Returns true if error handling is required, false otherwise
 */
static bool ufshcd_quirk_dl_nac_errors(struct ufs_hba *hba)
{
	unsigned long flags;
	bool err_handling = true;

	spin_lock_irqsave(hba->host->host_lock, flags);
	/*
	 * UFS_DEVICE_QUIRK_RECOVERY_FROM_DL_NAC_ERRORS only workaround the
	 * device fatal error and/or DL NAC & REPLAY timeout errors.
	 */
	if (hba->saved_err & (CONTROLLER_FATAL_ERROR | SYSTEM_BUS_FATAL_ERROR))
		goto out;

	if ((hba->saved_err & DEVICE_FATAL_ERROR) ||
	    ((hba->saved_err & UIC_ERROR) &&
	     (hba->saved_uic_err & UFSHCD_UIC_DL_TCx_REPLAY_ERROR)))
		goto out;

	if ((hba->saved_err & UIC_ERROR) &&
	    (hba->saved_uic_err & UFSHCD_UIC_DL_NAC_RECEIVED_ERROR)) {
		int err;
		/*
		 * wait for 50ms to see if we can get any other errors or not.
		 */
		spin_unlock_irqrestore(hba->host->host_lock, flags);
		msleep(50);
		spin_lock_irqsave(hba->host->host_lock, flags);

		/*
		 * now check if we have got any other severe errors other than
		 * DL NAC error?
		 */
		if ((hba->saved_err & INT_FATAL_ERRORS) ||
		    ((hba->saved_err & UIC_ERROR) &&
		    (hba->saved_uic_err & ~UFSHCD_UIC_DL_NAC_RECEIVED_ERROR)))
			goto out;

		/*
		 * As DL NAC is the only error received so far, send out NOP
		 * command to confirm if link is still active or not.
		 *   - If we don't get any response then do error recovery.
		 *   - If we get response then clear the DL NAC error bit.
		 */

		spin_unlock_irqrestore(hba->host->host_lock, flags);
		err = ufshcd_verify_dev_init(hba);
		spin_lock_irqsave(hba->host->host_lock, flags);

		if (err)
			goto out;

		/* Link seems to be alive hence ignore the DL NAC errors */
		if (hba->saved_uic_err == UFSHCD_UIC_DL_NAC_RECEIVED_ERROR)
			hba->saved_err &= ~UIC_ERROR;
		/* clear NAC error */
		hba->saved_uic_err &= ~UFSHCD_UIC_DL_NAC_RECEIVED_ERROR;
		if (!hba->saved_uic_err) {
			err_handling = false;
			goto out;
		}
	}
out:
	spin_unlock_irqrestore(hba->host->host_lock, flags);
	return err_handling;
}

/**
 * ufshcd_err_handler - handle UFS errors that require s/w attention
 * @work: pointer to work structure
 */
static void ufshcd_err_handler(struct work_struct *work)
{
	struct ufs_hba *hba;
	unsigned long flags;
	u32 err_xfer = 0;
	u32 err_tm = 0;
	int err = 0;
	int tag;
	bool needs_reset = false;

	hba = container_of(work, struct ufs_hba, eh_work);

	pm_runtime_get_sync(hba->dev);
	ufshcd_hold(hba, false);

	spin_lock_irqsave(hba->host->host_lock, flags);
	if (hba->ufshcd_state == UFSHCD_STATE_RESET)
		goto out;

	hba->ufshcd_state = UFSHCD_STATE_RESET;
	ufshcd_set_eh_in_progress(hba);

	/* Complete requests that have door-bell cleared by h/w */
	ufshcd_complete_requests(hba);

	if (hba->dev_quirks & UFS_DEVICE_QUIRK_RECOVERY_FROM_DL_NAC_ERRORS) {
		bool ret;

		spin_unlock_irqrestore(hba->host->host_lock, flags);
		/* release the lock as ufshcd_quirk_dl_nac_errors() may sleep */
		ret = ufshcd_quirk_dl_nac_errors(hba);
		spin_lock_irqsave(hba->host->host_lock, flags);
		if (!ret)
			goto skip_err_handling;
	}
	if ((hba->saved_err & INT_FATAL_ERRORS) ||
	    (hba->saved_err & UFSHCD_UIC_HIBERN8_MASK) ||
	    ((hba->saved_err & UIC_ERROR) &&
	    (hba->saved_uic_err & (UFSHCD_UIC_DL_PA_INIT_ERROR |
				   UFSHCD_UIC_DL_NAC_RECEIVED_ERROR |
				   UFSHCD_UIC_DL_TCx_REPLAY_ERROR))))
		needs_reset = true;

	/*
	 * if host reset is required then skip clearing the pending
	 * transfers forcefully because they will get cleared during
	 * host reset and restore
	 */
	if (needs_reset)
		goto skip_pending_xfer_clear;

	/* release lock as clear command might sleep */
	spin_unlock_irqrestore(hba->host->host_lock, flags);
	/* Clear pending transfer requests */
	for_each_set_bit(tag, &hba->outstanding_reqs, hba->nutrs) {
		if (ufshcd_clear_cmd(hba, tag)) {
			err_xfer = true;
			goto lock_skip_pending_xfer_clear;
		}
	}

	/* Clear pending task management requests */
	for_each_set_bit(tag, &hba->outstanding_tasks, hba->nutmrs) {
		if (ufshcd_clear_tm_cmd(hba, tag)) {
			err_tm = true;
			goto lock_skip_pending_xfer_clear;
		}
	}

lock_skip_pending_xfer_clear:
	spin_lock_irqsave(hba->host->host_lock, flags);

	/* Complete the requests that are cleared by s/w */
	ufshcd_complete_requests(hba);

	if (err_xfer || err_tm)
		needs_reset = true;

skip_pending_xfer_clear:
	/* Fatal errors need reset */
	if (needs_reset) {
		unsigned long max_doorbells = (1UL << hba->nutrs) - 1;

		/*
		 * ufshcd_reset_and_restore() does the link reinitialization
		 * which will need atleast one empty doorbell slot to send the
		 * device management commands (NOP and query commands).
		 * If there is no slot empty at this moment then free up last
		 * slot forcefully.
		 */
		if (hba->outstanding_reqs == max_doorbells)
			__ufshcd_transfer_req_compl(hba,
						    (1UL << (hba->nutrs - 1)));

		spin_unlock_irqrestore(hba->host->host_lock, flags);
		err = ufshcd_reset_and_restore(hba);
		spin_lock_irqsave(hba->host->host_lock, flags);
		if (err) {
			dev_err(hba->dev, "%s: reset and restore failed\n",
					__func__);
			hba->ufshcd_state = UFSHCD_STATE_ERROR;
		}
		/*
		 * Inform scsi mid-layer that we did reset and allow to handle
		 * Unit Attention properly.
		 */
		scsi_report_bus_reset(hba->host, 0);
		hba->saved_err = 0;
		hba->saved_uic_err = 0;
	}

skip_err_handling:
	if (!needs_reset) {
		hba->ufshcd_state = UFSHCD_STATE_OPERATIONAL;
		if (hba->saved_err || hba->saved_uic_err)
			dev_err_ratelimited(hba->dev, "%s: exit: saved_err 0x%x saved_uic_err 0x%x",
			    __func__, hba->saved_err, hba->saved_uic_err);
	}

	ufshcd_clear_eh_in_progress(hba);

out:
	spin_unlock_irqrestore(hba->host->host_lock, flags);
	ufshcd_scsi_unblock_requests(hba);
	ufshcd_release(hba);
	pm_runtime_put_sync(hba->dev);
}

/**
 * ufshcd_update_uic_error - check and set fatal UIC error flags.
 * @hba: per-adapter instance
 *
 * Returns
 *  IRQ_HANDLED - If interrupt is valid
 *  IRQ_NONE    - If invalid interrupt
 */
static irqreturn_t ufshcd_update_uic_error(struct ufs_hba *hba)
{
	u32 reg;
	irqreturn_t retval = IRQ_NONE;

	/* PHY layer lane error */
	reg = ufshcd_readl(hba, REG_UIC_ERROR_CODE_PHY_ADAPTER_LAYER);
	/* Ignore LINERESET indication, as this is not an error */
	if ((reg & UIC_PHY_ADAPTER_LAYER_ERROR) &&
	    (reg & UIC_PHY_ADAPTER_LAYER_LANE_ERR_MASK)) {
		/*
		 * To know whether this error is fatal or not, DB timeout
		 * must be checked but this error is handled separately.
		 */
		dev_dbg(hba->dev, "%s: UIC Lane error reported\n", __func__);
		ufshcd_update_reg_hist(&hba->ufs_stats.pa_err, reg);
		retval |= IRQ_HANDLED;
	}

	/* PA_INIT_ERROR is fatal and needs UIC reset */
	reg = ufshcd_readl(hba, REG_UIC_ERROR_CODE_DATA_LINK_LAYER);
	if ((reg & UIC_DATA_LINK_LAYER_ERROR) &&
	    (reg & UIC_DATA_LINK_LAYER_ERROR_CODE_MASK)) {
		ufshcd_update_reg_hist(&hba->ufs_stats.dl_err, reg);

		if (reg & UIC_DATA_LINK_LAYER_ERROR_PA_INIT)
			hba->uic_error |= UFSHCD_UIC_DL_PA_INIT_ERROR;
		else if (hba->dev_quirks &
				UFS_DEVICE_QUIRK_RECOVERY_FROM_DL_NAC_ERRORS) {
			if (reg & UIC_DATA_LINK_LAYER_ERROR_NAC_RECEIVED)
				hba->uic_error |=
					UFSHCD_UIC_DL_NAC_RECEIVED_ERROR;
			else if (reg & UIC_DATA_LINK_LAYER_ERROR_TCx_REPLAY_TIMEOUT)
				hba->uic_error |= UFSHCD_UIC_DL_TCx_REPLAY_ERROR;
		}
		retval |= IRQ_HANDLED;
	}

	/* UIC NL/TL/DME errors needs software retry */
	reg = ufshcd_readl(hba, REG_UIC_ERROR_CODE_NETWORK_LAYER);
	if ((reg & UIC_NETWORK_LAYER_ERROR) &&
	    (reg & UIC_NETWORK_LAYER_ERROR_CODE_MASK)) {
		ufshcd_update_reg_hist(&hba->ufs_stats.nl_err, reg);
		hba->uic_error |= UFSHCD_UIC_NL_ERROR;
		retval |= IRQ_HANDLED;
	}

	reg = ufshcd_readl(hba, REG_UIC_ERROR_CODE_TRANSPORT_LAYER);
	if ((reg & UIC_TRANSPORT_LAYER_ERROR) &&
	    (reg & UIC_TRANSPORT_LAYER_ERROR_CODE_MASK)) {
		ufshcd_update_reg_hist(&hba->ufs_stats.tl_err, reg);
		hba->uic_error |= UFSHCD_UIC_TL_ERROR;
		retval |= IRQ_HANDLED;
	}

	reg = ufshcd_readl(hba, REG_UIC_ERROR_CODE_DME);
	if ((reg & UIC_DME_ERROR) &&
	    (reg & UIC_DME_ERROR_CODE_MASK)) {
		ufshcd_update_reg_hist(&hba->ufs_stats.dme_err, reg);
		hba->uic_error |= UFSHCD_UIC_DME_ERROR;
		retval |= IRQ_HANDLED;
	}

	dev_dbg(hba->dev, "%s: UIC error flags = 0x%08x\n",
			__func__, hba->uic_error);
	return retval;
}

static bool ufshcd_is_auto_hibern8_error(struct ufs_hba *hba,
					 u32 intr_mask)
{
	if (!ufshcd_is_auto_hibern8_supported(hba) ||
	    !ufshcd_is_auto_hibern8_enabled(hba))
		return false;

	if (!(intr_mask & UFSHCD_UIC_HIBERN8_MASK))
		return false;

	if (hba->active_uic_cmd &&
	    (hba->active_uic_cmd->command == UIC_CMD_DME_HIBER_ENTER ||
	    hba->active_uic_cmd->command == UIC_CMD_DME_HIBER_EXIT))
		return false;

	return true;
}

/**
 * ufshcd_check_errors - Check for errors that need s/w attention
 * @hba: per-adapter instance
 *
 * Returns
 *  IRQ_HANDLED - If interrupt is valid
 *  IRQ_NONE    - If invalid interrupt
 */
static irqreturn_t ufshcd_check_errors(struct ufs_hba *hba)
{
	bool queue_eh_work = false;
	irqreturn_t retval = IRQ_NONE;

	if (hba->errors & INT_FATAL_ERRORS) {
		ufshcd_update_reg_hist(&hba->ufs_stats.fatal_err, hba->errors);
		queue_eh_work = true;
	}

	if (hba->errors & UIC_ERROR) {
		hba->uic_error = 0;
		retval = ufshcd_update_uic_error(hba);
		if (hba->uic_error)
			queue_eh_work = true;
	}

	if (hba->errors & UFSHCD_UIC_HIBERN8_MASK) {
		dev_err(hba->dev,
			"%s: Auto Hibern8 %s failed - status: 0x%08x, upmcrs: 0x%08x\n",
			__func__, (hba->errors & UIC_HIBERNATE_ENTER) ?
			"Enter" : "Exit",
			hba->errors, ufshcd_get_upmcrs(hba));
		ufshcd_update_reg_hist(&hba->ufs_stats.auto_hibern8_err,
				       hba->errors);
		queue_eh_work = true;
	}

	if (queue_eh_work) {
		/*
		 * update the transfer error masks to sticky bits, let's do this
		 * irrespective of current ufshcd_state.
		 */
		hba->saved_err |= hba->errors;
		hba->saved_uic_err |= hba->uic_error;

		/* handle fatal errors only when link is functional */
		if (hba->ufshcd_state == UFSHCD_STATE_OPERATIONAL) {
			/* block commands from scsi mid-layer */
			ufshcd_scsi_block_requests(hba);

			hba->ufshcd_state = UFSHCD_STATE_EH_SCHEDULED;

			/* dump controller state before resetting */
			if (hba->saved_err & (INT_FATAL_ERRORS | UIC_ERROR)) {
				bool pr_prdt = !!(hba->saved_err &
						SYSTEM_BUS_FATAL_ERROR);

				dev_err(hba->dev, "%s: saved_err 0x%x saved_uic_err 0x%x\n",
					__func__, hba->saved_err,
					hba->saved_uic_err);

				ufshcd_print_host_regs(hba);
				ufshcd_print_pwr_info(hba);
				ufshcd_print_tmrs(hba, hba->outstanding_tasks);
				ufshcd_print_trs(hba, hba->outstanding_reqs,
							pr_prdt);
			}
			schedule_work(&hba->eh_work);
		}
		retval |= IRQ_HANDLED;
	}
	/*
	 * if (!queue_eh_work) -
	 * Other errors are either non-fatal where host recovers
	 * itself without s/w intervention or errors that will be
	 * handled by the SCSI core layer.
	 */
	return retval;
<<<<<<< HEAD
=======
}

struct ctm_info {
	struct ufs_hba	*hba;
	unsigned long	pending;
	unsigned int	ncpl;
};

static bool ufshcd_compl_tm(struct request *req, void *priv, bool reserved)
{
	struct ctm_info *const ci = priv;
	struct completion *c;

	WARN_ON_ONCE(reserved);
	if (test_bit(req->tag, &ci->pending))
		return true;
	ci->ncpl++;
	c = req->end_io_data;
	if (c)
		complete(c);
	return true;
>>>>>>> 82a39b50
}

/**
 * ufshcd_tmc_handler - handle task management function completion
 * @hba: per adapter instance
 *
 * Returns
 *  IRQ_HANDLED - If interrupt is valid
 *  IRQ_NONE    - If invalid interrupt
 */
static irqreturn_t ufshcd_tmc_handler(struct ufs_hba *hba)
{
	struct request_queue *q = hba->tmf_queue;
	struct ctm_info ci = {
		.hba	 = hba,
		.pending = ufshcd_readl(hba, REG_UTP_TASK_REQ_DOOR_BELL),
	};

<<<<<<< HEAD
	tm_doorbell = ufshcd_readl(hba, REG_UTP_TASK_REQ_DOOR_BELL);
	hba->tm_condition = tm_doorbell ^ hba->outstanding_tasks;
	if (hba->tm_condition) {
		wake_up(&hba->tm_wq);
		return IRQ_HANDLED;
	} else {
		return IRQ_NONE;
	}
=======
	blk_mq_tagset_busy_iter(q->tag_set, ufshcd_compl_tm, &ci);
	return ci.ncpl ? IRQ_HANDLED : IRQ_NONE;
>>>>>>> 82a39b50
}

/**
 * ufshcd_sl_intr - Interrupt service routine
 * @hba: per adapter instance
 * @intr_status: contains interrupts generated by the controller
 *
 * Returns
 *  IRQ_HANDLED - If interrupt is valid
 *  IRQ_NONE    - If invalid interrupt
 */
static irqreturn_t ufshcd_sl_intr(struct ufs_hba *hba, u32 intr_status)
{
	irqreturn_t retval = IRQ_NONE;

	hba->errors = UFSHCD_ERROR_MASK & intr_status;

	if (ufshcd_is_auto_hibern8_error(hba, intr_status))
		hba->errors |= (UFSHCD_UIC_HIBERN8_MASK & intr_status);

	if (hba->errors)
		retval |= ufshcd_check_errors(hba);

	if (intr_status & UFSHCD_UIC_MASK)
		retval |= ufshcd_uic_cmd_compl(hba, intr_status);

	if (intr_status & UTP_TASK_REQ_COMPL)
		retval |= ufshcd_tmc_handler(hba);

	if (intr_status & UTP_TRANSFER_REQ_COMPL)
		retval |= ufshcd_transfer_req_compl(hba);

	return retval;
}

/**
 * ufshcd_intr - Main interrupt service routine
 * @irq: irq number
 * @__hba: pointer to adapter instance
 *
 * Returns
 *  IRQ_HANDLED - If interrupt is valid
 *  IRQ_NONE    - If invalid interrupt
 */
static irqreturn_t ufshcd_intr(int irq, void *__hba)
{
	u32 intr_status, enabled_intr_status = 0;
	irqreturn_t retval = IRQ_NONE;
	struct ufs_hba *hba = __hba;
	int retries = hba->nutrs;

	spin_lock(hba->host->host_lock);
	intr_status = ufshcd_readl(hba, REG_INTERRUPT_STATUS);

	/*
	 * There could be max of hba->nutrs reqs in flight and in worst case
	 * if the reqs get finished 1 by 1 after the interrupt status is
	 * read, make sure we handle them by checking the interrupt status
	 * again in a loop until we process all of the reqs before returning.
	 */
	while (intr_status && retries--) {
		enabled_intr_status =
			intr_status & ufshcd_readl(hba, REG_INTERRUPT_ENABLE);
		if (intr_status)
			ufshcd_writel(hba, intr_status, REG_INTERRUPT_STATUS);
		if (enabled_intr_status)
			retval |= ufshcd_sl_intr(hba, enabled_intr_status);

		intr_status = ufshcd_readl(hba, REG_INTERRUPT_STATUS);
	}

	if (retval == IRQ_NONE) {
		dev_err(hba->dev, "%s: Unhandled interrupt 0x%08x\n",
					__func__, intr_status);
		ufshcd_dump_regs(hba, 0, UFSHCI_REG_SPACE_SIZE, "host_regs: ");
	}

	spin_unlock(hba->host->host_lock);
	return retval;
}

static int ufshcd_clear_tm_cmd(struct ufs_hba *hba, int tag)
{
	int err = 0;
	u32 mask = 1 << tag;
	unsigned long flags;

	if (!test_bit(tag, &hba->outstanding_tasks))
		goto out;

	spin_lock_irqsave(hba->host->host_lock, flags);
	ufshcd_utmrl_clear(hba, tag);
	spin_unlock_irqrestore(hba->host->host_lock, flags);

	/* poll for max. 1 sec to clear door bell register by h/w */
	err = ufshcd_wait_for_register(hba,
			REG_UTP_TASK_REQ_DOOR_BELL,
			mask, 0, 1000, 1000, true);
out:
	return err;
}

static int __ufshcd_issue_tm_cmd(struct ufs_hba *hba,
		struct utp_task_req_desc *treq, u8 tm_function)
{
	struct request_queue *q = hba->tmf_queue;
	struct Scsi_Host *host = hba->host;
	DECLARE_COMPLETION_ONSTACK(wait);
	struct request *req;
	unsigned long flags;
	int task_tag, err;

	/*
	 * blk_get_request() is used here only to get a free tag.
	 */
	req = blk_get_request(q, REQ_OP_DRV_OUT, BLK_MQ_REQ_RESERVED);
	req->end_io_data = &wait;
	ufshcd_hold(hba, false);

	spin_lock_irqsave(host->host_lock, flags);
	blk_mq_start_request(req);

	task_tag = req->tag;
	treq->req_header.dword_0 |= cpu_to_be32(task_tag);

	memcpy(hba->utmrdl_base_addr + task_tag, treq, sizeof(*treq));
	ufshcd_vops_setup_task_mgmt(hba, task_tag, tm_function);

	/* send command to the controller */
	__set_bit(task_tag, &hba->outstanding_tasks);

	/* Make sure descriptors are ready before ringing the task doorbell */
	wmb();

	ufshcd_writel(hba, 1 << task_tag, REG_UTP_TASK_REQ_DOOR_BELL);
	/* Make sure that doorbell is committed immediately */
	wmb();

	spin_unlock_irqrestore(host->host_lock, flags);

	ufshcd_add_tm_upiu_trace(hba, task_tag, "tm_send");

	/* wait until the task management command is completed */
	err = wait_for_completion_io_timeout(&wait,
			msecs_to_jiffies(TM_CMD_TIMEOUT));
	if (!err) {
		/*
		 * Make sure that ufshcd_compl_tm() does not trigger a
		 * use-after-free.
		 */
		req->end_io_data = NULL;
		ufshcd_add_tm_upiu_trace(hba, task_tag, "tm_complete_err");
		dev_err(hba->dev, "%s: task management cmd 0x%.2x timed-out\n",
				__func__, tm_function);
		if (ufshcd_clear_tm_cmd(hba, task_tag))
			dev_WARN(hba->dev, "%s: unable to clear tm cmd (slot %d) after timeout\n",
					__func__, task_tag);
		err = -ETIMEDOUT;
	} else {
		err = 0;
		memcpy(treq, hba->utmrdl_base_addr + task_tag, sizeof(*treq));

		ufshcd_add_tm_upiu_trace(hba, task_tag, "tm_complete");
	}

	spin_lock_irqsave(hba->host->host_lock, flags);
	__clear_bit(task_tag, &hba->outstanding_tasks);
	spin_unlock_irqrestore(hba->host->host_lock, flags);

	ufshcd_release(hba);
	blk_put_request(req);

	return err;
}

/**
 * ufshcd_issue_tm_cmd - issues task management commands to controller
 * @hba: per adapter instance
 * @lun_id: LUN ID to which TM command is sent
 * @task_id: task ID to which the TM command is applicable
 * @tm_function: task management function opcode
 * @tm_response: task management service response return value
 *
 * Returns non-zero value on error, zero on success.
 */
static int ufshcd_issue_tm_cmd(struct ufs_hba *hba, int lun_id, int task_id,
		u8 tm_function, u8 *tm_response)
{
	struct utp_task_req_desc treq = { { 0 }, };
	int ocs_value, err;

	/* Configure task request descriptor */
	treq.header.dword_0 = cpu_to_le32(UTP_REQ_DESC_INT_CMD);
	treq.header.dword_2 = cpu_to_le32(OCS_INVALID_COMMAND_STATUS);

	/* Configure task request UPIU */
	treq.req_header.dword_0 = cpu_to_be32(lun_id << 8) |
				  cpu_to_be32(UPIU_TRANSACTION_TASK_REQ << 24);
	treq.req_header.dword_1 = cpu_to_be32(tm_function << 16);

	/*
	 * The host shall provide the same value for LUN field in the basic
	 * header and for Input Parameter.
	 */
	treq.input_param1 = cpu_to_be32(lun_id);
	treq.input_param2 = cpu_to_be32(task_id);

	err = __ufshcd_issue_tm_cmd(hba, &treq, tm_function);
	if (err == -ETIMEDOUT)
		return err;

	ocs_value = le32_to_cpu(treq.header.dword_2) & MASK_OCS;
	if (ocs_value != OCS_SUCCESS)
		dev_err(hba->dev, "%s: failed, ocs = 0x%x\n",
				__func__, ocs_value);
	else if (tm_response)
		*tm_response = be32_to_cpu(treq.output_param1) &
				MASK_TM_SERVICE_RESP;
	return err;
}

/**
 * ufshcd_issue_devman_upiu_cmd - API for sending "utrd" type requests
 * @hba:	per-adapter instance
 * @req_upiu:	upiu request
 * @rsp_upiu:	upiu reply
 * @msgcode:	message code, one of UPIU Transaction Codes Initiator to Target
 * @desc_buff:	pointer to descriptor buffer, NULL if NA
 * @buff_len:	descriptor size, 0 if NA
 * @desc_op:	descriptor operation
 *
 * Those type of requests uses UTP Transfer Request Descriptor - utrd.
 * Therefore, it "rides" the device management infrastructure: uses its tag and
 * tasks work queues.
 *
 * Since there is only one available tag for device management commands,
 * the caller is expected to hold the hba->dev_cmd.lock mutex.
 */
static int ufshcd_issue_devman_upiu_cmd(struct ufs_hba *hba,
					struct utp_upiu_req *req_upiu,
					struct utp_upiu_req *rsp_upiu,
					u8 *desc_buff, int *buff_len,
					int cmd_type,
					enum query_opcode desc_op)
{
	struct request_queue *q = hba->cmd_queue;
	struct request *req;
	struct ufshcd_lrb *lrbp;
	int err = 0;
	int tag;
	struct completion wait;
	unsigned long flags;
	u32 upiu_flags;

	down_read(&hba->clk_scaling_lock);

	req = blk_get_request(q, REQ_OP_DRV_OUT, 0);
	if (IS_ERR(req)) {
		err = PTR_ERR(req);
		goto out_unlock;
	}
	tag = req->tag;
	WARN_ON_ONCE(!ufshcd_valid_tag(hba, tag));

	init_completion(&wait);
	lrbp = &hba->lrb[tag];
	WARN_ON(lrbp->cmd);

	lrbp->cmd = NULL;
	lrbp->sense_bufflen = 0;
	lrbp->sense_buffer = NULL;
	lrbp->task_tag = tag;
	lrbp->lun = 0;
	lrbp->intr_cmd = true;
	hba->dev_cmd.type = cmd_type;

	switch (hba->ufs_version) {
	case UFSHCI_VERSION_10:
	case UFSHCI_VERSION_11:
		lrbp->command_type = UTP_CMD_TYPE_DEV_MANAGE;
		break;
	default:
		lrbp->command_type = UTP_CMD_TYPE_UFS_STORAGE;
		break;
	}

	/* update the task tag in the request upiu */
	req_upiu->header.dword_0 |= cpu_to_be32(tag);

	ufshcd_prepare_req_desc_hdr(lrbp, &upiu_flags, DMA_NONE);

	/* just copy the upiu request as it is */
	memcpy(lrbp->ucd_req_ptr, req_upiu, sizeof(*lrbp->ucd_req_ptr));
	if (desc_buff && desc_op == UPIU_QUERY_OPCODE_WRITE_DESC) {
		/* The Data Segment Area is optional depending upon the query
		 * function value. for WRITE DESCRIPTOR, the data segment
		 * follows right after the tsf.
		 */
		memcpy(lrbp->ucd_req_ptr + 1, desc_buff, *buff_len);
		*buff_len = 0;
	}

	memset(lrbp->ucd_rsp_ptr, 0, sizeof(struct utp_upiu_rsp));

	hba->dev_cmd.complete = &wait;

	/* Make sure descriptors are ready before ringing the doorbell */
	wmb();
	spin_lock_irqsave(hba->host->host_lock, flags);
	ufshcd_send_command(hba, tag);
	spin_unlock_irqrestore(hba->host->host_lock, flags);

	/*
	 * ignore the returning value here - ufshcd_check_query_response is
	 * bound to fail since dev_cmd.query and dev_cmd.type were left empty.
	 * read the response directly ignoring all errors.
	 */
	ufshcd_wait_for_dev_cmd(hba, lrbp, QUERY_REQ_TIMEOUT);

	/* just copy the upiu response as it is */
	memcpy(rsp_upiu, lrbp->ucd_rsp_ptr, sizeof(*rsp_upiu));
	if (desc_buff && desc_op == UPIU_QUERY_OPCODE_READ_DESC) {
		u8 *descp = (u8 *)lrbp->ucd_rsp_ptr + sizeof(*rsp_upiu);
		u16 resp_len = be32_to_cpu(lrbp->ucd_rsp_ptr->header.dword_2) &
			       MASK_QUERY_DATA_SEG_LEN;

		if (*buff_len >= resp_len) {
			memcpy(desc_buff, descp, resp_len);
			*buff_len = resp_len;
		} else {
			dev_warn(hba->dev, "rsp size is bigger than buffer");
			*buff_len = 0;
			err = -EINVAL;
		}
	}

	blk_put_request(req);
out_unlock:
	up_read(&hba->clk_scaling_lock);
	return err;
}

/**
 * ufshcd_exec_raw_upiu_cmd - API function for sending raw upiu commands
 * @hba:	per-adapter instance
 * @req_upiu:	upiu request
 * @rsp_upiu:	upiu reply - only 8 DW as we do not support scsi commands
 * @msgcode:	message code, one of UPIU Transaction Codes Initiator to Target
 * @desc_buff:	pointer to descriptor buffer, NULL if NA
 * @buff_len:	descriptor size, 0 if NA
 * @desc_op:	descriptor operation
 *
 * Supports UTP Transfer requests (nop and query), and UTP Task
 * Management requests.
 * It is up to the caller to fill the upiu conent properly, as it will
 * be copied without any further input validations.
 */
int ufshcd_exec_raw_upiu_cmd(struct ufs_hba *hba,
			     struct utp_upiu_req *req_upiu,
			     struct utp_upiu_req *rsp_upiu,
			     int msgcode,
			     u8 *desc_buff, int *buff_len,
			     enum query_opcode desc_op)
{
	int err;
	int cmd_type = DEV_CMD_TYPE_QUERY;
	struct utp_task_req_desc treq = { { 0 }, };
	int ocs_value;
	u8 tm_f = be32_to_cpu(req_upiu->header.dword_1) >> 16 & MASK_TM_FUNC;

	switch (msgcode) {
	case UPIU_TRANSACTION_NOP_OUT:
		cmd_type = DEV_CMD_TYPE_NOP;
		/* fall through */
	case UPIU_TRANSACTION_QUERY_REQ:
		ufshcd_hold(hba, false);
		mutex_lock(&hba->dev_cmd.lock);
		err = ufshcd_issue_devman_upiu_cmd(hba, req_upiu, rsp_upiu,
						   desc_buff, buff_len,
						   cmd_type, desc_op);
		mutex_unlock(&hba->dev_cmd.lock);
		ufshcd_release(hba);

		break;
	case UPIU_TRANSACTION_TASK_REQ:
		treq.header.dword_0 = cpu_to_le32(UTP_REQ_DESC_INT_CMD);
		treq.header.dword_2 = cpu_to_le32(OCS_INVALID_COMMAND_STATUS);

		memcpy(&treq.req_header, req_upiu, sizeof(*req_upiu));

		err = __ufshcd_issue_tm_cmd(hba, &treq, tm_f);
		if (err == -ETIMEDOUT)
			break;

		ocs_value = le32_to_cpu(treq.header.dword_2) & MASK_OCS;
		if (ocs_value != OCS_SUCCESS) {
			dev_err(hba->dev, "%s: failed, ocs = 0x%x\n", __func__,
				ocs_value);
			break;
		}

		memcpy(rsp_upiu, &treq.rsp_header, sizeof(*rsp_upiu));

		break;
	default:
		err = -EINVAL;

		break;
	}

	return err;
}

/**
 * ufshcd_eh_device_reset_handler - device reset handler registered to
 *                                    scsi layer.
 * @cmd: SCSI command pointer
 *
 * Returns SUCCESS/FAILED
 */
static int ufshcd_eh_device_reset_handler(struct scsi_cmnd *cmd)
{
	struct Scsi_Host *host;
	struct ufs_hba *hba;
	u32 pos;
	int err;
	u8 resp = 0xF, lun;
	unsigned long flags;

	host = cmd->device->host;
	hba = shost_priv(host);

	lun = ufshcd_scsi_to_upiu_lun(cmd->device->lun);
	err = ufshcd_issue_tm_cmd(hba, lun, 0, UFS_LOGICAL_RESET, &resp);
	if (err || resp != UPIU_TASK_MANAGEMENT_FUNC_COMPL) {
		if (!err)
			err = resp;
		goto out;
	}

	/* clear the commands that were pending for corresponding LUN */
	for_each_set_bit(pos, &hba->outstanding_reqs, hba->nutrs) {
		if (hba->lrb[pos].lun == lun) {
			err = ufshcd_clear_cmd(hba, pos);
			if (err)
				break;
		}
	}
	spin_lock_irqsave(host->host_lock, flags);
	ufshcd_transfer_req_compl(hba);
	spin_unlock_irqrestore(host->host_lock, flags);

out:
	hba->req_abort_count = 0;
	ufshcd_update_reg_hist(&hba->ufs_stats.dev_reset, (u32)err);
	if (!err) {
		err = SUCCESS;
	} else {
		dev_err(hba->dev, "%s: failed with err %d\n", __func__, err);
		err = FAILED;
	}
	return err;
}

static void ufshcd_set_req_abort_skip(struct ufs_hba *hba, unsigned long bitmap)
{
	struct ufshcd_lrb *lrbp;
	int tag;

	for_each_set_bit(tag, &bitmap, hba->nutrs) {
		lrbp = &hba->lrb[tag];
		lrbp->req_abort_skip = true;
	}
}

/**
 * ufshcd_abort - abort a specific command
 * @cmd: SCSI command pointer
 *
 * Abort the pending command in device by sending UFS_ABORT_TASK task management
 * command, and in host controller by clearing the door-bell register. There can
 * be race between controller sending the command to the device while abort is
 * issued. To avoid that, first issue UFS_QUERY_TASK to check if the command is
 * really issued and then try to abort it.
 *
 * Returns SUCCESS/FAILED
 */
static int ufshcd_abort(struct scsi_cmnd *cmd)
{
	struct Scsi_Host *host;
	struct ufs_hba *hba;
	unsigned long flags;
	unsigned int tag;
	int err = 0;
	int poll_cnt;
	u8 resp = 0xF;
	struct ufshcd_lrb *lrbp;
	u32 reg;

	host = cmd->device->host;
	hba = shost_priv(host);
	tag = cmd->request->tag;
	lrbp = &hba->lrb[tag];
	if (!ufshcd_valid_tag(hba, tag)) {
		dev_err(hba->dev,
			"%s: invalid command tag %d: cmd=0x%p, cmd->request=0x%p",
			__func__, tag, cmd, cmd->request);
		BUG();
	}

	/*
	 * Task abort to the device W-LUN is illegal. When this command
	 * will fail, due to spec violation, scsi err handling next step
	 * will be to send LU reset which, again, is a spec violation.
	 * To avoid these unnecessary/illegal step we skip to the last error
	 * handling stage: reset and restore.
	 */
	if (lrbp->lun == UFS_UPIU_UFS_DEVICE_WLUN)
		return ufshcd_eh_host_reset_handler(cmd);

	ufshcd_hold(hba, false);
	reg = ufshcd_readl(hba, REG_UTP_TRANSFER_REQ_DOOR_BELL);
	/* If command is already aborted/completed, return SUCCESS */
	if (!(test_bit(tag, &hba->outstanding_reqs))) {
		dev_err(hba->dev,
			"%s: cmd at tag %d already completed, outstanding=0x%lx, doorbell=0x%x\n",
			__func__, tag, hba->outstanding_reqs, reg);
		goto out;
	}

	if (!(reg & (1 << tag))) {
		dev_err(hba->dev,
		"%s: cmd was completed, but without a notifying intr, tag = %d",
		__func__, tag);
	}

	/* Print Transfer Request of aborted task */
	dev_err(hba->dev, "%s: Device abort task at tag %d\n", __func__, tag);

	/*
	 * Print detailed info about aborted request.
	 * As more than one request might get aborted at the same time,
	 * print full information only for the first aborted request in order
	 * to reduce repeated printouts. For other aborted requests only print
	 * basic details.
	 */
	scsi_print_command(hba->lrb[tag].cmd);
	if (!hba->req_abort_count) {
		ufshcd_update_reg_hist(&hba->ufs_stats.task_abort, 0);
		ufshcd_print_host_regs(hba);
		ufshcd_print_host_state(hba);
		ufshcd_print_pwr_info(hba);
		ufshcd_print_trs(hba, 1 << tag, true);
	} else {
		ufshcd_print_trs(hba, 1 << tag, false);
	}
	hba->req_abort_count++;

	/* Skip task abort in case previous aborts failed and report failure */
	if (lrbp->req_abort_skip) {
		err = -EIO;
		goto out;
	}

	for (poll_cnt = 100; poll_cnt; poll_cnt--) {
		err = ufshcd_issue_tm_cmd(hba, lrbp->lun, lrbp->task_tag,
				UFS_QUERY_TASK, &resp);
		if (!err && resp == UPIU_TASK_MANAGEMENT_FUNC_SUCCEEDED) {
			/* cmd pending in the device */
			dev_err(hba->dev, "%s: cmd pending in the device. tag = %d\n",
				__func__, tag);
			break;
		} else if (!err && resp == UPIU_TASK_MANAGEMENT_FUNC_COMPL) {
			/*
			 * cmd not pending in the device, check if it is
			 * in transition.
			 */
			dev_err(hba->dev, "%s: cmd at tag %d not pending in the device.\n",
				__func__, tag);
			reg = ufshcd_readl(hba, REG_UTP_TRANSFER_REQ_DOOR_BELL);
			if (reg & (1 << tag)) {
				/* sleep for max. 200us to stabilize */
				usleep_range(100, 200);
				continue;
			}
			/* command completed already */
			dev_err(hba->dev, "%s: cmd at tag %d successfully cleared from DB.\n",
				__func__, tag);
			goto cleanup;
		} else {
			dev_err(hba->dev,
				"%s: no response from device. tag = %d, err %d\n",
				__func__, tag, err);
			if (!err)
				err = resp; /* service response error */
			goto out;
		}
	}

	if (!poll_cnt) {
		err = -EBUSY;
		goto out;
	}

	err = ufshcd_issue_tm_cmd(hba, lrbp->lun, lrbp->task_tag,
			UFS_ABORT_TASK, &resp);
	if (err || resp != UPIU_TASK_MANAGEMENT_FUNC_COMPL) {
		if (!err) {
			err = resp; /* service response error */
			dev_err(hba->dev, "%s: issued. tag = %d, err %d\n",
				__func__, tag, err);
		}
		goto out;
	}

	err = ufshcd_clear_cmd(hba, tag);
	if (err) {
		dev_err(hba->dev, "%s: Failed clearing cmd at tag %d, err %d\n",
			__func__, tag, err);
		goto out;
	}

cleanup:
	scsi_dma_unmap(cmd);

	spin_lock_irqsave(host->host_lock, flags);
	ufshcd_outstanding_req_clear(hba, tag);
	hba->lrb[tag].cmd = NULL;
	spin_unlock_irqrestore(host->host_lock, flags);

out:
	if (!err) {
		err = SUCCESS;
	} else {
		dev_err(hba->dev, "%s: failed with err %d\n", __func__, err);
		ufshcd_set_req_abort_skip(hba, hba->outstanding_reqs);
		err = FAILED;
	}

	/*
	 * This ufshcd_release() corresponds to the original scsi cmd that got
	 * aborted here (as we won't get any IRQ for it).
	 */
	ufshcd_release(hba);
	return err;
}

/**
 * ufshcd_host_reset_and_restore - reset and restore host controller
 * @hba: per-adapter instance
 *
 * Note that host controller reset may issue DME_RESET to
 * local and remote (device) Uni-Pro stack and the attributes
 * are reset to default state.
 *
 * Returns zero on success, non-zero on failure
 */
static int ufshcd_host_reset_and_restore(struct ufs_hba *hba)
{
	int err;
	unsigned long flags;

	/*
	 * Stop the host controller and complete the requests
	 * cleared by h/w
	 */
	spin_lock_irqsave(hba->host->host_lock, flags);
	ufshcd_hba_stop(hba, false);
	hba->silence_err_logs = true;
	ufshcd_complete_requests(hba);
	hba->silence_err_logs = false;
	spin_unlock_irqrestore(hba->host->host_lock, flags);

	/* scale up clocks to max frequency before full reinitialization */
	ufshcd_scale_clks(hba, true);

	err = ufshcd_hba_enable(hba);
	if (err)
		goto out;

	/* Establish the link again and restore the device */
	err = ufshcd_probe_hba(hba);

	if (!err && (hba->ufshcd_state != UFSHCD_STATE_OPERATIONAL))
		err = -EIO;
out:
	if (err)
		dev_err(hba->dev, "%s: Host init failed %d\n", __func__, err);
	ufshcd_update_reg_hist(&hba->ufs_stats.host_reset, (u32)err);
	return err;
}

/**
 * ufshcd_reset_and_restore - reset and re-initialize host/device
 * @hba: per-adapter instance
 *
 * Reset and recover device, host and re-establish link. This
 * is helpful to recover the communication in fatal error conditions.
 *
 * Returns zero on success, non-zero on failure
 */
static int ufshcd_reset_and_restore(struct ufs_hba *hba)
{
	int err = 0;
	int retries = MAX_HOST_RESET_RETRIES;

	do {
		/* Reset the attached device */
		ufshcd_vops_device_reset(hba);

		err = ufshcd_host_reset_and_restore(hba);
	} while (err && --retries);

	return err;
}

/**
 * ufshcd_eh_host_reset_handler - host reset handler registered to scsi layer
 * @cmd: SCSI command pointer
 *
 * Returns SUCCESS/FAILED
 */
static int ufshcd_eh_host_reset_handler(struct scsi_cmnd *cmd)
{
	int err;
	unsigned long flags;
	struct ufs_hba *hba;

	hba = shost_priv(cmd->device->host);

	ufshcd_hold(hba, false);
	/*
	 * Check if there is any race with fatal error handling.
	 * If so, wait for it to complete. Even though fatal error
	 * handling does reset and restore in some cases, don't assume
	 * anything out of it. We are just avoiding race here.
	 */
	do {
		spin_lock_irqsave(hba->host->host_lock, flags);
		if (!(work_pending(&hba->eh_work) ||
			    hba->ufshcd_state == UFSHCD_STATE_RESET ||
			    hba->ufshcd_state == UFSHCD_STATE_EH_SCHEDULED))
			break;
		spin_unlock_irqrestore(hba->host->host_lock, flags);
		dev_dbg(hba->dev, "%s: reset in progress\n", __func__);
		flush_work(&hba->eh_work);
	} while (1);

	hba->ufshcd_state = UFSHCD_STATE_RESET;
	ufshcd_set_eh_in_progress(hba);
	spin_unlock_irqrestore(hba->host->host_lock, flags);

	err = ufshcd_reset_and_restore(hba);

	spin_lock_irqsave(hba->host->host_lock, flags);
	if (!err) {
		err = SUCCESS;
		hba->ufshcd_state = UFSHCD_STATE_OPERATIONAL;
	} else {
		err = FAILED;
		hba->ufshcd_state = UFSHCD_STATE_ERROR;
	}
	ufshcd_clear_eh_in_progress(hba);
	spin_unlock_irqrestore(hba->host->host_lock, flags);

	ufshcd_release(hba);
	return err;
}

/**
 * ufshcd_get_max_icc_level - calculate the ICC level
 * @sup_curr_uA: max. current supported by the regulator
 * @start_scan: row at the desc table to start scan from
 * @buff: power descriptor buffer
 *
 * Returns calculated max ICC level for specific regulator
 */
static u32 ufshcd_get_max_icc_level(int sup_curr_uA, u32 start_scan, char *buff)
{
	int i;
	int curr_uA;
	u16 data;
	u16 unit;

	for (i = start_scan; i >= 0; i--) {
		data = be16_to_cpup((__be16 *)&buff[2 * i]);
		unit = (data & ATTR_ICC_LVL_UNIT_MASK) >>
						ATTR_ICC_LVL_UNIT_OFFSET;
		curr_uA = data & ATTR_ICC_LVL_VALUE_MASK;
		switch (unit) {
		case UFSHCD_NANO_AMP:
			curr_uA = curr_uA / 1000;
			break;
		case UFSHCD_MILI_AMP:
			curr_uA = curr_uA * 1000;
			break;
		case UFSHCD_AMP:
			curr_uA = curr_uA * 1000 * 1000;
			break;
		case UFSHCD_MICRO_AMP:
		default:
			break;
		}
		if (sup_curr_uA >= curr_uA)
			break;
	}
	if (i < 0) {
		i = 0;
		pr_err("%s: Couldn't find valid icc_level = %d", __func__, i);
	}

	return (u32)i;
}

/**
 * ufshcd_calc_icc_level - calculate the max ICC level
 * In case regulators are not initialized we'll return 0
 * @hba: per-adapter instance
 * @desc_buf: power descriptor buffer to extract ICC levels from.
 * @len: length of desc_buff
 *
 * Returns calculated ICC level
 */
static u32 ufshcd_find_max_sup_active_icc_level(struct ufs_hba *hba,
							u8 *desc_buf, int len)
{
	u32 icc_level = 0;

	if (!hba->vreg_info.vcc || !hba->vreg_info.vccq ||
						!hba->vreg_info.vccq2) {
		dev_err(hba->dev,
			"%s: Regulator capability was not set, actvIccLevel=%d",
							__func__, icc_level);
		goto out;
	}

	if (hba->vreg_info.vcc && hba->vreg_info.vcc->max_uA)
		icc_level = ufshcd_get_max_icc_level(
				hba->vreg_info.vcc->max_uA,
				POWER_DESC_MAX_ACTV_ICC_LVLS - 1,
				&desc_buf[PWR_DESC_ACTIVE_LVLS_VCC_0]);

	if (hba->vreg_info.vccq && hba->vreg_info.vccq->max_uA)
		icc_level = ufshcd_get_max_icc_level(
				hba->vreg_info.vccq->max_uA,
				icc_level,
				&desc_buf[PWR_DESC_ACTIVE_LVLS_VCCQ_0]);

	if (hba->vreg_info.vccq2 && hba->vreg_info.vccq2->max_uA)
		icc_level = ufshcd_get_max_icc_level(
				hba->vreg_info.vccq2->max_uA,
				icc_level,
				&desc_buf[PWR_DESC_ACTIVE_LVLS_VCCQ2_0]);
out:
	return icc_level;
}

static void ufshcd_init_icc_levels(struct ufs_hba *hba)
{
	int ret;
	int buff_len = hba->desc_size.pwr_desc;
	u8 *desc_buf;

	desc_buf = kmalloc(buff_len, GFP_KERNEL);
	if (!desc_buf)
		return;

	ret = ufshcd_read_power_desc(hba, desc_buf, buff_len);
	if (ret) {
		dev_err(hba->dev,
			"%s: Failed reading power descriptor.len = %d ret = %d",
			__func__, buff_len, ret);
		goto out;
	}

	hba->init_prefetch_data.icc_level =
			ufshcd_find_max_sup_active_icc_level(hba,
			desc_buf, buff_len);
	dev_dbg(hba->dev, "%s: setting icc_level 0x%x",
			__func__, hba->init_prefetch_data.icc_level);

	ret = ufshcd_query_attr_retry(hba, UPIU_QUERY_OPCODE_WRITE_ATTR,
		QUERY_ATTR_IDN_ACTIVE_ICC_LVL, 0, 0,
		&hba->init_prefetch_data.icc_level);

	if (ret)
		dev_err(hba->dev,
			"%s: Failed configuring bActiveICCLevel = %d ret = %d",
			__func__, hba->init_prefetch_data.icc_level , ret);

out:
	kfree(desc_buf);
}

/**
 * ufshcd_scsi_add_wlus - Adds required W-LUs
 * @hba: per-adapter instance
 *
 * UFS device specification requires the UFS devices to support 4 well known
 * logical units:
 *	"REPORT_LUNS" (address: 01h)
 *	"UFS Device" (address: 50h)
 *	"RPMB" (address: 44h)
 *	"BOOT" (address: 30h)
 * UFS device's power management needs to be controlled by "POWER CONDITION"
 * field of SSU (START STOP UNIT) command. But this "power condition" field
 * will take effect only when its sent to "UFS device" well known logical unit
 * hence we require the scsi_device instance to represent this logical unit in
 * order for the UFS host driver to send the SSU command for power management.
 *
 * We also require the scsi_device instance for "RPMB" (Replay Protected Memory
 * Block) LU so user space process can control this LU. User space may also
 * want to have access to BOOT LU.
 *
 * This function adds scsi device instances for each of all well known LUs
 * (except "REPORT LUNS" LU).
 *
 * Returns zero on success (all required W-LUs are added successfully),
 * non-zero error value on failure (if failed to add any of the required W-LU).
 */
static int ufshcd_scsi_add_wlus(struct ufs_hba *hba)
{
	int ret = 0;
	struct scsi_device *sdev_rpmb;
	struct scsi_device *sdev_boot;

	hba->sdev_ufs_device = __scsi_add_device(hba->host, 0, 0,
		ufshcd_upiu_wlun_to_scsi_wlun(UFS_UPIU_UFS_DEVICE_WLUN), NULL);
	if (IS_ERR(hba->sdev_ufs_device)) {
		ret = PTR_ERR(hba->sdev_ufs_device);
		hba->sdev_ufs_device = NULL;
		goto out;
	}
	scsi_device_put(hba->sdev_ufs_device);

	sdev_rpmb = __scsi_add_device(hba->host, 0, 0,
		ufshcd_upiu_wlun_to_scsi_wlun(UFS_UPIU_RPMB_WLUN), NULL);
	if (IS_ERR(sdev_rpmb)) {
		ret = PTR_ERR(sdev_rpmb);
		goto remove_sdev_ufs_device;
	}
	scsi_device_put(sdev_rpmb);

	sdev_boot = __scsi_add_device(hba->host, 0, 0,
		ufshcd_upiu_wlun_to_scsi_wlun(UFS_UPIU_BOOT_WLUN), NULL);
	if (IS_ERR(sdev_boot))
		dev_err(hba->dev, "%s: BOOT WLUN not found\n", __func__);
	else
		scsi_device_put(sdev_boot);
	goto out;

remove_sdev_ufs_device:
	scsi_remove_device(hba->sdev_ufs_device);
out:
	return ret;
}

static int ufs_get_device_desc(struct ufs_hba *hba)
{
	int err;
	size_t buff_len;
	u8 model_index;
	u8 *desc_buf;
	struct ufs_dev_info *dev_info = &hba->dev_info;

	buff_len = max_t(size_t, hba->desc_size.dev_desc,
			 QUERY_DESC_MAX_SIZE + 1);
	desc_buf = kmalloc(buff_len, GFP_KERNEL);
	if (!desc_buf) {
		err = -ENOMEM;
		goto out;
	}

	err = ufshcd_read_device_desc(hba, desc_buf, hba->desc_size.dev_desc);
	if (err) {
		dev_err(hba->dev, "%s: Failed reading Device Desc. err = %d\n",
			__func__, err);
		goto out;
	}

	/*
	 * getting vendor (manufacturerID) and Bank Index in big endian
	 * format
	 */
	dev_info->wmanufacturerid = desc_buf[DEVICE_DESC_PARAM_MANF_ID] << 8 |
				     desc_buf[DEVICE_DESC_PARAM_MANF_ID + 1];

	model_index = desc_buf[DEVICE_DESC_PARAM_PRDCT_NAME];
	err = ufshcd_read_string_desc(hba, model_index,
				      &dev_info->model, SD_ASCII_STD);
	if (err < 0) {
		dev_err(hba->dev, "%s: Failed reading Product Name. err = %d\n",
			__func__, err);
		goto out;
	}

	/*
	 * ufshcd_read_string_desc returns size of the string
	 * reset the error value
	 */
	err = 0;

out:
	kfree(desc_buf);
	return err;
}

static void ufs_put_device_desc(struct ufs_hba *hba)
{
	struct ufs_dev_info *dev_info = &hba->dev_info;

	kfree(dev_info->model);
	dev_info->model = NULL;
}

static void ufs_fixup_device_setup(struct ufs_hba *hba)
{
	struct ufs_dev_fix *f;
	struct ufs_dev_info *dev_info = &hba->dev_info;

	for (f = ufs_fixups; f->quirk; f++) {
		if ((f->wmanufacturerid == dev_info->wmanufacturerid ||
		     f->wmanufacturerid == UFS_ANY_VENDOR) &&
		     ((dev_info->model &&
		       STR_PRFX_EQUAL(f->model, dev_info->model)) ||
		      !strcmp(f->model, UFS_ANY_MODEL)))
			hba->dev_quirks |= f->quirk;
	}
}

/**
 * ufshcd_tune_pa_tactivate - Tunes PA_TActivate of local UniPro
 * @hba: per-adapter instance
 *
 * PA_TActivate parameter can be tuned manually if UniPro version is less than
 * 1.61. PA_TActivate needs to be greater than or equal to peerM-PHY's
 * RX_MIN_ACTIVATETIME_CAPABILITY attribute. This optimal value can help reduce
 * the hibern8 exit latency.
 *
 * Returns zero on success, non-zero error value on failure.
 */
static int ufshcd_tune_pa_tactivate(struct ufs_hba *hba)
{
	int ret = 0;
	u32 peer_rx_min_activatetime = 0, tuned_pa_tactivate;

	ret = ufshcd_dme_peer_get(hba,
				  UIC_ARG_MIB_SEL(
					RX_MIN_ACTIVATETIME_CAPABILITY,
					UIC_ARG_MPHY_RX_GEN_SEL_INDEX(0)),
				  &peer_rx_min_activatetime);
	if (ret)
		goto out;

	/* make sure proper unit conversion is applied */
	tuned_pa_tactivate =
		((peer_rx_min_activatetime * RX_MIN_ACTIVATETIME_UNIT_US)
		 / PA_TACTIVATE_TIME_UNIT_US);
	ret = ufshcd_dme_set(hba, UIC_ARG_MIB(PA_TACTIVATE),
			     tuned_pa_tactivate);

out:
	return ret;
}

/**
 * ufshcd_tune_pa_hibern8time - Tunes PA_Hibern8Time of local UniPro
 * @hba: per-adapter instance
 *
 * PA_Hibern8Time parameter can be tuned manually if UniPro version is less than
 * 1.61. PA_Hibern8Time needs to be maximum of local M-PHY's
 * TX_HIBERN8TIME_CAPABILITY & peer M-PHY's RX_HIBERN8TIME_CAPABILITY.
 * This optimal value can help reduce the hibern8 exit latency.
 *
 * Returns zero on success, non-zero error value on failure.
 */
static int ufshcd_tune_pa_hibern8time(struct ufs_hba *hba)
{
	int ret = 0;
	u32 local_tx_hibern8_time_cap = 0, peer_rx_hibern8_time_cap = 0;
	u32 max_hibern8_time, tuned_pa_hibern8time;

	ret = ufshcd_dme_get(hba,
			     UIC_ARG_MIB_SEL(TX_HIBERN8TIME_CAPABILITY,
					UIC_ARG_MPHY_TX_GEN_SEL_INDEX(0)),
				  &local_tx_hibern8_time_cap);
	if (ret)
		goto out;

	ret = ufshcd_dme_peer_get(hba,
				  UIC_ARG_MIB_SEL(RX_HIBERN8TIME_CAPABILITY,
					UIC_ARG_MPHY_RX_GEN_SEL_INDEX(0)),
				  &peer_rx_hibern8_time_cap);
	if (ret)
		goto out;

	max_hibern8_time = max(local_tx_hibern8_time_cap,
			       peer_rx_hibern8_time_cap);
	/* make sure proper unit conversion is applied */
	tuned_pa_hibern8time = ((max_hibern8_time * HIBERN8TIME_UNIT_US)
				/ PA_HIBERN8_TIME_UNIT_US);
	ret = ufshcd_dme_set(hba, UIC_ARG_MIB(PA_HIBERN8TIME),
			     tuned_pa_hibern8time);
out:
	return ret;
}

/**
 * ufshcd_quirk_tune_host_pa_tactivate - Ensures that host PA_TACTIVATE is
 * less than device PA_TACTIVATE time.
 * @hba: per-adapter instance
 *
 * Some UFS devices require host PA_TACTIVATE to be lower than device
 * PA_TACTIVATE, we need to enable UFS_DEVICE_QUIRK_HOST_PA_TACTIVATE quirk
 * for such devices.
 *
 * Returns zero on success, non-zero error value on failure.
 */
static int ufshcd_quirk_tune_host_pa_tactivate(struct ufs_hba *hba)
{
	int ret = 0;
	u32 granularity, peer_granularity;
	u32 pa_tactivate, peer_pa_tactivate;
	u32 pa_tactivate_us, peer_pa_tactivate_us;
	u8 gran_to_us_table[] = {1, 4, 8, 16, 32, 100};

	ret = ufshcd_dme_get(hba, UIC_ARG_MIB(PA_GRANULARITY),
				  &granularity);
	if (ret)
		goto out;

	ret = ufshcd_dme_peer_get(hba, UIC_ARG_MIB(PA_GRANULARITY),
				  &peer_granularity);
	if (ret)
		goto out;

	if ((granularity < PA_GRANULARITY_MIN_VAL) ||
	    (granularity > PA_GRANULARITY_MAX_VAL)) {
		dev_err(hba->dev, "%s: invalid host PA_GRANULARITY %d",
			__func__, granularity);
		return -EINVAL;
	}

	if ((peer_granularity < PA_GRANULARITY_MIN_VAL) ||
	    (peer_granularity > PA_GRANULARITY_MAX_VAL)) {
		dev_err(hba->dev, "%s: invalid device PA_GRANULARITY %d",
			__func__, peer_granularity);
		return -EINVAL;
	}

	ret = ufshcd_dme_get(hba, UIC_ARG_MIB(PA_TACTIVATE), &pa_tactivate);
	if (ret)
		goto out;

	ret = ufshcd_dme_peer_get(hba, UIC_ARG_MIB(PA_TACTIVATE),
				  &peer_pa_tactivate);
	if (ret)
		goto out;

	pa_tactivate_us = pa_tactivate * gran_to_us_table[granularity - 1];
	peer_pa_tactivate_us = peer_pa_tactivate *
			     gran_to_us_table[peer_granularity - 1];

	if (pa_tactivate_us > peer_pa_tactivate_us) {
		u32 new_peer_pa_tactivate;

		new_peer_pa_tactivate = pa_tactivate_us /
				      gran_to_us_table[peer_granularity - 1];
		new_peer_pa_tactivate++;
		ret = ufshcd_dme_peer_set(hba, UIC_ARG_MIB(PA_TACTIVATE),
					  new_peer_pa_tactivate);
	}

out:
	return ret;
}

static void ufshcd_tune_unipro_params(struct ufs_hba *hba)
{
	if (ufshcd_is_unipro_pa_params_tuning_req(hba)) {
		ufshcd_tune_pa_tactivate(hba);
		ufshcd_tune_pa_hibern8time(hba);
	}

	ufshcd_vops_apply_dev_quirks(hba);

	if (hba->dev_quirks & UFS_DEVICE_QUIRK_PA_TACTIVATE)
		/* set 1ms timeout for PA_TACTIVATE */
		ufshcd_dme_set(hba, UIC_ARG_MIB(PA_TACTIVATE), 10);

	if (hba->dev_quirks & UFS_DEVICE_QUIRK_HOST_PA_TACTIVATE)
		ufshcd_quirk_tune_host_pa_tactivate(hba);
}

static void ufshcd_clear_dbg_ufs_stats(struct ufs_hba *hba)
{
	hba->ufs_stats.hibern8_exit_cnt = 0;
	hba->ufs_stats.last_hibern8_exit_tstamp = ktime_set(0, 0);
	hba->req_abort_count = 0;
}

static void ufshcd_init_desc_sizes(struct ufs_hba *hba)
{
	int err;

	err = ufshcd_read_desc_length(hba, QUERY_DESC_IDN_DEVICE, 0,
		&hba->desc_size.dev_desc);
	if (err)
		hba->desc_size.dev_desc = QUERY_DESC_DEVICE_DEF_SIZE;

	err = ufshcd_read_desc_length(hba, QUERY_DESC_IDN_POWER, 0,
		&hba->desc_size.pwr_desc);
	if (err)
		hba->desc_size.pwr_desc = QUERY_DESC_POWER_DEF_SIZE;

	err = ufshcd_read_desc_length(hba, QUERY_DESC_IDN_INTERCONNECT, 0,
		&hba->desc_size.interc_desc);
	if (err)
		hba->desc_size.interc_desc = QUERY_DESC_INTERCONNECT_DEF_SIZE;

	err = ufshcd_read_desc_length(hba, QUERY_DESC_IDN_CONFIGURATION, 0,
		&hba->desc_size.conf_desc);
	if (err)
		hba->desc_size.conf_desc = QUERY_DESC_CONFIGURATION_DEF_SIZE;

	err = ufshcd_read_desc_length(hba, QUERY_DESC_IDN_UNIT, 0,
		&hba->desc_size.unit_desc);
	if (err)
		hba->desc_size.unit_desc = QUERY_DESC_UNIT_DEF_SIZE;

	err = ufshcd_read_desc_length(hba, QUERY_DESC_IDN_GEOMETRY, 0,
		&hba->desc_size.geom_desc);
	if (err)
		hba->desc_size.geom_desc = QUERY_DESC_GEOMETRY_DEF_SIZE;

	err = ufshcd_read_desc_length(hba, QUERY_DESC_IDN_HEALTH, 0,
		&hba->desc_size.hlth_desc);
	if (err)
		hba->desc_size.hlth_desc = QUERY_DESC_HEALTH_DEF_SIZE;
}

static struct ufs_ref_clk ufs_ref_clk_freqs[] = {
	{19200000, REF_CLK_FREQ_19_2_MHZ},
	{26000000, REF_CLK_FREQ_26_MHZ},
	{38400000, REF_CLK_FREQ_38_4_MHZ},
	{52000000, REF_CLK_FREQ_52_MHZ},
	{0, REF_CLK_FREQ_INVAL},
};

static enum ufs_ref_clk_freq
ufs_get_bref_clk_from_hz(unsigned long freq)
{
	int i;

	for (i = 0; ufs_ref_clk_freqs[i].freq_hz; i++)
		if (ufs_ref_clk_freqs[i].freq_hz == freq)
			return ufs_ref_clk_freqs[i].val;

	return REF_CLK_FREQ_INVAL;
}

void ufshcd_parse_dev_ref_clk_freq(struct ufs_hba *hba, struct clk *refclk)
{
	unsigned long freq;

	freq = clk_get_rate(refclk);

	hba->dev_ref_clk_freq =
		ufs_get_bref_clk_from_hz(freq);

	if (hba->dev_ref_clk_freq == REF_CLK_FREQ_INVAL)
		dev_err(hba->dev,
		"invalid ref_clk setting = %ld\n", freq);
}

static int ufshcd_set_dev_ref_clk(struct ufs_hba *hba)
{
	int err;
	u32 ref_clk;
	u32 freq = hba->dev_ref_clk_freq;

	err = ufshcd_query_attr_retry(hba, UPIU_QUERY_OPCODE_READ_ATTR,
			QUERY_ATTR_IDN_REF_CLK_FREQ, 0, 0, &ref_clk);

	if (err) {
		dev_err(hba->dev, "failed reading bRefClkFreq. err = %d\n",
			err);
		goto out;
	}

	if (ref_clk == freq)
		goto out; /* nothing to update */

	err = ufshcd_query_attr_retry(hba, UPIU_QUERY_OPCODE_WRITE_ATTR,
			QUERY_ATTR_IDN_REF_CLK_FREQ, 0, 0, &freq);

	if (err) {
		dev_err(hba->dev, "bRefClkFreq setting to %lu Hz failed\n",
			ufs_ref_clk_freqs[freq].freq_hz);
		goto out;
	}

	dev_dbg(hba->dev, "bRefClkFreq setting to %lu Hz succeeded\n",
			ufs_ref_clk_freqs[freq].freq_hz);

out:
	return err;
}

/**
 * ufshcd_probe_hba - probe hba to detect device and initialize
 * @hba: per-adapter instance
 *
 * Execute link-startup and verify device initialization
 */
static int ufshcd_probe_hba(struct ufs_hba *hba)
{
	int ret;
	ktime_t start = ktime_get();

	ret = ufshcd_link_startup(hba);
	if (ret)
		goto out;

	/* set the default level for urgent bkops */
	hba->urgent_bkops_lvl = BKOPS_STATUS_PERF_IMPACT;
	hba->is_urgent_bkops_lvl_checked = false;

	/* Debug counters initialization */
	ufshcd_clear_dbg_ufs_stats(hba);

	/* UniPro link is active now */
	ufshcd_set_link_active(hba);

	ret = ufshcd_verify_dev_init(hba);
	if (ret)
		goto out;

	ret = ufshcd_complete_dev_init(hba);
	if (ret)
		goto out;

	/* Init check for device descriptor sizes */
	ufshcd_init_desc_sizes(hba);

	ret = ufs_get_device_desc(hba);
	if (ret) {
		dev_err(hba->dev, "%s: Failed getting device info. err = %d\n",
			__func__, ret);
		goto out;
	}

	ufs_fixup_device_setup(hba);
	ufshcd_tune_unipro_params(hba);

	/* UFS device is also active now */
	ufshcd_set_ufs_dev_active(hba);
	ufshcd_force_reset_auto_bkops(hba);
	hba->wlun_dev_clr_ua = true;

	if (ufshcd_get_max_pwr_mode(hba)) {
		dev_err(hba->dev,
			"%s: Failed getting max supported power mode\n",
			__func__);
	} else {
		/*
		 * Set the right value to bRefClkFreq before attempting to
		 * switch to HS gears.
		 */
		if (hba->dev_ref_clk_freq != REF_CLK_FREQ_INVAL)
			ufshcd_set_dev_ref_clk(hba);
		ret = ufshcd_config_pwr_mode(hba, &hba->max_pwr_info.info);
		if (ret) {
			dev_err(hba->dev, "%s: Failed setting power mode, err = %d\n",
					__func__, ret);
			goto out;
		}
		ufshcd_print_pwr_info(hba);
	}

	/* set the state as operational after switching to desired gear */
	hba->ufshcd_state = UFSHCD_STATE_OPERATIONAL;

	/* Enable Auto-Hibernate if configured */
	ufshcd_auto_hibern8_enable(hba);

	/*
	 * If we are in error handling context or in power management callbacks
	 * context, no need to scan the host
	 */
	if (!ufshcd_eh_in_progress(hba) && !hba->pm_op_in_progress) {
		bool flag;

		/* clear any previous UFS device information */
		memset(&hba->dev_info, 0, sizeof(hba->dev_info));
		if (!ufshcd_query_flag_retry(hba, UPIU_QUERY_OPCODE_READ_FLAG,
				QUERY_FLAG_IDN_PWR_ON_WPE, &flag))
			hba->dev_info.f_power_on_wp_en = flag;

		if (!hba->is_init_prefetch)
			ufshcd_init_icc_levels(hba);

		/* Add required well known logical units to scsi mid layer */
		ret = ufshcd_scsi_add_wlus(hba);
		if (ret)
			goto out;

		/* Initialize devfreq after UFS device is detected */
		if (ufshcd_is_clkscaling_supported(hba)) {
			memcpy(&hba->clk_scaling.saved_pwr_info.info,
				&hba->pwr_info,
				sizeof(struct ufs_pa_layer_attr));
			hba->clk_scaling.saved_pwr_info.is_valid = true;
			if (!hba->devfreq) {
				ret = ufshcd_devfreq_init(hba);
				if (ret)
					goto out;
			}
			hba->clk_scaling.is_allowed = true;
		}

		ufs_bsg_probe(hba);

		scsi_scan_host(hba->host);
		pm_runtime_put_sync(hba->dev);
	}

	if (!hba->is_init_prefetch)
		hba->is_init_prefetch = true;

out:
	/*
	 * If we failed to initialize the device or the device is not
	 * present, turn off the power/clocks etc.
	 */
	if (ret && !ufshcd_eh_in_progress(hba) && !hba->pm_op_in_progress) {
		pm_runtime_put_sync(hba->dev);
		ufshcd_exit_clk_scaling(hba);
		ufshcd_hba_exit(hba);
	}

	trace_ufshcd_init(dev_name(hba->dev), ret,
		ktime_to_us(ktime_sub(ktime_get(), start)),
		hba->curr_dev_pwr_mode, hba->uic_link_state);
	return ret;
}

/**
 * ufshcd_async_scan - asynchronous execution for probing hba
 * @data: data pointer to pass to this function
 * @cookie: cookie data
 */
static void ufshcd_async_scan(void *data, async_cookie_t cookie)
{
	struct ufs_hba *hba = (struct ufs_hba *)data;

	ufshcd_probe_hba(hba);
}

static enum blk_eh_timer_return ufshcd_eh_timed_out(struct scsi_cmnd *scmd)
{
	unsigned long flags;
	struct Scsi_Host *host;
	struct ufs_hba *hba;
	int index;
	bool found = false;

	if (!scmd || !scmd->device || !scmd->device->host)
		return BLK_EH_DONE;

	host = scmd->device->host;
	hba = shost_priv(host);
	if (!hba)
		return BLK_EH_DONE;

	spin_lock_irqsave(host->host_lock, flags);

	for_each_set_bit(index, &hba->outstanding_reqs, hba->nutrs) {
		if (hba->lrb[index].cmd == scmd) {
			found = true;
			break;
		}
	}

	spin_unlock_irqrestore(host->host_lock, flags);

	/*
	 * Bypass SCSI error handling and reset the block layer timer if this
	 * SCSI command was not actually dispatched to UFS driver, otherwise
	 * let SCSI layer handle the error as usual.
	 */
	return found ? BLK_EH_DONE : BLK_EH_RESET_TIMER;
}

static const struct attribute_group *ufshcd_driver_groups[] = {
	&ufs_sysfs_unit_descriptor_group,
	&ufs_sysfs_lun_attributes_group,
	NULL,
};

static struct scsi_host_template ufshcd_driver_template = {
	.module			= THIS_MODULE,
	.name			= UFSHCD,
	.proc_name		= UFSHCD,
	.queuecommand		= ufshcd_queuecommand,
	.slave_alloc		= ufshcd_slave_alloc,
	.slave_configure	= ufshcd_slave_configure,
	.slave_destroy		= ufshcd_slave_destroy,
	.change_queue_depth	= ufshcd_change_queue_depth,
	.eh_abort_handler	= ufshcd_abort,
	.eh_device_reset_handler = ufshcd_eh_device_reset_handler,
	.eh_host_reset_handler   = ufshcd_eh_host_reset_handler,
	.eh_timed_out		= ufshcd_eh_timed_out,
	.this_id		= -1,
	.sg_tablesize		= SG_ALL,
	.cmd_per_lun		= UFSHCD_CMD_PER_LUN,
	.can_queue		= UFSHCD_CAN_QUEUE,
	.max_segment_size	= PRDT_DATA_BYTE_COUNT_MAX,
	.max_host_blocked	= 1,
	.track_queue_depth	= 1,
	.sdev_groups		= ufshcd_driver_groups,
	.dma_boundary		= PAGE_SIZE - 1,
	.rpm_autosuspend_delay	= RPM_AUTOSUSPEND_DELAY_MS,
};

static int ufshcd_config_vreg_load(struct device *dev, struct ufs_vreg *vreg,
				   int ua)
{
	int ret;

	if (!vreg)
		return 0;

	/*
	 * "set_load" operation shall be required on those regulators
	 * which specifically configured current limitation. Otherwise
	 * zero max_uA may cause unexpected behavior when regulator is
	 * enabled or set as high power mode.
	 */
	if (!vreg->max_uA)
		return 0;

	ret = regulator_set_load(vreg->reg, ua);
	if (ret < 0) {
		dev_err(dev, "%s: %s set load (ua=%d) failed, err=%d\n",
				__func__, vreg->name, ua, ret);
	}

	return ret;
}

static inline int ufshcd_config_vreg_lpm(struct ufs_hba *hba,
					 struct ufs_vreg *vreg)
{
	return ufshcd_config_vreg_load(hba->dev, vreg, UFS_VREG_LPM_LOAD_UA);
}

static inline int ufshcd_config_vreg_hpm(struct ufs_hba *hba,
					 struct ufs_vreg *vreg)
{
	if (!vreg)
		return 0;

	return ufshcd_config_vreg_load(hba->dev, vreg, vreg->max_uA);
}

static int ufshcd_config_vreg(struct device *dev,
		struct ufs_vreg *vreg, bool on)
{
	int ret = 0;
	struct regulator *reg;
	const char *name;
	int min_uV, uA_load;

	BUG_ON(!vreg);

	reg = vreg->reg;
	name = vreg->name;

	if (regulator_count_voltages(reg) > 0) {
		if (vreg->min_uV && vreg->max_uV) {
			min_uV = on ? vreg->min_uV : 0;
			ret = regulator_set_voltage(reg, min_uV, vreg->max_uV);
			if (ret) {
				dev_err(dev,
					"%s: %s set voltage failed, err=%d\n",
					__func__, name, ret);
				goto out;
			}
		}

		uA_load = on ? vreg->max_uA : 0;
		ret = ufshcd_config_vreg_load(dev, vreg, uA_load);
		if (ret)
			goto out;
	}
out:
	return ret;
}

static int ufshcd_enable_vreg(struct device *dev, struct ufs_vreg *vreg)
{
	int ret = 0;

	if (!vreg || vreg->enabled)
		goto out;

	ret = ufshcd_config_vreg(dev, vreg, true);
	if (!ret)
		ret = regulator_enable(vreg->reg);

	if (!ret)
		vreg->enabled = true;
	else
		dev_err(dev, "%s: %s enable failed, err=%d\n",
				__func__, vreg->name, ret);
out:
	return ret;
}

static int ufshcd_disable_vreg(struct device *dev, struct ufs_vreg *vreg)
{
	int ret = 0;

	if (!vreg || !vreg->enabled)
		goto out;

	ret = regulator_disable(vreg->reg);

	if (!ret) {
		/* ignore errors on applying disable config */
		ufshcd_config_vreg(dev, vreg, false);
		vreg->enabled = false;
	} else {
		dev_err(dev, "%s: %s disable failed, err=%d\n",
				__func__, vreg->name, ret);
	}
out:
	return ret;
}

static int ufshcd_setup_vreg(struct ufs_hba *hba, bool on)
{
	int ret = 0;
	struct device *dev = hba->dev;
	struct ufs_vreg_info *info = &hba->vreg_info;

	ret = ufshcd_toggle_vreg(dev, info->vcc, on);
	if (ret)
		goto out;

	ret = ufshcd_toggle_vreg(dev, info->vccq, on);
	if (ret)
		goto out;

	ret = ufshcd_toggle_vreg(dev, info->vccq2, on);
	if (ret)
		goto out;

out:
	if (ret) {
		ufshcd_toggle_vreg(dev, info->vccq2, false);
		ufshcd_toggle_vreg(dev, info->vccq, false);
		ufshcd_toggle_vreg(dev, info->vcc, false);
	}
	return ret;
}

static int ufshcd_setup_hba_vreg(struct ufs_hba *hba, bool on)
{
	struct ufs_vreg_info *info = &hba->vreg_info;

	return ufshcd_toggle_vreg(hba->dev, info->vdd_hba, on);
}

static int ufshcd_get_vreg(struct device *dev, struct ufs_vreg *vreg)
{
	int ret = 0;

	if (!vreg)
		goto out;

	vreg->reg = devm_regulator_get(dev, vreg->name);
	if (IS_ERR(vreg->reg)) {
		ret = PTR_ERR(vreg->reg);
		dev_err(dev, "%s: %s get failed, err=%d\n",
				__func__, vreg->name, ret);
	}
out:
	return ret;
}

static int ufshcd_init_vreg(struct ufs_hba *hba)
{
	int ret = 0;
	struct device *dev = hba->dev;
	struct ufs_vreg_info *info = &hba->vreg_info;

	ret = ufshcd_get_vreg(dev, info->vcc);
	if (ret)
		goto out;

	ret = ufshcd_get_vreg(dev, info->vccq);
	if (ret)
		goto out;

	ret = ufshcd_get_vreg(dev, info->vccq2);
out:
	return ret;
}

static int ufshcd_init_hba_vreg(struct ufs_hba *hba)
{
	struct ufs_vreg_info *info = &hba->vreg_info;

	if (info)
		return ufshcd_get_vreg(hba->dev, info->vdd_hba);

	return 0;
}

static int __ufshcd_setup_clocks(struct ufs_hba *hba, bool on,
					bool skip_ref_clk)
{
	int ret = 0;
	struct ufs_clk_info *clki;
	struct list_head *head = &hba->clk_list_head;
	unsigned long flags;
	ktime_t start = ktime_get();
	bool clk_state_changed = false;

	if (list_empty(head))
		goto out;

	/*
	 * vendor specific setup_clocks ops may depend on clocks managed by
	 * this standard driver hence call the vendor specific setup_clocks
	 * before disabling the clocks managed here.
	 */
	if (!on) {
		ret = ufshcd_vops_setup_clocks(hba, on, PRE_CHANGE);
		if (ret)
			return ret;
	}

	list_for_each_entry(clki, head, list) {
		if (!IS_ERR_OR_NULL(clki->clk)) {
			if (skip_ref_clk && !strcmp(clki->name, "ref_clk"))
				continue;

			clk_state_changed = on ^ clki->enabled;
			if (on && !clki->enabled) {
				ret = clk_prepare_enable(clki->clk);
				if (ret) {
					dev_err(hba->dev, "%s: %s prepare enable failed, %d\n",
						__func__, clki->name, ret);
					goto out;
				}
			} else if (!on && clki->enabled) {
				clk_disable_unprepare(clki->clk);
			}
			clki->enabled = on;
			dev_dbg(hba->dev, "%s: clk: %s %sabled\n", __func__,
					clki->name, on ? "en" : "dis");
		}
	}

	/*
	 * vendor specific setup_clocks ops may depend on clocks managed by
	 * this standard driver hence call the vendor specific setup_clocks
	 * after enabling the clocks managed here.
	 */
	if (on) {
		ret = ufshcd_vops_setup_clocks(hba, on, POST_CHANGE);
		if (ret)
			return ret;
	}

out:
	if (ret) {
		list_for_each_entry(clki, head, list) {
			if (!IS_ERR_OR_NULL(clki->clk) && clki->enabled)
				clk_disable_unprepare(clki->clk);
		}
	} else if (!ret && on) {
		spin_lock_irqsave(hba->host->host_lock, flags);
		hba->clk_gating.state = CLKS_ON;
		trace_ufshcd_clk_gating(dev_name(hba->dev),
					hba->clk_gating.state);
		spin_unlock_irqrestore(hba->host->host_lock, flags);
	}

	if (clk_state_changed)
		trace_ufshcd_profile_clk_gating(dev_name(hba->dev),
			(on ? "on" : "off"),
			ktime_to_us(ktime_sub(ktime_get(), start)), ret);
	return ret;
}

static int ufshcd_setup_clocks(struct ufs_hba *hba, bool on)
{
	return  __ufshcd_setup_clocks(hba, on, false);
}

static int ufshcd_init_clocks(struct ufs_hba *hba)
{
	int ret = 0;
	struct ufs_clk_info *clki;
	struct device *dev = hba->dev;
	struct list_head *head = &hba->clk_list_head;

	if (list_empty(head))
		goto out;

	list_for_each_entry(clki, head, list) {
		if (!clki->name)
			continue;

		clki->clk = devm_clk_get(dev, clki->name);
		if (IS_ERR(clki->clk)) {
			ret = PTR_ERR(clki->clk);
			dev_err(dev, "%s: %s clk get failed, %d\n",
					__func__, clki->name, ret);
			goto out;
		}

		/*
		 * Parse device ref clk freq as per device tree "ref_clk".
		 * Default dev_ref_clk_freq is set to REF_CLK_FREQ_INVAL
		 * in ufshcd_alloc_host().
		 */
		if (!strcmp(clki->name, "ref_clk"))
			ufshcd_parse_dev_ref_clk_freq(hba, clki->clk);

		if (clki->max_freq) {
			ret = clk_set_rate(clki->clk, clki->max_freq);
			if (ret) {
				dev_err(hba->dev, "%s: %s clk set rate(%dHz) failed, %d\n",
					__func__, clki->name,
					clki->max_freq, ret);
				goto out;
			}
			clki->curr_freq = clki->max_freq;
		}
		dev_dbg(dev, "%s: clk: %s, rate: %lu\n", __func__,
				clki->name, clk_get_rate(clki->clk));
	}
out:
	return ret;
}

static int ufshcd_variant_hba_init(struct ufs_hba *hba)
{
	int err = 0;

	if (!hba->vops)
		goto out;

	err = ufshcd_vops_init(hba);
	if (err)
		goto out;

	err = ufshcd_vops_setup_regulators(hba, true);
	if (err)
		goto out_exit;

	goto out;

out_exit:
	ufshcd_vops_exit(hba);
out:
	if (err)
		dev_err(hba->dev, "%s: variant %s init failed err %d\n",
			__func__, ufshcd_get_var_name(hba), err);
	return err;
}

static void ufshcd_variant_hba_exit(struct ufs_hba *hba)
{
	if (!hba->vops)
		return;

	ufshcd_vops_setup_regulators(hba, false);

	ufshcd_vops_exit(hba);
}

static int ufshcd_hba_init(struct ufs_hba *hba)
{
	int err;

	/*
	 * Handle host controller power separately from the UFS device power
	 * rails as it will help controlling the UFS host controller power
	 * collapse easily which is different than UFS device power collapse.
	 * Also, enable the host controller power before we go ahead with rest
	 * of the initialization here.
	 */
	err = ufshcd_init_hba_vreg(hba);
	if (err)
		goto out;

	err = ufshcd_setup_hba_vreg(hba, true);
	if (err)
		goto out;

	err = ufshcd_init_clocks(hba);
	if (err)
		goto out_disable_hba_vreg;

	err = ufshcd_setup_clocks(hba, true);
	if (err)
		goto out_disable_hba_vreg;

	err = ufshcd_init_vreg(hba);
	if (err)
		goto out_disable_clks;

	err = ufshcd_setup_vreg(hba, true);
	if (err)
		goto out_disable_clks;

	err = ufshcd_variant_hba_init(hba);
	if (err)
		goto out_disable_vreg;

	hba->is_powered = true;
	goto out;

out_disable_vreg:
	ufshcd_setup_vreg(hba, false);
out_disable_clks:
	ufshcd_setup_clocks(hba, false);
out_disable_hba_vreg:
	ufshcd_setup_hba_vreg(hba, false);
out:
	return err;
}

static void ufshcd_hba_exit(struct ufs_hba *hba)
{
	if (hba->is_powered) {
		ufshcd_variant_hba_exit(hba);
		ufshcd_setup_vreg(hba, false);
		ufshcd_suspend_clkscaling(hba);
		if (ufshcd_is_clkscaling_supported(hba))
			if (hba->devfreq)
				ufshcd_suspend_clkscaling(hba);
		ufshcd_setup_clocks(hba, false);
		ufshcd_setup_hba_vreg(hba, false);
		hba->is_powered = false;
		ufs_put_device_desc(hba);
	}
}

static int
ufshcd_send_request_sense(struct ufs_hba *hba, struct scsi_device *sdp)
{
	unsigned char cmd[6] = {REQUEST_SENSE,
				0,
				0,
				0,
				UFS_SENSE_SIZE,
				0};
	char *buffer;
	int ret;

	buffer = kzalloc(UFS_SENSE_SIZE, GFP_KERNEL);
	if (!buffer) {
		ret = -ENOMEM;
		goto out;
	}

	ret = scsi_execute(sdp, cmd, DMA_FROM_DEVICE, buffer,
			UFS_SENSE_SIZE, NULL, NULL,
			msecs_to_jiffies(1000), 3, 0, RQF_PM, NULL);
	if (ret)
		pr_err("%s: failed with err %d\n", __func__, ret);

	kfree(buffer);
out:
	return ret;
}

/**
 * ufshcd_set_dev_pwr_mode - sends START STOP UNIT command to set device
 *			     power mode
 * @hba: per adapter instance
 * @pwr_mode: device power mode to set
 *
 * Returns 0 if requested power mode is set successfully
 * Returns non-zero if failed to set the requested power mode
 */
static int ufshcd_set_dev_pwr_mode(struct ufs_hba *hba,
				     enum ufs_dev_pwr_mode pwr_mode)
{
	unsigned char cmd[6] = { START_STOP };
	struct scsi_sense_hdr sshdr;
	struct scsi_device *sdp;
	unsigned long flags;
	int ret;

	spin_lock_irqsave(hba->host->host_lock, flags);
	sdp = hba->sdev_ufs_device;
	if (sdp) {
		ret = scsi_device_get(sdp);
		if (!ret && !scsi_device_online(sdp)) {
			ret = -ENODEV;
			scsi_device_put(sdp);
		}
	} else {
		ret = -ENODEV;
	}
	spin_unlock_irqrestore(hba->host->host_lock, flags);

	if (ret)
		return ret;

	/*
	 * If scsi commands fail, the scsi mid-layer schedules scsi error-
	 * handling, which would wait for host to be resumed. Since we know
	 * we are functional while we are here, skip host resume in error
	 * handling context.
	 */
	hba->host->eh_noresume = 1;
	if (hba->wlun_dev_clr_ua) {
		ret = ufshcd_send_request_sense(hba, sdp);
		if (ret)
			goto out;
		/* Unit attention condition is cleared now */
		hba->wlun_dev_clr_ua = false;
	}

	cmd[4] = pwr_mode << 4;

	/*
	 * Current function would be generally called from the power management
	 * callbacks hence set the RQF_PM flag so that it doesn't resume the
	 * already suspended childs.
	 */
	ret = scsi_execute(sdp, cmd, DMA_NONE, NULL, 0, NULL, &sshdr,
			START_STOP_TIMEOUT, 0, 0, RQF_PM, NULL);
	if (ret) {
		sdev_printk(KERN_WARNING, sdp,
			    "START_STOP failed for power mode: %d, result %x\n",
			    pwr_mode, ret);
		if (driver_byte(ret) == DRIVER_SENSE)
			scsi_print_sense_hdr(sdp, NULL, &sshdr);
	}

	if (!ret)
		hba->curr_dev_pwr_mode = pwr_mode;
out:
	scsi_device_put(sdp);
	hba->host->eh_noresume = 0;
	return ret;
}

static int ufshcd_link_state_transition(struct ufs_hba *hba,
					enum uic_link_state req_link_state,
					int check_for_bkops)
{
	int ret = 0;

	if (req_link_state == hba->uic_link_state)
		return 0;

	if (req_link_state == UIC_LINK_HIBERN8_STATE) {
		ret = ufshcd_uic_hibern8_enter(hba);
		if (!ret)
			ufshcd_set_link_hibern8(hba);
		else
			goto out;
	}
	/*
	 * If autobkops is enabled, link can't be turned off because
	 * turning off the link would also turn off the device.
	 */
	else if ((req_link_state == UIC_LINK_OFF_STATE) &&
		   (!check_for_bkops || (check_for_bkops &&
		    !hba->auto_bkops_enabled))) {
		/*
		 * Let's make sure that link is in low power mode, we are doing
		 * this currently by putting the link in Hibern8. Otherway to
		 * put the link in low power mode is to send the DME end point
		 * to device and then send the DME reset command to local
		 * unipro. But putting the link in hibern8 is much faster.
		 */
		ret = ufshcd_uic_hibern8_enter(hba);
		if (ret)
			goto out;
		/*
		 * Change controller state to "reset state" which
		 * should also put the link in off/reset state
		 */
		ufshcd_hba_stop(hba, true);
		/*
		 * TODO: Check if we need any delay to make sure that
		 * controller is reset
		 */
		ufshcd_set_link_off(hba);
	}

out:
	return ret;
}

static void ufshcd_vreg_set_lpm(struct ufs_hba *hba)
{
	/*
	 * It seems some UFS devices may keep drawing more than sleep current
	 * (atleast for 500us) from UFS rails (especially from VCCQ rail).
	 * To avoid this situation, add 2ms delay before putting these UFS
	 * rails in LPM mode.
	 */
	if (!ufshcd_is_link_active(hba) &&
	    hba->dev_quirks & UFS_DEVICE_QUIRK_DELAY_BEFORE_LPM)
		usleep_range(2000, 2100);

	/*
	 * If UFS device is either in UFS_Sleep turn off VCC rail to save some
	 * power.
	 *
	 * If UFS device and link is in OFF state, all power supplies (VCC,
	 * VCCQ, VCCQ2) can be turned off if power on write protect is not
	 * required. If UFS link is inactive (Hibern8 or OFF state) and device
	 * is in sleep state, put VCCQ & VCCQ2 rails in LPM mode.
	 *
	 * Ignore the error returned by ufshcd_toggle_vreg() as device is anyway
	 * in low power state which would save some power.
	 */
	if (ufshcd_is_ufs_dev_poweroff(hba) && ufshcd_is_link_off(hba) &&
	    !hba->dev_info.is_lu_power_on_wp) {
		ufshcd_setup_vreg(hba, false);
	} else if (!ufshcd_is_ufs_dev_active(hba)) {
		ufshcd_toggle_vreg(hba->dev, hba->vreg_info.vcc, false);
		if (!ufshcd_is_link_active(hba)) {
			ufshcd_config_vreg_lpm(hba, hba->vreg_info.vccq);
			ufshcd_config_vreg_lpm(hba, hba->vreg_info.vccq2);
		}
	}
}

static int ufshcd_vreg_set_hpm(struct ufs_hba *hba)
{
	int ret = 0;

	if (ufshcd_is_ufs_dev_poweroff(hba) && ufshcd_is_link_off(hba) &&
	    !hba->dev_info.is_lu_power_on_wp) {
		ret = ufshcd_setup_vreg(hba, true);
	} else if (!ufshcd_is_ufs_dev_active(hba)) {
		if (!ret && !ufshcd_is_link_active(hba)) {
			ret = ufshcd_config_vreg_hpm(hba, hba->vreg_info.vccq);
			if (ret)
				goto vcc_disable;
			ret = ufshcd_config_vreg_hpm(hba, hba->vreg_info.vccq2);
			if (ret)
				goto vccq_lpm;
		}
		ret = ufshcd_toggle_vreg(hba->dev, hba->vreg_info.vcc, true);
	}
	goto out;

vccq_lpm:
	ufshcd_config_vreg_lpm(hba, hba->vreg_info.vccq);
vcc_disable:
	ufshcd_toggle_vreg(hba->dev, hba->vreg_info.vcc, false);
out:
	return ret;
}

static void ufshcd_hba_vreg_set_lpm(struct ufs_hba *hba)
{
	if (ufshcd_is_link_off(hba))
		ufshcd_setup_hba_vreg(hba, false);
}

static void ufshcd_hba_vreg_set_hpm(struct ufs_hba *hba)
{
	if (ufshcd_is_link_off(hba))
		ufshcd_setup_hba_vreg(hba, true);
}

/**
 * ufshcd_suspend - helper function for suspend operations
 * @hba: per adapter instance
 * @pm_op: desired low power operation type
 *
 * This function will try to put the UFS device and link into low power
 * mode based on the "rpm_lvl" (Runtime PM level) or "spm_lvl"
 * (System PM level).
 *
 * If this function is called during shutdown, it will make sure that
 * both UFS device and UFS link is powered off.
 *
 * NOTE: UFS device & link must be active before we enter in this function.
 *
 * Returns 0 for success and non-zero for failure
 */
static int ufshcd_suspend(struct ufs_hba *hba, enum ufs_pm_op pm_op)
{
	int ret = 0;
	enum ufs_pm_level pm_lvl;
	enum ufs_dev_pwr_mode req_dev_pwr_mode;
	enum uic_link_state req_link_state;

	hba->pm_op_in_progress = 1;
	if (!ufshcd_is_shutdown_pm(pm_op)) {
		pm_lvl = ufshcd_is_runtime_pm(pm_op) ?
			 hba->rpm_lvl : hba->spm_lvl;
		req_dev_pwr_mode = ufs_get_pm_lvl_to_dev_pwr_mode(pm_lvl);
		req_link_state = ufs_get_pm_lvl_to_link_pwr_state(pm_lvl);
	} else {
		req_dev_pwr_mode = UFS_POWERDOWN_PWR_MODE;
		req_link_state = UIC_LINK_OFF_STATE;
	}

	ret = ufshcd_crypto_suspend(hba, pm_op);
	if (ret)
		goto out;

	/*
	 * If we can't transition into any of the low power modes
	 * just gate the clocks.
	 */
	ufshcd_hold(hba, false);
	hba->clk_gating.is_suspended = true;

	if (hba->clk_scaling.is_allowed) {
		cancel_work_sync(&hba->clk_scaling.suspend_work);
		cancel_work_sync(&hba->clk_scaling.resume_work);
		ufshcd_suspend_clkscaling(hba);
	}

	if (req_dev_pwr_mode == UFS_ACTIVE_PWR_MODE &&
			req_link_state == UIC_LINK_ACTIVE_STATE) {
		goto disable_clks;
	}

	if ((req_dev_pwr_mode == hba->curr_dev_pwr_mode) &&
	    (req_link_state == hba->uic_link_state))
		goto enable_gating;

	/* UFS device & link must be active before we enter in this function */
	if (!ufshcd_is_ufs_dev_active(hba) || !ufshcd_is_link_active(hba)) {
		ret = -EINVAL;
		goto enable_gating;
	}

	if (ufshcd_is_runtime_pm(pm_op)) {
		if (ufshcd_can_autobkops_during_suspend(hba)) {
			/*
			 * The device is idle with no requests in the queue,
			 * allow background operations if bkops status shows
			 * that performance might be impacted.
			 */
			ret = ufshcd_urgent_bkops(hba);
			if (ret)
				goto enable_gating;
		} else {
			/* make sure that auto bkops is disabled */
			ufshcd_disable_auto_bkops(hba);
		}
	}

	if ((req_dev_pwr_mode != hba->curr_dev_pwr_mode) &&
	     ((ufshcd_is_runtime_pm(pm_op) && !hba->auto_bkops_enabled) ||
	       !ufshcd_is_runtime_pm(pm_op))) {
		/* ensure that bkops is disabled */
		ufshcd_disable_auto_bkops(hba);
		ret = ufshcd_set_dev_pwr_mode(hba, req_dev_pwr_mode);
		if (ret)
			goto enable_gating;
	}

	ret = ufshcd_link_state_transition(hba, req_link_state, 1);
	if (ret)
		goto set_dev_active;

	ufshcd_vreg_set_lpm(hba);

disable_clks:
	/*
	 * Call vendor specific suspend callback. As these callbacks may access
	 * vendor specific host controller register space call them before the
	 * host clocks are ON.
	 */
	ret = ufshcd_vops_suspend(hba, pm_op);
	if (ret)
		goto set_link_active;
	/*
	 * Disable the host irq as host controller as there won't be any
	 * host controller transaction expected till resume.
	 */
	ufshcd_disable_irq(hba);

	if (!ufshcd_is_link_active(hba))
		ufshcd_setup_clocks(hba, false);
	else
		/* If link is active, device ref_clk can't be switched off */
		__ufshcd_setup_clocks(hba, false, true);

	hba->clk_gating.state = CLKS_OFF;
	trace_ufshcd_clk_gating(dev_name(hba->dev), hba->clk_gating.state);

	/* Put the host controller in low power mode if possible */
	ufshcd_hba_vreg_set_lpm(hba);
	goto out;

set_link_active:
	if (hba->clk_scaling.is_allowed)
		ufshcd_resume_clkscaling(hba);
	ufshcd_vreg_set_hpm(hba);
	if (ufshcd_is_link_hibern8(hba) && !ufshcd_uic_hibern8_exit(hba))
		ufshcd_set_link_active(hba);
	else if (ufshcd_is_link_off(hba))
		ufshcd_host_reset_and_restore(hba);
set_dev_active:
	if (!ufshcd_set_dev_pwr_mode(hba, UFS_ACTIVE_PWR_MODE))
		ufshcd_disable_auto_bkops(hba);
enable_gating:
	if (hba->clk_scaling.is_allowed)
		ufshcd_resume_clkscaling(hba);
	hba->clk_gating.is_suspended = false;
	ufshcd_release(hba);
	ufshcd_crypto_resume(hba, pm_op);
out:
	hba->pm_op_in_progress = 0;
	if (ret)
		ufshcd_update_reg_hist(&hba->ufs_stats.suspend_err, (u32)ret);
	return ret;
}

/**
 * ufshcd_resume - helper function for resume operations
 * @hba: per adapter instance
 * @pm_op: runtime PM or system PM
 *
 * This function basically brings the UFS device, UniPro link and controller
 * to active state.
 *
 * Returns 0 for success and non-zero for failure
 */
static int ufshcd_resume(struct ufs_hba *hba, enum ufs_pm_op pm_op)
{
	int ret;
	enum uic_link_state old_link_state;
	enum ufs_dev_pwr_mode old_pwr_mode;

	hba->pm_op_in_progress = 1;
	old_link_state = hba->uic_link_state;
	old_pwr_mode = hba->curr_dev_pwr_mode;

	ufshcd_hba_vreg_set_hpm(hba);
	/* Make sure clocks are enabled before accessing controller */
	ret = ufshcd_setup_clocks(hba, true);
	if (ret)
		goto out;

	/* enable the host irq as host controller would be active soon */
	ret = ufshcd_enable_irq(hba);
	if (ret)
		goto disable_irq_and_vops_clks;

	ret = ufshcd_vreg_set_hpm(hba);
	if (ret)
		goto disable_irq_and_vops_clks;

	/*
	 * Call vendor specific resume callback. As these callbacks may access
	 * vendor specific host controller register space call them when the
	 * host clocks are ON.
	 */
	ret = ufshcd_vops_resume(hba, pm_op);
	if (ret)
		goto disable_vreg;

	if (ufshcd_is_link_hibern8(hba)) {
		ret = ufshcd_uic_hibern8_exit(hba);
		if (!ret)
			ufshcd_set_link_active(hba);
		else
			goto vendor_suspend;
	} else if (ufshcd_is_link_off(hba)) {
		ret = ufshcd_host_reset_and_restore(hba);
		/*
		 * ufshcd_host_reset_and_restore() should have already
		 * set the link state as active
		 */
		if (ret || !ufshcd_is_link_active(hba))
			goto vendor_suspend;
	}

	if (!ufshcd_is_ufs_dev_active(hba)) {
		ret = ufshcd_set_dev_pwr_mode(hba, UFS_ACTIVE_PWR_MODE);
		if (ret)
			goto set_old_link_state;
	}

	ret = ufshcd_crypto_resume(hba, pm_op);
	if (ret)
		goto set_old_dev_pwr_mode;

	if (ufshcd_keep_autobkops_enabled_except_suspend(hba))
		ufshcd_enable_auto_bkops(hba);
	else
		/*
		 * If BKOPs operations are urgently needed at this moment then
		 * keep auto-bkops enabled or else disable it.
		 */
		ufshcd_urgent_bkops(hba);

	hba->clk_gating.is_suspended = false;

	if (hba->clk_scaling.is_allowed)
		ufshcd_resume_clkscaling(hba);

	/* Enable Auto-Hibernate if configured */
	ufshcd_auto_hibern8_enable(hba);

	/* Schedule clock gating in case of no access to UFS device yet */
	ufshcd_release(hba);

	goto out;

set_old_dev_pwr_mode:
	if (old_pwr_mode != hba->curr_dev_pwr_mode)
		ufshcd_set_dev_pwr_mode(hba, old_pwr_mode);
set_old_link_state:
	ufshcd_link_state_transition(hba, old_link_state, 0);
vendor_suspend:
	ufshcd_vops_suspend(hba, pm_op);
disable_vreg:
	ufshcd_vreg_set_lpm(hba);
disable_irq_and_vops_clks:
	ufshcd_disable_irq(hba);
	if (hba->clk_scaling.is_allowed)
		ufshcd_suspend_clkscaling(hba);
	ufshcd_setup_clocks(hba, false);
out:
	hba->pm_op_in_progress = 0;
	if (ret)
		ufshcd_update_reg_hist(&hba->ufs_stats.resume_err, (u32)ret);
	return ret;
}

/**
 * ufshcd_system_suspend - system suspend routine
 * @hba: per adapter instance
 *
 * Check the description of ufshcd_suspend() function for more details.
 *
 * Returns 0 for success and non-zero for failure
 */
int ufshcd_system_suspend(struct ufs_hba *hba)
{
	int ret = 0;
	ktime_t start = ktime_get();

	if (!hba || !hba->is_powered)
		return 0;

	if ((ufs_get_pm_lvl_to_dev_pwr_mode(hba->spm_lvl) ==
	     hba->curr_dev_pwr_mode) &&
	    (ufs_get_pm_lvl_to_link_pwr_state(hba->spm_lvl) ==
	     hba->uic_link_state))
		goto out;

	if (pm_runtime_suspended(hba->dev)) {
		/*
		 * UFS device and/or UFS link low power states during runtime
		 * suspend seems to be different than what is expected during
		 * system suspend. Hence runtime resume the devic & link and
		 * let the system suspend low power states to take effect.
		 * TODO: If resume takes longer time, we might have optimize
		 * it in future by not resuming everything if possible.
		 */
		ret = ufshcd_runtime_resume(hba);
		if (ret)
			goto out;
	}

	ret = ufshcd_suspend(hba, UFS_SYSTEM_PM);
out:
	trace_ufshcd_system_suspend(dev_name(hba->dev), ret,
		ktime_to_us(ktime_sub(ktime_get(), start)),
		hba->curr_dev_pwr_mode, hba->uic_link_state);
	if (!ret)
		hba->is_sys_suspended = true;
	return ret;
}
EXPORT_SYMBOL(ufshcd_system_suspend);

/**
 * ufshcd_system_resume - system resume routine
 * @hba: per adapter instance
 *
 * Returns 0 for success and non-zero for failure
 */

int ufshcd_system_resume(struct ufs_hba *hba)
{
	int ret = 0;
	ktime_t start = ktime_get();

	if (!hba)
		return -EINVAL;

	if (!hba->is_powered || pm_runtime_suspended(hba->dev))
		/*
		 * Let the runtime resume take care of resuming
		 * if runtime suspended.
		 */
		goto out;
	else
		ret = ufshcd_resume(hba, UFS_SYSTEM_PM);
out:
	trace_ufshcd_system_resume(dev_name(hba->dev), ret,
		ktime_to_us(ktime_sub(ktime_get(), start)),
		hba->curr_dev_pwr_mode, hba->uic_link_state);
	if (!ret)
		hba->is_sys_suspended = false;
	return ret;
}
EXPORT_SYMBOL(ufshcd_system_resume);

/**
 * ufshcd_runtime_suspend - runtime suspend routine
 * @hba: per adapter instance
 *
 * Check the description of ufshcd_suspend() function for more details.
 *
 * Returns 0 for success and non-zero for failure
 */
int ufshcd_runtime_suspend(struct ufs_hba *hba)
{
	int ret = 0;
	ktime_t start = ktime_get();

	if (!hba)
		return -EINVAL;

	if (!hba->is_powered)
		goto out;
	else
		ret = ufshcd_suspend(hba, UFS_RUNTIME_PM);
out:
	trace_ufshcd_runtime_suspend(dev_name(hba->dev), ret,
		ktime_to_us(ktime_sub(ktime_get(), start)),
		hba->curr_dev_pwr_mode, hba->uic_link_state);
	return ret;
}
EXPORT_SYMBOL(ufshcd_runtime_suspend);

/**
 * ufshcd_runtime_resume - runtime resume routine
 * @hba: per adapter instance
 *
 * This function basically brings the UFS device, UniPro link and controller
 * to active state. Following operations are done in this function:
 *
 * 1. Turn on all the controller related clocks
 * 2. Bring the UniPro link out of Hibernate state
 * 3. If UFS device is in sleep state, turn ON VCC rail and bring the UFS device
 *    to active state.
 * 4. If auto-bkops is enabled on the device, disable it.
 *
 * So following would be the possible power state after this function return
 * successfully:
 *	S1: UFS device in Active state with VCC rail ON
 *	    UniPro link in Active state
 *	    All the UFS/UniPro controller clocks are ON
 *
 * Returns 0 for success and non-zero for failure
 */
int ufshcd_runtime_resume(struct ufs_hba *hba)
{
	int ret = 0;
	ktime_t start = ktime_get();

	if (!hba)
		return -EINVAL;

	if (!hba->is_powered)
		goto out;
	else
		ret = ufshcd_resume(hba, UFS_RUNTIME_PM);
out:
	trace_ufshcd_runtime_resume(dev_name(hba->dev), ret,
		ktime_to_us(ktime_sub(ktime_get(), start)),
		hba->curr_dev_pwr_mode, hba->uic_link_state);
	return ret;
}
EXPORT_SYMBOL(ufshcd_runtime_resume);

int ufshcd_runtime_idle(struct ufs_hba *hba)
{
	return 0;
}
EXPORT_SYMBOL(ufshcd_runtime_idle);

/**
 * ufshcd_shutdown - shutdown routine
 * @hba: per adapter instance
 *
 * This function would power off both UFS device and UFS link.
 *
 * Returns 0 always to allow force shutdown even in case of errors.
 */
int ufshcd_shutdown(struct ufs_hba *hba)
{
	int ret = 0;

	if (!hba->is_powered)
		goto out;

	if (ufshcd_is_ufs_dev_poweroff(hba) && ufshcd_is_link_off(hba))
		goto out;

	pm_runtime_get_sync(hba->dev);

	ret = ufshcd_suspend(hba, UFS_SHUTDOWN_PM);
out:
	if (ret)
		dev_err(hba->dev, "%s failed, err %d\n", __func__, ret);
	/* allow force shutdown even in case of errors */
	return 0;
}
EXPORT_SYMBOL(ufshcd_shutdown);

/**
 * ufshcd_remove - de-allocate SCSI host and host memory space
 *		data structure memory
 * @hba: per adapter instance
 */
void ufshcd_remove(struct ufs_hba *hba)
{
	ufs_bsg_remove(hba);
	ufs_sysfs_remove_nodes(hba->dev);
	blk_cleanup_queue(hba->tmf_queue);
	blk_mq_free_tag_set(&hba->tmf_tag_set);
	blk_cleanup_queue(hba->cmd_queue);
	scsi_remove_host(hba->host);
	/* disable interrupts */
	ufshcd_disable_intr(hba, hba->intr_mask);
	ufshcd_hba_stop(hba, true);

	ufshcd_exit_clk_scaling(hba);
	ufshcd_exit_clk_gating(hba);
	if (ufshcd_is_clkscaling_supported(hba))
		device_remove_file(hba->dev, &hba->clk_scaling.enable_attr);
	ufshcd_hba_exit(hba);
}
EXPORT_SYMBOL_GPL(ufshcd_remove);

/**
 * ufshcd_dealloc_host - deallocate Host Bus Adapter (HBA)
 * @hba: pointer to Host Bus Adapter (HBA)
 */
void ufshcd_dealloc_host(struct ufs_hba *hba)
{
	scsi_host_put(hba->host);
}
EXPORT_SYMBOL_GPL(ufshcd_dealloc_host);

/**
 * ufshcd_set_dma_mask - Set dma mask based on the controller
 *			 addressing capability
 * @hba: per adapter instance
 *
 * Returns 0 for success, non-zero for failure
 */
static int ufshcd_set_dma_mask(struct ufs_hba *hba)
{
	if (hba->capabilities & MASK_64_ADDRESSING_SUPPORT) {
		if (!dma_set_mask_and_coherent(hba->dev, DMA_BIT_MASK(64)))
			return 0;
	}
	return dma_set_mask_and_coherent(hba->dev, DMA_BIT_MASK(32));
}

/**
 * ufshcd_alloc_host - allocate Host Bus Adapter (HBA)
 * @dev: pointer to device handle
 * @hba_handle: driver private handle
 * Returns 0 on success, non-zero value on failure
 */
int ufshcd_alloc_host(struct device *dev, struct ufs_hba **hba_handle)
{
	struct Scsi_Host *host;
	struct ufs_hba *hba;
	int err = 0;

	if (!dev) {
		dev_err(dev,
		"Invalid memory reference for dev is NULL\n");
		err = -ENODEV;
		goto out_error;
	}

	host = scsi_host_alloc(&ufshcd_driver_template,
				sizeof(struct ufs_hba));
	if (!host) {
		dev_err(dev, "scsi_host_alloc failed\n");
		err = -ENOMEM;
		goto out_error;
	}
	hba = shost_priv(host);
	hba->host = host;
	hba->dev = dev;
	*hba_handle = hba;
	hba->dev_ref_clk_freq = REF_CLK_FREQ_INVAL;
	hba->sg_entry_size = sizeof(struct ufshcd_sg_entry);

	INIT_LIST_HEAD(&hba->clk_list_head);

out_error:
	return err;
}
EXPORT_SYMBOL(ufshcd_alloc_host);

/* This function exists because blk_mq_alloc_tag_set() requires this. */
static blk_status_t ufshcd_queue_tmf(struct blk_mq_hw_ctx *hctx,
				     const struct blk_mq_queue_data *qd)
{
	WARN_ON_ONCE(true);
	return BLK_STS_NOTSUPP;
}

static const struct blk_mq_ops ufshcd_tmf_ops = {
	.queue_rq = ufshcd_queue_tmf,
};

/**
 * ufshcd_init - Driver initialization routine
 * @hba: per-adapter instance
 * @mmio_base: base register address
 * @irq: Interrupt line of device
 * Returns 0 on success, non-zero value on failure
 */
int ufshcd_init(struct ufs_hba *hba, void __iomem *mmio_base, unsigned int irq)
{
	int err;
	struct Scsi_Host *host = hba->host;
	struct device *dev = hba->dev;

	if (!mmio_base) {
		dev_err(hba->dev,
		"Invalid memory reference for mmio_base is NULL\n");
		err = -ENODEV;
		goto out_error;
	}

	hba->mmio_base = mmio_base;
	hba->irq = irq;

	err = ufshcd_hba_init(hba);
	if (err)
		goto out_error;

	/* Read capabilities registers */
	ufshcd_hba_capabilities(hba);

	/* Get UFS version supported by the controller */
	hba->ufs_version = ufshcd_get_ufs_version(hba);

	if ((hba->ufs_version != UFSHCI_VERSION_10) &&
	    (hba->ufs_version != UFSHCI_VERSION_11) &&
	    (hba->ufs_version != UFSHCI_VERSION_20) &&
	    (hba->ufs_version != UFSHCI_VERSION_21))
		dev_err(hba->dev, "invalid UFS version 0x%x\n",
			hba->ufs_version);

	/* Get Interrupt bit mask per version */
	hba->intr_mask = ufshcd_get_intr_mask(hba);

	err = ufshcd_set_dma_mask(hba);
	if (err) {
		dev_err(hba->dev, "set dma mask failed\n");
		goto out_disable;
	}

	/* Allocate memory for host memory space */
	err = ufshcd_memory_alloc(hba);
	if (err) {
		dev_err(hba->dev, "Memory allocation failed\n");
		goto out_disable;
	}

	/* Configure LRB */
	ufshcd_host_memory_configure(hba);

	host->can_queue = hba->nutrs;
	host->cmd_per_lun = hba->nutrs;
	host->max_id = UFSHCD_MAX_ID;
	host->max_lun = UFS_MAX_LUNS;
	host->max_channel = UFSHCD_MAX_CHANNEL;
	host->unique_id = host->host_no;
	host->max_cmd_len = UFS_CDB_SIZE;

	hba->max_pwr_info.is_valid = false;

	/* Initialize work queues */
	INIT_WORK(&hba->eh_work, ufshcd_err_handler);
	INIT_WORK(&hba->eeh_work, ufshcd_exception_event_handler);

	/* Initialize UIC command mutex */
	mutex_init(&hba->uic_cmd_mutex);

	/* Initialize mutex for device management commands */
	mutex_init(&hba->dev_cmd.lock);

	init_rwsem(&hba->clk_scaling_lock);

	ufshcd_init_clk_gating(hba);

	ufshcd_init_clk_scaling(hba);

	/*
	 * In order to avoid any spurious interrupt immediately after
	 * registering UFS controller interrupt handler, clear any pending UFS
	 * interrupt status and disable all the UFS interrupts.
	 */
	ufshcd_writel(hba, ufshcd_readl(hba, REG_INTERRUPT_STATUS),
		      REG_INTERRUPT_STATUS);
	ufshcd_writel(hba, 0, REG_INTERRUPT_ENABLE);
	/*
	 * Make sure that UFS interrupts are disabled and any pending interrupt
	 * status is cleared before registering UFS interrupt handler.
	 */
	mb();

	/* IRQ registration */
	err = devm_request_irq(dev, irq, ufshcd_intr, IRQF_SHARED, UFSHCD, hba);
	if (err) {
		dev_err(hba->dev, "request irq failed\n");
		goto exit_gating;
	} else {
		hba->is_irq_enabled = true;
	}

	err = scsi_add_host(host, hba->dev);
	if (err) {
		dev_err(hba->dev, "scsi_add_host failed\n");
		goto exit_gating;
	}

	hba->cmd_queue = blk_mq_init_queue(&hba->host->tag_set);
	if (IS_ERR(hba->cmd_queue)) {
		err = PTR_ERR(hba->cmd_queue);
		goto out_remove_scsi_host;
	}

	hba->tmf_tag_set = (struct blk_mq_tag_set) {
		.nr_hw_queues	= 1,
		.queue_depth	= hba->nutmrs,
		.ops		= &ufshcd_tmf_ops,
		.flags		= BLK_MQ_F_NO_SCHED,
	};
	err = blk_mq_alloc_tag_set(&hba->tmf_tag_set);
	if (err < 0)
		goto free_cmd_queue;
	hba->tmf_queue = blk_mq_init_queue(&hba->tmf_tag_set);
	if (IS_ERR(hba->tmf_queue)) {
		err = PTR_ERR(hba->tmf_queue);
		goto free_tmf_tag_set;
	}

	/* Reset the attached device */
	ufshcd_vops_device_reset(hba);

	/* Init crypto */
	err = ufshcd_hba_init_crypto(hba);
	if (err) {
		dev_err(hba->dev, "crypto setup failed\n");
		goto out_remove_scsi_host;
	}

	/* Host controller enable */
	err = ufshcd_hba_enable(hba);
	if (err) {
		dev_err(hba->dev, "Host controller enable failed\n");
		ufshcd_print_host_regs(hba);
		ufshcd_print_host_state(hba);
		goto free_tmf_queue;
	}

	/*
	 * Set the default power management level for runtime and system PM.
	 * Default power saving mode is to keep UFS link in Hibern8 state
	 * and UFS device in sleep state.
	 */
	hba->rpm_lvl = ufs_get_desired_pm_lvl_for_dev_link_state(
						UFS_SLEEP_PWR_MODE,
						UIC_LINK_HIBERN8_STATE);
	hba->spm_lvl = ufs_get_desired_pm_lvl_for_dev_link_state(
						UFS_SLEEP_PWR_MODE,
						UIC_LINK_HIBERN8_STATE);

	/* Set the default auto-hiberate idle timer value to 150 ms */
	if (ufshcd_is_auto_hibern8_supported(hba) && !hba->ahit) {
		hba->ahit = FIELD_PREP(UFSHCI_AHIBERN8_TIMER_MASK, 150) |
			    FIELD_PREP(UFSHCI_AHIBERN8_SCALE_MASK, 3);
	}

	/* Hold auto suspend until async scan completes */
	pm_runtime_get_sync(dev);
	atomic_set(&hba->scsi_block_reqs_cnt, 0);
	/*
	 * We are assuming that device wasn't put in sleep/power-down
	 * state exclusively during the boot stage before kernel.
	 * This assumption helps avoid doing link startup twice during
	 * ufshcd_probe_hba().
	 */
	ufshcd_set_ufs_dev_active(hba);

	async_schedule(ufshcd_async_scan, hba);
	ufs_sysfs_add_nodes(hba->dev);

	return 0;

free_tmf_queue:
	blk_cleanup_queue(hba->tmf_queue);
free_tmf_tag_set:
	blk_mq_free_tag_set(&hba->tmf_tag_set);
free_cmd_queue:
	blk_cleanup_queue(hba->cmd_queue);
out_remove_scsi_host:
	scsi_remove_host(hba->host);
exit_gating:
	ufshcd_exit_clk_scaling(hba);
	ufshcd_exit_clk_gating(hba);
out_disable:
	hba->is_irq_enabled = false;
	ufshcd_hba_exit(hba);
out_error:
	return err;
}
EXPORT_SYMBOL_GPL(ufshcd_init);

MODULE_AUTHOR("Santosh Yaragnavi <santosh.sy@samsung.com>");
MODULE_AUTHOR("Vinayak Holikatti <h.vinayak@samsung.com>");
MODULE_DESCRIPTION("Generic UFS host controller driver Core");
MODULE_LICENSE("GPL");
MODULE_VERSION(UFSHCD_DRIVER_VERSION);<|MERGE_RESOLUTION|>--- conflicted
+++ resolved
@@ -5639,8 +5639,6 @@
 	 * handled by the SCSI core layer.
 	 */
 	return retval;
-<<<<<<< HEAD
-=======
 }
 
 struct ctm_info {
@@ -5662,7 +5660,6 @@
 	if (c)
 		complete(c);
 	return true;
->>>>>>> 82a39b50
 }
 
 /**
@@ -5681,19 +5678,8 @@
 		.pending = ufshcd_readl(hba, REG_UTP_TASK_REQ_DOOR_BELL),
 	};
 
-<<<<<<< HEAD
-	tm_doorbell = ufshcd_readl(hba, REG_UTP_TASK_REQ_DOOR_BELL);
-	hba->tm_condition = tm_doorbell ^ hba->outstanding_tasks;
-	if (hba->tm_condition) {
-		wake_up(&hba->tm_wq);
-		return IRQ_HANDLED;
-	} else {
-		return IRQ_NONE;
-	}
-=======
 	blk_mq_tagset_busy_iter(q->tag_set, ufshcd_compl_tm, &ci);
 	return ci.ncpl ? IRQ_HANDLED : IRQ_NONE;
->>>>>>> 82a39b50
 }
 
 /**
