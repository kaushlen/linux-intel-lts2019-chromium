--- conflicted
+++ resolved
@@ -3900,11 +3900,6 @@
 	}
 }
 
-<<<<<<< HEAD
-static inline bool ata_12_16_cmd(struct scsi_cmnd *scmd)
-{
-	return (scmd->cmnd[0] == ATA_12 || scmd->cmnd[0] == ATA_16);
-=======
 static int _scsih_set_satl_pending(struct scsi_cmnd *scmd, bool pending)
 {
 	struct MPT3SAS_DEVICE *priv = scmd->device->hostdata;
@@ -3917,7 +3912,6 @@
 
 	clear_bit(0, &priv->ata_command_pending);
 	return 0;
->>>>>>> c470abd4
 }
 
 /**
@@ -3941,13 +3935,7 @@
 		if (!scmd)
 			continue;
 		count++;
-<<<<<<< HEAD
-		if (ata_12_16_cmd(scmd))
-			scsi_internal_device_unblock(scmd->device,
-							SDEV_RUNNING);
-=======
 		_scsih_set_satl_pending(scmd, false);
->>>>>>> c470abd4
 		mpt3sas_base_free_smid(ioc, smid);
 		scsi_dma_unmap(scmd);
 		if (ioc->pci_error_recovery)
@@ -4082,13 +4070,6 @@
 
 	if (ioc->logging_level & MPT_DEBUG_SCSI)
 		scsi_print_command(scmd);
-
-	/*
-	 * Lock the device for any subsequent command until command is
-	 * done.
-	 */
-	if (ata_12_16_cmd(scmd))
-		scsi_internal_device_block(scmd->device);
 
 	sas_device_priv_data = scmd->device->hostdata;
 	if (!sas_device_priv_data || !sas_device_priv_data->sas_target) {
@@ -4684,12 +4665,7 @@
 	if (scmd == NULL)
 		return 1;
 
-<<<<<<< HEAD
-	if (ata_12_16_cmd(scmd))
-		scsi_internal_device_unblock(scmd->device, SDEV_RUNNING);
-=======
 	_scsih_set_satl_pending(scmd, false);
->>>>>>> c470abd4
 
 	mpi_request = mpt3sas_base_get_msg_frame(ioc, smid);
 
