// SPDX-License-Identifier: GPL-2.0
/*
 * Intel(R) Trace Hub pci driver
 *
 * Copyright (C) 2014-2015 Intel Corporation.
 */

#define pr_fmt(fmt)	KBUILD_MODNAME ": " fmt

#include <linux/types.h>
#include <linux/module.h>
#include <linux/device.h>
#include <linux/sysfs.h>
#include <linux/pci.h>

#include "intel_th.h"

#define DRIVER_NAME "intel_th_pci"

enum {
	TH_PCI_CONFIG_BAR	= 0,
	TH_PCI_STH_SW_BAR	= 2,
	TH_PCI_RTIT_BAR		= 4,
};

#define BAR_MASK (BIT(TH_PCI_CONFIG_BAR) | BIT(TH_PCI_STH_SW_BAR))

#define PCI_REG_NPKDSC	0x80
#define NPKDSC_TSACT	BIT(5)

static int intel_th_pci_activate(struct intel_th *th)
{
	struct pci_dev *pdev = to_pci_dev(th->dev);
	u32 npkdsc;
	int err;

	if (!INTEL_TH_CAP(th, tscu_enable))
		return 0;

	err = pci_read_config_dword(pdev, PCI_REG_NPKDSC, &npkdsc);
	if (!err) {
		npkdsc |= NPKDSC_TSACT;
		err = pci_write_config_dword(pdev, PCI_REG_NPKDSC, npkdsc);
	}

	if (err)
		dev_err(&pdev->dev, "failed to read NPKDSC register\n");

	return err;
}

static void intel_th_pci_deactivate(struct intel_th *th)
{
	struct pci_dev *pdev = to_pci_dev(th->dev);
	u32 npkdsc;
	int err;

	if (!INTEL_TH_CAP(th, tscu_enable))
		return;

	err = pci_read_config_dword(pdev, PCI_REG_NPKDSC, &npkdsc);
	if (!err) {
		npkdsc |= NPKDSC_TSACT;
		err = pci_write_config_dword(pdev, PCI_REG_NPKDSC, npkdsc);
	}

	if (err)
		dev_err(&pdev->dev, "failed to read NPKDSC register\n");
}

static int intel_th_pci_probe(struct pci_dev *pdev,
			      const struct pci_device_id *id)
{
	struct intel_th_drvdata *drvdata = (void *)id->driver_data;
	struct resource resource[TH_MMIO_END + TH_NVEC_MAX] = {
		[TH_MMIO_CONFIG]	= pdev->resource[TH_PCI_CONFIG_BAR],
		[TH_MMIO_SW]		= pdev->resource[TH_PCI_STH_SW_BAR],
	};
	int err, r = TH_MMIO_SW + 1, i;
	struct intel_th *th;

	err = pcim_enable_device(pdev);
	if (err)
		return err;

	err = pcim_iomap_regions_request_all(pdev, BAR_MASK, DRIVER_NAME);
	if (err)
		return err;

	if (pdev->resource[TH_PCI_RTIT_BAR].start) {
		resource[TH_MMIO_RTIT] = pdev->resource[TH_PCI_RTIT_BAR];
		r++;
	}

	err = pci_alloc_irq_vectors(pdev, 1, 8, PCI_IRQ_ALL_TYPES);
	if (err > 0)
		for (i = 0; i < err; i++, r++) {
			resource[r].flags = IORESOURCE_IRQ;
			resource[r].start = pci_irq_vector(pdev, i);
		}

	th = intel_th_alloc(&pdev->dev, drvdata, resource, r);
	if (IS_ERR(th))
		return PTR_ERR(th);

	th->activate   = intel_th_pci_activate;
	th->deactivate = intel_th_pci_deactivate;

	pci_set_master(pdev);

	return 0;
}

static void intel_th_pci_remove(struct pci_dev *pdev)
{
	struct intel_th *th = pci_get_drvdata(pdev);

	intel_th_free(th);

	pci_free_irq_vectors(pdev);
}

static const struct intel_th_drvdata intel_th_2x = {
	.tscu_enable	= 1,
	.has_mintctl	= 1,
};

static const struct pci_device_id intel_th_pci_id_table[] = {
	{
		PCI_DEVICE(PCI_VENDOR_ID_INTEL, 0x9d26),
		.driver_data = (kernel_ulong_t)0,
	},
	{
		PCI_DEVICE(PCI_VENDOR_ID_INTEL, 0xa126),
		.driver_data = (kernel_ulong_t)0,
	},
	{
		/* Apollo Lake */
		PCI_DEVICE(PCI_VENDOR_ID_INTEL, 0x5a8e),
		.driver_data = (kernel_ulong_t)0,
	},
	{
		/* Broxton */
		PCI_DEVICE(PCI_VENDOR_ID_INTEL, 0x0a80),
		.driver_data = (kernel_ulong_t)0,
	},
	{
		/* Broxton B-step */
		PCI_DEVICE(PCI_VENDOR_ID_INTEL, 0x1a8e),
		.driver_data = (kernel_ulong_t)0,
	},
	{
		/* Kaby Lake PCH-H */
		PCI_DEVICE(PCI_VENDOR_ID_INTEL, 0xa2a6),
		.driver_data = (kernel_ulong_t)0,
	},
	{
		/* Denverton */
		PCI_DEVICE(PCI_VENDOR_ID_INTEL, 0x19e1),
		.driver_data = (kernel_ulong_t)0,
	},
	{
		/* Lewisburg PCH */
		PCI_DEVICE(PCI_VENDOR_ID_INTEL, 0xa1a6),
		.driver_data = (kernel_ulong_t)0,
	},
	{
		/* Lewisburg PCH */
		PCI_DEVICE(PCI_VENDOR_ID_INTEL, 0xa226),
		.driver_data = (kernel_ulong_t)0,
	},
	{
		/* Gemini Lake */
		PCI_DEVICE(PCI_VENDOR_ID_INTEL, 0x318e),
		.driver_data = (kernel_ulong_t)&intel_th_2x,
	},
	{
		/* Cannon Lake H */
		PCI_DEVICE(PCI_VENDOR_ID_INTEL, 0xa326),
		.driver_data = (kernel_ulong_t)&intel_th_2x,
	},
	{
		/* Cannon Lake LP */
		PCI_DEVICE(PCI_VENDOR_ID_INTEL, 0x9da6),
		.driver_data = (kernel_ulong_t)&intel_th_2x,
	},
	{
		/* Cedar Fork PCH */
		PCI_DEVICE(PCI_VENDOR_ID_INTEL, 0x18e1),
		.driver_data = (kernel_ulong_t)&intel_th_2x,
	},
	{
		/* Ice Lake PCH */
		PCI_DEVICE(PCI_VENDOR_ID_INTEL, 0x34a6),
		.driver_data = (kernel_ulong_t)&intel_th_2x,
	},
	{
		/* Comet Lake */
		PCI_DEVICE(PCI_VENDOR_ID_INTEL, 0x02a6),
		.driver_data = (kernel_ulong_t)&intel_th_2x,
	},
	{
		/* Comet Lake PCH */
		PCI_DEVICE(PCI_VENDOR_ID_INTEL, 0x06a6),
		.driver_data = (kernel_ulong_t)&intel_th_2x,
	},
	{
		/* Comet Lake PCH-V */
		PCI_DEVICE(PCI_VENDOR_ID_INTEL, 0xa3a6),
		.driver_data = (kernel_ulong_t)&intel_th_2x,
	},
	{
		/* Ice Lake NNPI */
		PCI_DEVICE(PCI_VENDOR_ID_INTEL, 0x45c5),
		.driver_data = (kernel_ulong_t)&intel_th_2x,
	},
	{
		/* Ice Lake CPU */
		PCI_DEVICE(PCI_VENDOR_ID_INTEL, 0x8a29),
		.driver_data = (kernel_ulong_t)&intel_th_2x,
	},
	{
		/* Tiger Lake CPU */
		PCI_DEVICE(PCI_VENDOR_ID_INTEL, 0x9a33),
		.driver_data = (kernel_ulong_t)&intel_th_2x,
	},
	{
		/* Tiger Lake PCH */
		PCI_DEVICE(PCI_VENDOR_ID_INTEL, 0xa0a6),
		.driver_data = (kernel_ulong_t)&intel_th_2x,
	},
	{
<<<<<<< HEAD
		/* Jasper Lake */
=======
		/* Tiger Lake PCH-H */
		PCI_DEVICE(PCI_VENDOR_ID_INTEL, 0x43a6),
		.driver_data = (kernel_ulong_t)&intel_th_2x,
	},
	{
		/* Jasper Lake PCH */
>>>>>>> 75de66f1
		PCI_DEVICE(PCI_VENDOR_ID_INTEL, 0x4da6),
		.driver_data = (kernel_ulong_t)&intel_th_2x,
	},
	{
		/* Jasper Lake CPU */
		PCI_DEVICE(PCI_VENDOR_ID_INTEL, 0x4e29),
		.driver_data = (kernel_ulong_t)&intel_th_2x,
	},
	{
		/* Elkhart Lake CPU */
		PCI_DEVICE(PCI_VENDOR_ID_INTEL, 0x4529),
		.driver_data = (kernel_ulong_t)&intel_th_2x,
	},
	{
		/* Elkhart Lake */
		PCI_DEVICE(PCI_VENDOR_ID_INTEL, 0x4b26),
		.driver_data = (kernel_ulong_t)&intel_th_2x,
	},
	{
		/* Emmitsburg PCH */
		PCI_DEVICE(PCI_VENDOR_ID_INTEL, 0x1bcc),
		.driver_data = (kernel_ulong_t)&intel_th_2x,
	},
	{ 0 },
};

MODULE_DEVICE_TABLE(pci, intel_th_pci_id_table);

static struct pci_driver intel_th_pci_driver = {
	.name		= DRIVER_NAME,
	.id_table	= intel_th_pci_id_table,
	.probe		= intel_th_pci_probe,
	.remove		= intel_th_pci_remove,
};

module_pci_driver(intel_th_pci_driver);

MODULE_LICENSE("GPL v2");
MODULE_DESCRIPTION("Intel(R) Trace Hub PCI controller driver");
MODULE_AUTHOR("Alexander Shishkin <alexander.shishkin@intel.com>");<|MERGE_RESOLUTION|>--- conflicted
+++ resolved
@@ -230,16 +230,12 @@
 		.driver_data = (kernel_ulong_t)&intel_th_2x,
 	},
 	{
-<<<<<<< HEAD
-		/* Jasper Lake */
-=======
 		/* Tiger Lake PCH-H */
 		PCI_DEVICE(PCI_VENDOR_ID_INTEL, 0x43a6),
 		.driver_data = (kernel_ulong_t)&intel_th_2x,
 	},
 	{
 		/* Jasper Lake PCH */
->>>>>>> 75de66f1
 		PCI_DEVICE(PCI_VENDOR_ID_INTEL, 0x4da6),
 		.driver_data = (kernel_ulong_t)&intel_th_2x,
 	},
