#
# PINCTRL infrastructure and drivers
#

config PINCTRL
	bool

if PINCTRL

menu "Pin controllers"
	depends on PINCTRL

config PINMUX
	bool "Support pin multiplexing controllers"

config PINCONF
	bool "Support pin configuration controllers"

config GENERIC_PINCONF
	bool
	select PINCONF

config DEBUG_PINCTRL
	bool "Debug PINCTRL calls"
	depends on DEBUG_KERNEL
	help
	  Say Y here to add some extra checks and diagnostics to PINCTRL calls.

config PINCTRL_IMX
	bool
	select PINMUX
	select PINCONF

config PINCTRL_IMX6Q
	bool "IMX6Q pinctrl driver"
	depends on OF
	depends on SOC_IMX6Q
	select PINCTRL_IMX
	help
	  Say Y here to enable the imx6q pinctrl driver

config PINCTRL_PXA3xx
	bool
	select PINMUX

config PINCTRL_MMP2
	bool "MMP2 pin controller driver"
	depends on ARCH_MMP
	select PINCTRL_PXA3xx
	select PINCONF

<<<<<<< HEAD
config PINCTRL_MXS
	bool

config PINCTRL_IMX23
	bool
	select PINMUX
	select PINCONF
	select PINCTRL_MXS

config PINCTRL_IMX28
	bool
	select PINMUX
	select PINCONF
	select PINCTRL_MXS
=======
config PINCTRL_NOMADIK
	bool "Nomadik pin controller driver"
	depends on ARCH_U8500
	select PINMUX
	select PINCONF

config PINCTRL_DB8500
	bool "DB8500 pin controller driver"
	depends on PINCTRL_NOMADIK && ARCH_U8500
>>>>>>> 08d98fe0

config PINCTRL_PXA168
	bool "PXA168 pin controller driver"
	depends on ARCH_MMP
	select PINCTRL_PXA3xx
	select PINCONF

config PINCTRL_PXA910
	bool "PXA910 pin controller driver"
	depends on ARCH_MMP
	select PINCTRL_PXA3xx
	select PINCONF

config PINCTRL_SIRF
	bool "CSR SiRFprimaII pin controller driver"
	depends on ARCH_PRIMA2
	select PINMUX

config PINCTRL_TEGRA
	bool

config PINCTRL_TEGRA20
	bool
	select PINMUX
	select PINCONF
	select PINCTRL_TEGRA

config PINCTRL_TEGRA30
	bool
	select PINMUX
	select PINCONF
	select PINCTRL_TEGRA

config PINCTRL_U300
	bool "U300 pin controller driver"
	depends on ARCH_U300
	select PINMUX
	select GENERIC_PINCONF

config PINCTRL_COH901
	bool "ST-Ericsson U300 COH 901 335/571 GPIO"
	depends on GPIOLIB && ARCH_U300 && PINMUX_U300
	help
	  Say yes here to support GPIO interface on ST-Ericsson U300.
	  The names of the two IP block variants supported are
	  COH 901 335 and COH 901 571/3. They contain 3, 5 or 7
	  ports of 8 GPIO pins each.

source "drivers/pinctrl/spear/Kconfig"

endmenu

endif<|MERGE_RESOLUTION|>--- conflicted
+++ resolved
@@ -49,7 +49,6 @@
 	select PINCTRL_PXA3xx
 	select PINCONF
 
-<<<<<<< HEAD
 config PINCTRL_MXS
 	bool
 
@@ -64,7 +63,7 @@
 	select PINMUX
 	select PINCONF
 	select PINCTRL_MXS
-=======
+
 config PINCTRL_NOMADIK
 	bool "Nomadik pin controller driver"
 	depends on ARCH_U8500
@@ -74,7 +73,6 @@
 config PINCTRL_DB8500
 	bool "DB8500 pin controller driver"
 	depends on PINCTRL_NOMADIK && ARCH_U8500
->>>>>>> 08d98fe0
 
 config PINCTRL_PXA168
 	bool "PXA168 pin controller driver"
