--- conflicted
+++ resolved
@@ -858,27 +858,13 @@
 }
 
 static void pi_state_update_owner(struct futex_pi_state *pi_state,
-<<<<<<< HEAD
-						  struct task_struct *new_owner)
-=======
 				  struct task_struct *new_owner)
->>>>>>> be06827f
 {
 	struct task_struct *old_owner = pi_state->owner;
 
 	lockdep_assert_held(&pi_state->pi_mutex.wait_lock);
 
 	if (old_owner) {
-<<<<<<< HEAD
-                raw_spin_lock(&old_owner->pi_lock);
-		WARN_ON(list_empty(&pi_state->list));
-		list_del_init(&pi_state->list);
-		raw_spin_unlock(&old_owner->pi_lock);
-        }
-
-	if (new_owner) {
-	        raw_spin_lock(&new_owner->pi_lock);
-=======
 		raw_spin_lock(&old_owner->pi_lock);
 		WARN_ON(list_empty(&pi_state->list));
 		list_del_init(&pi_state->list);
@@ -887,7 +873,6 @@
 
 	if (new_owner) {
 		raw_spin_lock(&new_owner->pi_lock);
->>>>>>> be06827f
 		WARN_ON(!list_empty(&pi_state->list));
 		list_add(&pi_state->list, &new_owner->pi_state_list);
 		pi_state->owner = new_owner;
@@ -1648,11 +1633,7 @@
 	}
 
 	if (!ret) {
-<<<<<<< HEAD
-	        /*
-=======
-		/*
->>>>>>> be06827f
+		/*
 		 * This is a point of no return; once we modified the uval
 		 * there is no going back and subsequent operations must
 		 * not fail.
@@ -2600,10 +2581,6 @@
 	 * itself.
 	 */
 	pi_state_update_owner(pi_state, newowner);
-<<<<<<< HEAD
-	raw_spin_unlock_irq(&pi_state->pi_mutex.wait_lock);
-=======
->>>>>>> be06827f
 
 	return argowner == current;
 
