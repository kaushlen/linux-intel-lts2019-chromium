/*
 *  linux/kernel/compat.c
 *
 *  Kernel compatibililty routines for e.g. 32 bit syscall support
 *  on 64 bit kernels.
 *
 *  Copyright (C) 2002-2003 Stephen Rothwell, IBM Corporation
 *
 *  This program is free software; you can redistribute it and/or modify
 *  it under the terms of the GNU General Public License version 2 as
 *  published by the Free Software Foundation.
 */

#include <linux/linkage.h>
#include <linux/compat.h>
#include <linux/errno.h>
#include <linux/time.h>
#include <linux/signal.h>
#include <linux/sched.h>	/* for MAX_SCHEDULE_TIMEOUT */
#include <linux/syscalls.h>
#include <linux/unistd.h>
#include <linux/security.h>
#include <linux/timex.h>
#include <linux/export.h>
#include <linux/migrate.h>
#include <linux/posix-timers.h>
#include <linux/times.h>
#include <linux/ptrace.h>
#include <linux/gfp.h>

#include <linux/uaccess.h>

int compat_get_timex(struct timex *txc, const struct compat_timex __user *utp)
{
	struct compat_timex tx32;

	if (copy_from_user(&tx32, utp, sizeof(struct compat_timex)))
		return -EFAULT;

	txc->modes = tx32.modes;
	txc->offset = tx32.offset;
	txc->freq = tx32.freq;
	txc->maxerror = tx32.maxerror;
	txc->esterror = tx32.esterror;
	txc->status = tx32.status;
	txc->constant = tx32.constant;
	txc->precision = tx32.precision;
	txc->tolerance = tx32.tolerance;
	txc->time.tv_sec = tx32.time.tv_sec;
	txc->time.tv_usec = tx32.time.tv_usec;
	txc->tick = tx32.tick;
	txc->ppsfreq = tx32.ppsfreq;
	txc->jitter = tx32.jitter;
	txc->shift = tx32.shift;
	txc->stabil = tx32.stabil;
	txc->jitcnt = tx32.jitcnt;
	txc->calcnt = tx32.calcnt;
	txc->errcnt = tx32.errcnt;
	txc->stbcnt = tx32.stbcnt;

	return 0;
}

int compat_put_timex(struct compat_timex __user *utp, const struct timex *txc)
{
	struct compat_timex tx32;

	memset(&tx32, 0, sizeof(struct compat_timex));
	tx32.modes = txc->modes;
	tx32.offset = txc->offset;
	tx32.freq = txc->freq;
	tx32.maxerror = txc->maxerror;
	tx32.esterror = txc->esterror;
	tx32.status = txc->status;
	tx32.constant = txc->constant;
	tx32.precision = txc->precision;
	tx32.tolerance = txc->tolerance;
	tx32.time.tv_sec = txc->time.tv_sec;
	tx32.time.tv_usec = txc->time.tv_usec;
	tx32.tick = txc->tick;
	tx32.ppsfreq = txc->ppsfreq;
	tx32.jitter = txc->jitter;
	tx32.shift = txc->shift;
	tx32.stabil = txc->stabil;
	tx32.jitcnt = txc->jitcnt;
	tx32.calcnt = txc->calcnt;
	tx32.errcnt = txc->errcnt;
	tx32.stbcnt = txc->stbcnt;
	tx32.tai = txc->tai;
	if (copy_to_user(utp, &tx32, sizeof(struct compat_timex)))
		return -EFAULT;
	return 0;
}

static int __compat_get_timeval(struct timeval *tv, const struct compat_timeval __user *ctv)
{
	return (!access_ok(VERIFY_READ, ctv, sizeof(*ctv)) ||
			__get_user(tv->tv_sec, &ctv->tv_sec) ||
			__get_user(tv->tv_usec, &ctv->tv_usec)) ? -EFAULT : 0;
}

static int __compat_put_timeval(const struct timeval *tv, struct compat_timeval __user *ctv)
{
	return (!access_ok(VERIFY_WRITE, ctv, sizeof(*ctv)) ||
			__put_user(tv->tv_sec, &ctv->tv_sec) ||
			__put_user(tv->tv_usec, &ctv->tv_usec)) ? -EFAULT : 0;
}

static int __compat_get_timespec(struct timespec *ts, const struct compat_timespec __user *cts)
{
	return (!access_ok(VERIFY_READ, cts, sizeof(*cts)) ||
			__get_user(ts->tv_sec, &cts->tv_sec) ||
			__get_user(ts->tv_nsec, &cts->tv_nsec)) ? -EFAULT : 0;
}

static int __compat_put_timespec(const struct timespec *ts, struct compat_timespec __user *cts)
{
	return (!access_ok(VERIFY_WRITE, cts, sizeof(*cts)) ||
			__put_user(ts->tv_sec, &cts->tv_sec) ||
			__put_user(ts->tv_nsec, &cts->tv_nsec)) ? -EFAULT : 0;
}

static int __compat_get_timespec64(struct timespec64 *ts64,
				   const struct compat_timespec __user *cts)
{
	struct compat_timespec ts;
	int ret;

	ret = copy_from_user(&ts, cts, sizeof(ts));
	if (ret)
		return -EFAULT;

	ts64->tv_sec = ts.tv_sec;
	ts64->tv_nsec = ts.tv_nsec;

	return 0;
}

static int __compat_put_timespec64(const struct timespec64 *ts64,
				   struct compat_timespec __user *cts)
{
	struct compat_timespec ts = {
		.tv_sec = ts64->tv_sec,
		.tv_nsec = ts64->tv_nsec
	};
	return copy_to_user(cts, &ts, sizeof(ts)) ? -EFAULT : 0;
}

int compat_get_timespec64(struct timespec64 *ts, const void __user *uts)
{
	if (COMPAT_USE_64BIT_TIME)
		return copy_from_user(ts, uts, sizeof(*ts)) ? -EFAULT : 0;
	else
		return __compat_get_timespec64(ts, uts);
}
EXPORT_SYMBOL_GPL(compat_get_timespec64);

int compat_put_timespec64(const struct timespec64 *ts, void __user *uts)
{
	if (COMPAT_USE_64BIT_TIME)
		return copy_to_user(uts, ts, sizeof(*ts)) ? -EFAULT : 0;
	else
		return __compat_put_timespec64(ts, uts);
}
EXPORT_SYMBOL_GPL(compat_put_timespec64);

int compat_get_timeval(struct timeval *tv, const void __user *utv)
{
	if (COMPAT_USE_64BIT_TIME)
		return copy_from_user(tv, utv, sizeof(*tv)) ? -EFAULT : 0;
	else
		return __compat_get_timeval(tv, utv);
}
EXPORT_SYMBOL_GPL(compat_get_timeval);

int compat_put_timeval(const struct timeval *tv, void __user *utv)
{
	if (COMPAT_USE_64BIT_TIME)
		return copy_to_user(utv, tv, sizeof(*tv)) ? -EFAULT : 0;
	else
		return __compat_put_timeval(tv, utv);
}
EXPORT_SYMBOL_GPL(compat_put_timeval);

int compat_get_timespec(struct timespec *ts, const void __user *uts)
{
	if (COMPAT_USE_64BIT_TIME)
		return copy_from_user(ts, uts, sizeof(*ts)) ? -EFAULT : 0;
	else
		return __compat_get_timespec(ts, uts);
}
EXPORT_SYMBOL_GPL(compat_get_timespec);

int compat_put_timespec(const struct timespec *ts, void __user *uts)
{
	if (COMPAT_USE_64BIT_TIME)
		return copy_to_user(uts, ts, sizeof(*ts)) ? -EFAULT : 0;
	else
		return __compat_put_timespec(ts, uts);
}
EXPORT_SYMBOL_GPL(compat_put_timespec);

<<<<<<< HEAD
int compat_convert_timespec(struct timespec __user **kts,
			    const void __user *cts)
{
	struct timespec ts;
	struct timespec __user *uts;

	if (!cts || COMPAT_USE_64BIT_TIME) {
		*kts = (struct timespec __user *)cts;
		return 0;
	}

	uts = compat_alloc_user_space(sizeof(ts));
	if (!uts)
		return -EFAULT;
	if (compat_get_timespec(&ts, cts))
		return -EFAULT;
	if (copy_to_user(uts, &ts, sizeof(ts)))
		return -EFAULT;

	*kts = uts;
	return 0;
}

=======
>>>>>>> bb176f67
int get_compat_itimerval(struct itimerval *o, const struct compat_itimerval __user *i)
{
	struct compat_itimerval v32;

	if (copy_from_user(&v32, i, sizeof(struct compat_itimerval)))
		return -EFAULT;
	o->it_interval.tv_sec = v32.it_interval.tv_sec;
	o->it_interval.tv_usec = v32.it_interval.tv_usec;
	o->it_value.tv_sec = v32.it_value.tv_sec;
	o->it_value.tv_usec = v32.it_value.tv_usec;
	return 0;
}

int put_compat_itimerval(struct compat_itimerval __user *o, const struct itimerval *i)
{
	struct compat_itimerval v32;

	v32.it_interval.tv_sec = i->it_interval.tv_sec;
	v32.it_interval.tv_usec = i->it_interval.tv_usec;
	v32.it_value.tv_sec = i->it_value.tv_sec;
	v32.it_value.tv_usec = i->it_value.tv_usec;
	return copy_to_user(o, &v32, sizeof(struct compat_itimerval)) ? -EFAULT : 0;
}

#ifdef __ARCH_WANT_SYS_SIGPROCMASK

/*
 * sys_sigprocmask SIG_SETMASK sets the first (compat) word of the
 * blocked set of signals to the supplied signal set
 */
static inline void compat_sig_setmask(sigset_t *blocked, compat_sigset_word set)
{
	memcpy(blocked->sig, &set, sizeof(set));
}

COMPAT_SYSCALL_DEFINE3(sigprocmask, int, how,
		       compat_old_sigset_t __user *, nset,
		       compat_old_sigset_t __user *, oset)
{
	old_sigset_t old_set, new_set;
	sigset_t new_blocked;

	old_set = current->blocked.sig[0];

	if (nset) {
		if (get_user(new_set, nset))
			return -EFAULT;
		new_set &= ~(sigmask(SIGKILL) | sigmask(SIGSTOP));

		new_blocked = current->blocked;

		switch (how) {
		case SIG_BLOCK:
			sigaddsetmask(&new_blocked, new_set);
			break;
		case SIG_UNBLOCK:
			sigdelsetmask(&new_blocked, new_set);
			break;
		case SIG_SETMASK:
			compat_sig_setmask(&new_blocked, new_set);
			break;
		default:
			return -EINVAL;
		}

		set_current_blocked(&new_blocked);
	}

	if (oset) {
		if (put_user(old_set, oset))
			return -EFAULT;
	}

	return 0;
}

#endif

int put_compat_rusage(const struct rusage *r, struct compat_rusage __user *ru)
{
	struct compat_rusage r32;
	memset(&r32, 0, sizeof(r32));
	r32.ru_utime.tv_sec = r->ru_utime.tv_sec;
	r32.ru_utime.tv_usec = r->ru_utime.tv_usec;
	r32.ru_stime.tv_sec = r->ru_stime.tv_sec;
	r32.ru_stime.tv_usec = r->ru_stime.tv_usec;
	r32.ru_maxrss = r->ru_maxrss;
	r32.ru_ixrss = r->ru_ixrss;
	r32.ru_idrss = r->ru_idrss;
	r32.ru_isrss = r->ru_isrss;
	r32.ru_minflt = r->ru_minflt;
	r32.ru_majflt = r->ru_majflt;
	r32.ru_nswap = r->ru_nswap;
	r32.ru_inblock = r->ru_inblock;
	r32.ru_oublock = r->ru_oublock;
	r32.ru_msgsnd = r->ru_msgsnd;
	r32.ru_msgrcv = r->ru_msgrcv;
	r32.ru_nsignals = r->ru_nsignals;
	r32.ru_nvcsw = r->ru_nvcsw;
	r32.ru_nivcsw = r->ru_nivcsw;
	if (copy_to_user(ru, &r32, sizeof(r32)))
		return -EFAULT;
	return 0;
}

static int compat_get_user_cpu_mask(compat_ulong_t __user *user_mask_ptr,
				    unsigned len, struct cpumask *new_mask)
{
	unsigned long *k;

	if (len < cpumask_size())
		memset(new_mask, 0, cpumask_size());
	else if (len > cpumask_size())
		len = cpumask_size();

	k = cpumask_bits(new_mask);
	return compat_get_bitmap(k, user_mask_ptr, len * 8);
}

COMPAT_SYSCALL_DEFINE3(sched_setaffinity, compat_pid_t, pid,
		       unsigned int, len,
		       compat_ulong_t __user *, user_mask_ptr)
{
	cpumask_var_t new_mask;
	int retval;

	if (!alloc_cpumask_var(&new_mask, GFP_KERNEL))
		return -ENOMEM;

	retval = compat_get_user_cpu_mask(user_mask_ptr, len, new_mask);
	if (retval)
		goto out;

	retval = sched_setaffinity(pid, new_mask);
out:
	free_cpumask_var(new_mask);
	return retval;
}

COMPAT_SYSCALL_DEFINE3(sched_getaffinity, compat_pid_t,  pid, unsigned int, len,
		       compat_ulong_t __user *, user_mask_ptr)
{
	int ret;
	cpumask_var_t mask;

	if ((len * BITS_PER_BYTE) < nr_cpu_ids)
		return -EINVAL;
	if (len & (sizeof(compat_ulong_t)-1))
		return -EINVAL;

	if (!alloc_cpumask_var(&mask, GFP_KERNEL))
		return -ENOMEM;

	ret = sched_getaffinity(pid, mask);
	if (ret == 0) {
		size_t retlen = min_t(size_t, len, cpumask_size());

		if (compat_put_bitmap(user_mask_ptr, cpumask_bits(mask), retlen * 8))
			ret = -EFAULT;
		else
			ret = retlen;
	}
	free_cpumask_var(mask);

	return ret;
}

int get_compat_itimerspec(struct itimerspec *dst,
			  const struct compat_itimerspec __user *src)
{
	if (__compat_get_timespec(&dst->it_interval, &src->it_interval) ||
	    __compat_get_timespec(&dst->it_value, &src->it_value))
		return -EFAULT;
	return 0;
}

int put_compat_itimerspec(struct compat_itimerspec __user *dst,
			  const struct itimerspec *src)
{
	if (__compat_put_timespec(&src->it_interval, &dst->it_interval) ||
	    __compat_put_timespec(&src->it_value, &dst->it_value))
		return -EFAULT;
	return 0;
}

int get_compat_itimerspec64(struct itimerspec64 *its,
			const struct compat_itimerspec __user *uits)
{

	if (__compat_get_timespec64(&its->it_interval, &uits->it_interval) ||
	    __compat_get_timespec64(&its->it_value, &uits->it_value))
		return -EFAULT;
	return 0;
}
EXPORT_SYMBOL_GPL(get_compat_itimerspec64);

int put_compat_itimerspec64(const struct itimerspec64 *its,
			struct compat_itimerspec __user *uits)
{
	if (__compat_put_timespec64(&its->it_interval, &uits->it_interval) ||
	    __compat_put_timespec64(&its->it_value, &uits->it_value))
		return -EFAULT;
	return 0;
}
EXPORT_SYMBOL_GPL(put_compat_itimerspec64);

/*
 * We currently only need the following fields from the sigevent
 * structure: sigev_value, sigev_signo, sig_notify and (sometimes
 * sigev_notify_thread_id).  The others are handled in user mode.
 * We also assume that copying sigev_value.sival_int is sufficient
 * to keep all the bits of sigev_value.sival_ptr intact.
 */
int get_compat_sigevent(struct sigevent *event,
		const struct compat_sigevent __user *u_event)
{
	memset(event, 0, sizeof(*event));
	return (!access_ok(VERIFY_READ, u_event, sizeof(*u_event)) ||
		__get_user(event->sigev_value.sival_int,
			&u_event->sigev_value.sival_int) ||
		__get_user(event->sigev_signo, &u_event->sigev_signo) ||
		__get_user(event->sigev_notify, &u_event->sigev_notify) ||
		__get_user(event->sigev_notify_thread_id,
			&u_event->sigev_notify_thread_id))
		? -EFAULT : 0;
}

long compat_get_bitmap(unsigned long *mask, const compat_ulong_t __user *umask,
		       unsigned long bitmap_size)
{
	unsigned long nr_compat_longs;

	/* align bitmap up to nearest compat_long_t boundary */
	bitmap_size = ALIGN(bitmap_size, BITS_PER_COMPAT_LONG);
	nr_compat_longs = BITS_TO_COMPAT_LONGS(bitmap_size);

	if (!access_ok(VERIFY_READ, umask, bitmap_size / 8))
		return -EFAULT;

	user_access_begin();
	while (nr_compat_longs > 1) {
		compat_ulong_t l1, l2;
		unsafe_get_user(l1, umask++, Efault);
		unsafe_get_user(l2, umask++, Efault);
		*mask++ = ((unsigned long)l2 << BITS_PER_COMPAT_LONG) | l1;
		nr_compat_longs -= 2;
	}
	if (nr_compat_longs)
		unsafe_get_user(*mask, umask++, Efault);
	user_access_end();
	return 0;

Efault:
	user_access_end();
	return -EFAULT;
}

long compat_put_bitmap(compat_ulong_t __user *umask, unsigned long *mask,
		       unsigned long bitmap_size)
{
	unsigned long nr_compat_longs;

	/* align bitmap up to nearest compat_long_t boundary */
	bitmap_size = ALIGN(bitmap_size, BITS_PER_COMPAT_LONG);
	nr_compat_longs = BITS_TO_COMPAT_LONGS(bitmap_size);

	if (!access_ok(VERIFY_WRITE, umask, bitmap_size / 8))
		return -EFAULT;

	user_access_begin();
	while (nr_compat_longs > 1) {
		unsigned long m = *mask++;
		unsafe_put_user((compat_ulong_t)m, umask++, Efault);
		unsafe_put_user(m >> BITS_PER_COMPAT_LONG, umask++, Efault);
		nr_compat_longs -= 2;
	}
	if (nr_compat_longs)
		unsafe_put_user((compat_ulong_t)*mask, umask++, Efault);
	user_access_end();
	return 0;
Efault:
	user_access_end();
	return -EFAULT;
}

void
sigset_from_compat(sigset_t *set, const compat_sigset_t *compat)
{
	switch (_NSIG_WORDS) {
	case 4: set->sig[3] = compat->sig[6] | (((long)compat->sig[7]) << 32 );
	case 3: set->sig[2] = compat->sig[4] | (((long)compat->sig[5]) << 32 );
	case 2: set->sig[1] = compat->sig[2] | (((long)compat->sig[3]) << 32 );
	case 1: set->sig[0] = compat->sig[0] | (((long)compat->sig[1]) << 32 );
	}
}
EXPORT_SYMBOL_GPL(sigset_from_compat);

void
sigset_to_compat(compat_sigset_t *compat, const sigset_t *set)
{
	switch (_NSIG_WORDS) {
	case 4: compat->sig[7] = (set->sig[3] >> 32); compat->sig[6] = set->sig[3];
	case 3: compat->sig[5] = (set->sig[2] >> 32); compat->sig[4] = set->sig[2];
	case 2: compat->sig[3] = (set->sig[1] >> 32); compat->sig[2] = set->sig[1];
	case 1: compat->sig[1] = (set->sig[0] >> 32); compat->sig[0] = set->sig[0];
	}
}

#ifdef CONFIG_NUMA
COMPAT_SYSCALL_DEFINE6(move_pages, pid_t, pid, compat_ulong_t, nr_pages,
		       compat_uptr_t __user *, pages32,
		       const int __user *, nodes,
		       int __user *, status,
		       int, flags)
{
	const void __user * __user *pages;
	int i;

	pages = compat_alloc_user_space(nr_pages * sizeof(void *));
	for (i = 0; i < nr_pages; i++) {
		compat_uptr_t p;

		if (get_user(p, pages32 + i) ||
			put_user(compat_ptr(p), pages + i))
			return -EFAULT;
	}
	return sys_move_pages(pid, nr_pages, pages, nodes, status, flags);
}

COMPAT_SYSCALL_DEFINE4(migrate_pages, compat_pid_t, pid,
		       compat_ulong_t, maxnode,
		       const compat_ulong_t __user *, old_nodes,
		       const compat_ulong_t __user *, new_nodes)
{
	unsigned long __user *old = NULL;
	unsigned long __user *new = NULL;
	nodemask_t tmp_mask;
	unsigned long nr_bits;
	unsigned long size;

	nr_bits = min_t(unsigned long, maxnode - 1, MAX_NUMNODES);
	size = ALIGN(nr_bits, BITS_PER_LONG) / 8;
	if (old_nodes) {
		if (compat_get_bitmap(nodes_addr(tmp_mask), old_nodes, nr_bits))
			return -EFAULT;
		old = compat_alloc_user_space(new_nodes ? size * 2 : size);
		if (new_nodes)
			new = old + size / sizeof(unsigned long);
		if (copy_to_user(old, nodes_addr(tmp_mask), size))
			return -EFAULT;
	}
	if (new_nodes) {
		if (compat_get_bitmap(nodes_addr(tmp_mask), new_nodes, nr_bits))
			return -EFAULT;
		if (new == NULL)
			new = compat_alloc_user_space(size);
		if (copy_to_user(new, nodes_addr(tmp_mask), size))
			return -EFAULT;
	}
	return sys_migrate_pages(pid, nr_bits + 1, old, new);
}
#endif

COMPAT_SYSCALL_DEFINE2(sched_rr_get_interval,
		       compat_pid_t, pid,
		       struct compat_timespec __user *, interval)
{
	struct timespec t;
	int ret;
	mm_segment_t old_fs = get_fs();

	set_fs(KERNEL_DS);
	ret = sys_sched_rr_get_interval(pid, (struct timespec __user *)&t);
	set_fs(old_fs);
	if (compat_put_timespec(&t, interval))
		return -EFAULT;
	return ret;
}

/*
 * Allocate user-space memory for the duration of a single system call,
 * in order to marshall parameters inside a compat thunk.
 */
void __user *compat_alloc_user_space(unsigned long len)
{
	void __user *ptr;

	/* If len would occupy more than half of the entire compat space... */
	if (unlikely(len > (((compat_uptr_t)~0) >> 1)))
		return NULL;

	ptr = arch_compat_alloc_user_space(len);

	if (unlikely(!access_ok(VERIFY_WRITE, ptr, len)))
		return NULL;

	return ptr;
}
EXPORT_SYMBOL_GPL(compat_alloc_user_space);<|MERGE_RESOLUTION|>--- conflicted
+++ resolved
@@ -200,32 +200,6 @@
 }
 EXPORT_SYMBOL_GPL(compat_put_timespec);
 
-<<<<<<< HEAD
-int compat_convert_timespec(struct timespec __user **kts,
-			    const void __user *cts)
-{
-	struct timespec ts;
-	struct timespec __user *uts;
-
-	if (!cts || COMPAT_USE_64BIT_TIME) {
-		*kts = (struct timespec __user *)cts;
-		return 0;
-	}
-
-	uts = compat_alloc_user_space(sizeof(ts));
-	if (!uts)
-		return -EFAULT;
-	if (compat_get_timespec(&ts, cts))
-		return -EFAULT;
-	if (copy_to_user(uts, &ts, sizeof(ts)))
-		return -EFAULT;
-
-	*kts = uts;
-	return 0;
-}
-
-=======
->>>>>>> bb176f67
 int get_compat_itimerval(struct itimerval *o, const struct compat_itimerval __user *i)
 {
 	struct compat_itimerval v32;
